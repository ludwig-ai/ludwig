#
# Ludwig Docker image with Ray nightly support and full dependencies including:
#   text features
#   image features
#   audio features
#   visualizations
#   hyperparameter optimization
#   distributed training
#   model serving
#

FROM rayproject/ray:2.0.0-py38-cu113

# https://forums.developer.nvidia.com/t/notice-cuda-linux-repository-key-rotation/212771
RUN sudo apt-key del 7fa2af80 && \
    wget https://developer.download.nvidia.com/compute/cuda/repos/ubuntu2004/x86_64/cuda-keyring_1.0-1_all.deb && \
    sudo dpkg -i cuda-keyring_1.0-1_all.deb && \
    sudo rm -f /etc/apt/sources.list.d/cuda.list /etc/apt/apt.conf.d/99allow_unauth cuda-keyring_1.0-1_all.deb && \
    sudo apt-key adv --keyserver keyserver.ubuntu.com --recv-keys A4B469963BF863CC F60F4B3D7FA2AF80

RUN sudo apt-get update && DEBIAN_FRONTEND="noninteractive" sudo apt-get install -y \
    build-essential \
    wget \
    git \
    curl \
    libsndfile1 \
    cmake \
    tzdata \
    rsync \
    vim
RUN pip install -U pip

WORKDIR /ludwig

COPY . .
RUN HOROVOD_GPU_OPERATIONS=NCCL \
    HOROVOD_WITH_PYTORCH=1 \
    HOROVOD_WITHOUT_MPI=1 \
    HOROVOD_WITHOUT_TENSORFLOW=1 \
    HOROVOD_WITHOUT_MXNET=1 \
<<<<<<< HEAD
    pip install --no-cache-dir '.[full]' --extra-index-url https://download.pytorch.org/whl/cu116 && \
=======
    pip install --no-cache-dir '.[full]' --extra-index-url https://download.pytorch.org/whl/cu113 && \
>>>>>>> d37abe3f
    horovodrun --check-build && \
    python -c "import horovod.torch; horovod.torch.init()"<|MERGE_RESOLUTION|>--- conflicted
+++ resolved
@@ -38,10 +38,6 @@
     HOROVOD_WITHOUT_MPI=1 \
     HOROVOD_WITHOUT_TENSORFLOW=1 \
     HOROVOD_WITHOUT_MXNET=1 \
-<<<<<<< HEAD
-    pip install --no-cache-dir '.[full]' --extra-index-url https://download.pytorch.org/whl/cu116 && \
-=======
     pip install --no-cache-dir '.[full]' --extra-index-url https://download.pytorch.org/whl/cu113 && \
->>>>>>> d37abe3f
     horovodrun --check-build && \
     python -c "import horovod.torch; horovod.torch.init()"
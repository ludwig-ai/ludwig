--- conflicted
+++ resolved
@@ -12,13 +12,10 @@
 absl-py
 kaggle
 requests
-<<<<<<< HEAD
+tables
+fsspec
 jsonschema
 
-=======
-tables
-fsspec
->>>>>>> cc269963
 
 # new data format support
 xlwt            # excel

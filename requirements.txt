--- conflicted
+++ resolved
@@ -16,12 +16,9 @@
 fsspec
 dataclasses-json
 jsonschema
-<<<<<<< HEAD
 marshmallow
 marshmallow-jsonschema
-=======
 filelock
->>>>>>> 4de36c3f
 
 # new data format support
 xlwt            # excel

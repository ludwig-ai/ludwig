--- conflicted
+++ resolved
@@ -31,11 +31,8 @@
 protobuf==3.20.1 # https://github.com/databrickslabs/dbx/issues/257
 experiment_impact_tracker
 gpustat
-<<<<<<< HEAD
 rich~=12.4.4
-=======
 packaging
->>>>>>> dc24b2f5
 
 # new data format support
 xlwt            # excel

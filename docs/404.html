--- conflicted
+++ resolved
@@ -35,27 +35,20 @@
       
         <meta name="lang:search.tokenizer" content="[\s\-]+">
       
-<<<<<<< HEAD
-      <link rel="shortcut icon" href="/ludwig/images/ludwig_logo.png">
-      <meta content="mkdocs-1.0.4, mkdocs-material-4.2.0" name="generator">
-=======
+
       <link rel="shortcut icon" href="/ludwig/favicon.ico">
       <meta name="generator" content="mkdocs-1.0.4, mkdocs-material-4.4.0">
->>>>>>> e6713726
+
     
     
       
         <title>Ludwig</title>
-<<<<<<< HEAD
-
-
-      <link href="/ludwig/assets/stylesheets/application.750b69bd.css" rel="stylesheet">
-=======
+
       
     
     
       <link rel="stylesheet" href="/ludwig/assets/stylesheets/application.0284f74d.css">
->>>>>>> e6713726
+
       
         <link rel="stylesheet" href="/ludwig/assets/stylesheets/application-palette.01803549.css">
       
@@ -367,13 +360,9 @@
 </footer>
       
     </div>
-<<<<<<< HEAD
-
-    <script src="/ludwig/assets/javascripts/application.39abc4af.js"></script>
-=======
+
     
       <script src="/ludwig/assets/javascripts/application.245445c6.js"></script>
->>>>>>> e6713726
       
       <script>app.initialize({version:"1.0.4",url:{base:"/ludwig/"}})</script>
       

--- conflicted
+++ resolved
@@ -37,27 +37,16 @@
       
         <meta name="lang:search.tokenizer" content="[\s\-]+">
       
-<<<<<<< HEAD
-      <link rel="shortcut icon" href="../images/ludwig_logo.png">
-      <meta content="mkdocs-1.0.4, mkdocs-material-4.2.0" name="generator">
-=======
       <link rel="shortcut icon" href="../favicon.ico">
       <meta name="generator" content="mkdocs-1.0.4, mkdocs-material-4.4.0">
->>>>>>> 0e185d25
     
     
       
         <title>Developer Guide - Ludwig</title>
-<<<<<<< HEAD
-
-
-      <link href="../assets/stylesheets/application.750b69bd.css" rel="stylesheet">
-=======
       
     
     
       <link rel="stylesheet" href="../assets/stylesheets/application.0284f74d.css">
->>>>>>> 0e185d25
       
         <link rel="stylesheet" href="../assets/stylesheets/application-palette.01803549.css">
       
@@ -962,13 +951,8 @@
 </footer>
       
     </div>
-<<<<<<< HEAD
-
-    <script src="../assets/javascripts/application.39abc4af.js"></script>
-=======
     
       <script src="../assets/javascripts/application.245445c6.js"></script>
->>>>>>> 0e185d25
       
       <script>app.initialize({version:"1.0.4",url:{base:".."}})</script>
       

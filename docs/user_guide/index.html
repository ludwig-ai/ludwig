--- conflicted
+++ resolved
@@ -37,27 +37,20 @@
       
         <meta name="lang:search.tokenizer" content="[\s\-]+">
       
-<<<<<<< HEAD
-      <link rel="shortcut icon" href="../images/ludwig_logo.png">
-      <meta content="mkdocs-1.0.4, mkdocs-material-4.2.0" name="generator">
-=======
+
       <link rel="shortcut icon" href="../favicon.ico">
       <meta name="generator" content="mkdocs-1.0.4, mkdocs-material-4.4.0">
->>>>>>> e6713726
+
     
     
       
         <title>User Guide - Ludwig</title>
-<<<<<<< HEAD
-
-
-      <link href="../assets/stylesheets/application.750b69bd.css" rel="stylesheet">
-=======
+
       
     
     
       <link rel="stylesheet" href="../assets/stylesheets/application.0284f74d.css">
->>>>>>> e6713726
+
       
         <link rel="stylesheet" href="../assets/stylesheets/application-palette.01803549.css">
       
@@ -4454,42 +4447,7 @@
 <p>As no time series decoders are available at the moment, there are also no time series measures.</p>
 <h3 id="image-features">Image Features<a class="headerlink" href="#image-features" title="Permanent link">&para;</a></h3>
 <h4 id="image-features-preprocessing">Image Features Preprocessing<a class="headerlink" href="#image-features-preprocessing" title="Permanent link">&para;</a></h4>
-<<<<<<< HEAD
-                <p>Ludwig supports both grayscale and color images, the number of channels is inferred, but make sure
-                    all your images have the same number of channels.
-During preprocessing raw image files are transformed into numpy ndarrays and saved in the hdf5 format.
-Images should have the same size.
-If they have different sizes they can be converted to the same size which should be set in the feature preprocessing parameters.</p>
-<ul>
-    <li><code>in_memory</code> (default <code>true</code>): defines whether image dataset will reside in memory during
-        the training process or will be dynamically fetched from disk (useful for large datasets). In the latter case a
-        training batch of input images will be fetched from disk each training iteration.
-    </li>
-    <li><code>resize_method</code> (default <code>crop_or_pad</code>): available options: <code>crop_or_pad</code> -
-        crops larger images to the desired size or pads smalled images using edge padding; <code>interpolate</code> -
-        uses interpolation.
-    </li>
-    <li><code>height</code> (default <code>null</code>): image height in pixels, must be set if resizing is required
-    </li>
-    <li><code>width</code> (default <code>null</code>): image width in pixels, must be set if resizing is required</li>
-    <li><code>num_channels</code> (default <code>null</code>): number of channels in the images. By default, if the
-        value is <code>null</code>, the number of channels of the first image of the dataset will be used and if there
-        is an image in the dataset with a different number of channels, an error will be reported. If the value
-        specified is not <code>null</code>, images in the dataset will be adapted to the specified size. If the value is
-        <code>1</code>, all images with more then one channel will be greyscaled and reduced to one channel (trasparecy
-        will be lost). If the value is <code>3</code> all images with 1 channel will be repeated 3 times to obtain 3
-        channels, while images with 4 channels will lose the transparecy channel. If the value is <code>4</code>, all
-        the images with less than 4 channels will have the remaining channels filled with zeros.
-    </li>
-</ul>
-                <p>Depending on the application, do not to exceed a size of <code>256 x 256</code> as bigger sizes will,
-                    in most cases, not provide much advantage and considerably slow down trainin and inference and also
-                    make both forward and backward passes consume a lot of memory leading to memory overflow on machines
-                    with limited amounts of RAM or on GPUs with limited amounts of VRAM.</p>
-                <p>Example of a preprocessing specification:</p>
-                <div class="codehilite"><pre><span></span><span class="nt">name</span><span class="p">:</span> <span
-                        class="l l-Scalar l-Scalar-Plain">image_feature_name</span>
-=======
+
 <p>Ludwig supports both grayscale and color images.
 The number of channels is inferred, but make sure all your images have the same number of channels.
 During preprocessing, raw image files are transformed into numpy ndarrays and saved in the hdf5 format.
@@ -4505,20 +4463,15 @@
 <p>Depending on the application, it is preferrable not to exceed a size of <code>256 x 256</code>, as bigger sizes will, in most cases, not provide much advantage in terms of performance, while they will considerably slow down training and inference and also make both forward and backward passes consume considerably more memory, leading to memory overflows on machines with limited amounts of RAM or on GPUs with limited amounts of VRAM.</p>
 <p>Example of a preprocessing specification:</p>
 <div class="codehilite"><pre><span></span><span class="nt">name</span><span class="p">:</span> <span class="l l-Scalar l-Scalar-Plain">image_feature_name</span>
->>>>>>> e6713726
+
 <span class="nt">type</span><span class="p">:</span> <span class="l l-Scalar l-Scalar-Plain">image</span>
 <span class="nt">preprocessing</span><span class="p">:</span>
   <span class="nt">height</span><span class="p">:</span> <span class="l l-Scalar l-Scalar-Plain">128</span>
   <span class="nt">width</span><span class="p">:</span> <span class="l l-Scalar l-Scalar-Plain">128</span>
-<<<<<<< HEAD
-  <span class="nt">resize_method</span><span class="p">:</span> <span
-                            class="l l-Scalar l-Scalar-Plain">crop_or_pad</span>
-</pre>
-                </div>
-=======
+
   <span class="nt">resize_method</span><span class="p">:</span> <span class="l l-Scalar l-Scalar-Plain">interpolate</span>
 </pre></div>
->>>>>>> e6713726
+
 
 
                 <h4 id="image-input-features-and-encoders">Image Input Features and Encoders<a class="headerlink" href="#image-input-features-and-encoders" title="Permanent link">&para;</a></h4>
@@ -5106,13 +5059,10 @@
 </footer>
       
     </div>
-<<<<<<< HEAD
-
-    <script src="../assets/javascripts/application.39abc4af.js"></script>
-=======
+
     
       <script src="../assets/javascripts/application.245445c6.js"></script>
->>>>>>> e6713726
+
       
       <script>app.initialize({version:"1.0.4",url:{base:".."}})</script>
       

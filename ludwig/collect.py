--- conflicted
+++ resolved
@@ -172,11 +172,7 @@
     """
     model = LudwigModel.load(model_path)
     # Model's dict inputs are wrapped in a list, required by torchinfo.
-<<<<<<< HEAD
-    print(torchinfo.summary(model.model, input_data=[model.model.get_model_inputs()]))
-=======
     logger.info(torchinfo.summary(model.model, input_data=[model.model.get_model_inputs()], depth=20))
->>>>>>> 3504538a
 
     logger.info("\nModules:\n")
     for name, _ in model.model.named_children():

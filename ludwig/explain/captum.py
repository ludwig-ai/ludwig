--- conflicted
+++ resolved
@@ -80,18 +80,16 @@
 
     :return: A list of variables, one for each input feature. Shape of each variable is [batch size, embedding size].
     """
-<<<<<<< HEAD
+    # Ignore sample_ratio from the model config, since we want to explain all the data.
+    sample_ratio_bak = model.config_obj.preprocessing.sample_ratio
+    model.config_obj.preprocessing.sample_ratio = 1.0
+    
     config = model.config_obj.to_dict()
     training_set_metadata = copy.deepcopy(model.training_set_metadata)
     for feature in config[INPUT_FEATURES]:
         preprocessing = training_set_metadata[feature[NAME]][PREPROCESSING]
         if preprocessing.get("cache_encoder_embeddings"):
             preprocessing["cache_encoder_embeddings"] = False
-=======
-    # Ignore sample_ratio from the model config, since we want to explain all the data.
-    sample_ratio_bak = model.config_obj.preprocessing.sample_ratio
-    model.config_obj.preprocessing.sample_ratio = 1.0
->>>>>>> f19acf2e
 
     # Convert raw input data into preprocessed tensor data
     dataset, _ = preprocess_for_prediction(

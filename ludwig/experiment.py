#! /usr/bin/env python
# coding=utf-8
# Copyright (c) 2019 Uber Technologies, Inc.
#
# Licensed under the Apache License, Version 2.0 (the "License");
# you may not use this file except in compliance with the License.
# You may obtain a copy of the License at
#
#     http://www.apache.org/licenses/LICENSE-2.0
#
# Unless required by applicable law or agreed to in writing, software
# distributed under the License is distributed on an "AS IS" BASIS,
# WITHOUT WARRANTIES OR CONDITIONS OF ANY KIND, either express or implied.
# See the License for the specific language governing permissions and
# limitations under the License.
# ==============================================================================
from __future__ import absolute_import
from __future__ import division
from __future__ import print_function

import argparse
import logging
import os
import sys

import yaml

from ludwig.api import LudwigModel, kfold_cross_validate
from ludwig.contrib import contrib_command, contrib_import
from ludwig.globals import LUDWIG_VERSION, set_on_master, is_on_master
from ludwig.utils.data_utils import save_json
from ludwig.utils.defaults import default_random_seed
from ludwig.utils.print_utils import logging_level_registry
from ludwig.utils.print_utils import print_ludwig

logger = logging.getLogger(__name__)


def experiment_cli(
        model_definition,
        model_definition_file=None,
        dataset=None,
        training_set=None,
        validation_set=None,
        test_set=None,
        data_format=None,
        training_set_metadata=None,
        experiment_name='experiment',
        model_name='run',
        model_load_path=None,
        model_resume_path=None,
        skip_save_training_description=False,
        skip_save_training_statistics=False,
        skip_save_model=False,
        skip_save_progress=False,
        skip_save_log=False,
        skip_save_processed_input=False,
        skip_save_unprocessed_output=False,
        skip_save_test_predictions=False,
        skip_save_test_statistics=False,
        skip_collect_predictions=False,
        skip_collect_overall_stats=False,
<<<<<<< HEAD
        skip_save_predictions=True,
=======
        skip_save_predictions=False,
>>>>>>> 2caa89c8
        output_directory='results',
        gpus=None,
        gpu_memory_limit=None,
        allow_parallel_threads=True,
        use_horovod=None,
        random_seed=default_random_seed,
        debug=False,
        logging_level=logging.INFO,
        **kwargs
):
    """Trains a model on a dataset's training and validation splits and
    uses it to predict on the test split.
    It saves the trained model and the statistics of training and testing.
    :param model_definition: Model definition which defines the different
           parameters of the model, features, preprocessing and training.
    :type model_definition: Dictionary
    :param model_definition_file: The file that specifies the model definition.
           It is a yaml file.
    :type model_definition_file: filepath (str)
    :param data_csv: A CSV file containing the input data which is used to
           train, validate and test a model. The CSV either contains a
           split column or will be split.
    :type data_csv: filepath (str)
    :param data_train_csv: A CSV file containing the input data which is used
           to train a model.
    :type data_train_csv: filepath (str)
    :param data_validation_csv: A CSV file containing the input data which is used
           to validate a model..
    :type data_validation_csv: filepath (str)
    :param data_test_csv: A CSV file containing the input data which is used
           to test a model.
    :type data_test_csv: filepath (str)
    :param data_hdf5: If the dataset is in the hdf5 format, this is used instead
           of the csv file.
    :type data_hdf5: filepath (str)
    :param data_train_hdf5: If the training set is in the hdf5 format, this is
           used instead of the csv file.
    :type data_train_hdf5: filepath (str)
    :param data_validation_hdf5: If the validation set is in the hdf5 format,
           this is used instead of the csv file.
    :type data_validation_hdf5: filepath (str)
    :param data_test_hdf5: If the test set is in the hdf5 format, this is
           used instead of the csv file.
    :type data_test_hdf5: filepath (str)
    :param training_set_metadata_json: If the dataset is in hdf5 format, this is
           the associated json file containing metadata.
    :type training_set_metadata_json: filepath (str)
    :param experiment_name: The name for the experiment.
    :type experiment_name: Str
    :param model_name: Name of the model that is being used.
    :type model_name: Str
    :param model_load_path: If this is specified the loaded model will be used
           as initialization (useful for transfer learning).
    :type model_load_path: filepath (str)
    :param model_resume_path: Resumes training of the model from the path
           specified. The difference with model_load_path is that also training
           statistics like the current epoch and the loss and performance so
           far are also resumed effectively continuing a previously interrupted
           training process.
    :type model_resume_path: filepath (str)
    :param skip_save_training_description: Disables saving
           the description JSON file.
    :type skip_save_training_description: Boolean
    :param skip_save_training_statistics: Disables saving
           training statistics JSON file.
    :type skip_save_training_statistics: Boolean
    :param skip_save_model: Disables
               saving model weights and hyperparameters each time the model
           improves. By default Ludwig saves model weights after each epoch
           the validation metric improves, but if the model is really big
           that can be time consuming if you do not want to keep
           the weights and just find out what performance can a model get
           with a set of hyperparameters, use this parameter to skip it,
           but the model will not be loadable later on.
    :type skip_save_model: Boolean
    :param skip_save_progress: Disables saving
           progress each epoch. By default Ludwig saves weights and stats
           after each epoch for enabling resuming of training, but if
           the model is really big that can be time consuming and will uses
           twice as much space, use this parameter to skip it, but training
           cannot be resumed later on.
    :type skip_save_progress: Boolean
    :param skip_save_log: Disables saving TensorBoard
           logs. By default Ludwig saves logs for the TensorBoard, but if it
           is not needed turning it off can slightly increase the
           overall speed..
    :type skip_save_log: Boolean
    :param skip_save_processed_input: If a CSV dataset is provided it is
           preprocessed and then saved as an hdf5 and json to avoid running
           the preprocessing again. If this parameter is False,
           the hdf5 and json file are not saved.
    :type skip_save_processed_input: Boolean
    :param skip_save_unprocessed_output: By default predictions and
           their probabilities are saved in both raw unprocessed numpy files
           containing tensors and as postprocessed CSV files
           (one for each output feature). If this parameter is True,
           only the CSV ones are saved and the numpy ones are skipped.
    :type skip_save_unprocessed_output: Boolean
    :param skip_save_test_predictions: skips saving test predictions CSV files
    :type skip_save_test_predictions: Boolean
    :param skip_save_test_statistics: skips saving test statistics JSON file
    :type skip_save_test_statistics: Boolean
    :param output_directory: The directory that will contain the training
           statistics, the saved model and the training progress files.
    :type output_directory: filepath (str)
    :param gpus: List of GPUs that are available for training.
    :type gpus: List
    :param gpu_memory_limit: maximum memory in MB to allocate per GPU device.
    :type gpu_memory_limit: Integer
    :param allow_parallel_threads: allow TensorFlow to use multithreading parallelism
           to improve performance at the cost of determinism.
    :type allow_parallel_threads: Boolean
    :param use_horovod: Flag for using horovod
    :type use_horovod: Boolean
    :param random_seed: Random seed used for weights initialization,
           splits and any other random function.
    :type random_seed: Integer
    :param debug: If true turns on tfdbg with inf_or_nan checks.
    :type debug: Boolean
    """
    set_on_master(use_horovod)

    if model_load_path:
        model = LudwigModel.load(model_load_path)
    else:
        model = LudwigModel(
            model_definition=model_definition,
            model_definition_fp=model_definition_file,
            logging_level=logging_level,
            use_horovod=use_horovod,
            gpus=gpus,
            gpu_memory_limit=gpu_memory_limit,
            allow_parallel_threads=allow_parallel_threads,
            random_seed=random_seed
        )
    (
        test_results,
        train_stats,
        preprocessed_data
    ) = model.experiment(
        dataset=dataset,
        training_set=training_set,
        validation_set=validation_set,
        test_set=test_set,
        training_set_metadata=training_set_metadata,
        data_format=data_format,
        experiment_name=experiment_name,
        model_name=model_name,
        model_resume_path=model_resume_path,
        skip_save_training_description=skip_save_training_description,
        skip_save_training_statistics=skip_save_training_statistics,
        skip_save_model=skip_save_model,
        skip_save_progress=skip_save_progress,
        skip_save_log=skip_save_log,
        skip_save_processed_input=skip_save_processed_input,
        skip_save_test_predictions=skip_save_test_predictions,
        skip_save_test_statistics=skip_save_test_statistics,
        skip_collect_predictions=skip_collect_predictions,
        skip_collect_overall_stats=skip_collect_overall_stats,
        skip_save_predictions=skip_save_predictions,
        output_directory=output_directory,
        random_seed=random_seed,
        debug=debug,
    )

    return model, test_results, train_stats, preprocessed_data
<<<<<<< HEAD


def kfold_cross_validate(
        num_folds,
        model_definition=None,
        model_definition_file=None,
        data_csv=None,
        output_directory='results',
        random_seed=default_random_seed,
        **kwargs
):
    """Performs k-fold cross validation and returns result data structures.

    # Inputs

    :param num_folds: (int) number of folds to create for the cross-validation
    :param model_definition: (dict, default: None) a dictionary containing
           information needed to build a model. Refer to the
           [User Guide](http://ludwig.ai/user_guide/#model-definition)
           for details.
    :param model_definition_file: (string, optional, default: `None`) path to
           a YAML file containing the model definition. If available it will be
           used instead of the model_definition dict.
    :param data_csv: (dataframe, default: None)
    :param data_csv: (string, default: None)
    :param output_directory: (string, default: 'results')
    :param random_seed: (int) Random seed used k-fold splits.

    # Return

    :return: (tuple(kfold_cv_stats, kfold_split_indices), dict) a tuple of
            dictionaries `kfold_cv_stats`: contains metrics from cv run.
             `kfold_split_indices`: indices to split training data into
             training fold and test fold.
    """
    # check for k_fold
    if num_folds is None:
        raise ValueError(
            'k_fold parameter must be specified'
        )

    # check for model_definition and model_definition_file
    if model_definition is None and model_definition_file is None:
        raise ValueError(
            'Either model_definition of model_definition_file have to be'
            'not None to initialize a LudwigModel'
        )
    if model_definition is not None and model_definition_file is not None:
        raise ValueError(
            'Only one between model_definition and '
            'model_definition_file can be provided'
        )

    logger.info('starting {:d}-fold cross validation'.format(num_folds))

    # extract out model definition for use
    if model_definition_file is not None:
        with open(model_definition_file, 'r') as def_file:
            model_definition = \
                merge_with_defaults(yaml.safe_load(def_file))

    # create output_directory if not available
    if not os.path.isdir(output_directory):
        os.mkdir(output_directory)

    # read in data to split for the folds
    data_df = pd.read_csv(data_csv)

    # place each fold in a separate directory
    data_dir = os.path.dirname(data_csv)

    kfold_cv_stats = {}
    kfold_split_indices = {}

    for train_indices, test_indices, fold_num in \
            generate_kfold_splits(data_df, num_folds, random_seed):
        with tempfile.TemporaryDirectory(dir=data_dir) as temp_dir_name:
            curr_train_df = data_df.iloc[train_indices]
            curr_test_df = data_df.iloc[test_indices]

            kfold_split_indices['fold_' + str(fold_num)] = {
                'training_indices': train_indices,
                'test_indices': test_indices
            }

            # train and validate model on this fold
            logger.info("training on fold {:d}".format(fold_num))
            (
                model,
                test_results,
                train_stats,
                preprocessed_data
            ) = experiment_cli(
                model_definition,
                training_set=curr_train_df,
                test_set=curr_test_df,
                experiment_name='cross_validation',
                model_name='fold_' + str(fold_num),
                output_directory=os.path.join(temp_dir_name, 'results')
            )

            # todo remove for obtaining the postprocessed prediction
            #  postprocessing taken care of in experiment_cli()
            # postprocessed_output = postprocess_dict(
            #     test_results,
            #     model_definition['output_features'],
            #     training_set_metadata=preprocessed_data[3],
            #     experiment_dir_name=model.exp_dir_name,
            #     skip_save_unprocessed_output=True
            # )
            # todo if we want to save the csv of predictions uncomment block
            # if is_on_master():
            #     print_test_results(test_results)
            #     if not skip_save_test_predictions:
            #         save_prediction_outputs(
            #             postprocessed_output,
            #             experiment_dir_name
            #         )
            #     if not skip_save_test_statistics:
            #         save_test_statistics(test_results, experiment_dir_name)

            # augment the training statistics with scoring metric from
            # the hold out fold
            train_stats['fold_test_results'] = test_results[0]

            # collect training statistics for this fold
            kfold_cv_stats['fold_' + str(fold_num)] = train_stats

    # consolidate raw fold metrics across all folds
    raw_kfold_stats = {}
    for fold_name in kfold_cv_stats:
        curr_fold_test_results = kfold_cv_stats[fold_name]['fold_test_results']
        for of_name in curr_fold_test_results:
            if of_name not in raw_kfold_stats:
                raw_kfold_stats[of_name] = {}
            fold_test_results_of = curr_fold_test_results[of_name]

            for metric in fold_test_results_of:
                if metric not in {
                    'predictions',
                    'probabilities',
                    'confusion_matrix',
                    'overall_stats',
                    'per_class_stats',
                    'roc_curve',
                    'precision_recall_curve'
                }:
                    if metric not in raw_kfold_stats[of_name]:
                        raw_kfold_stats[of_name][metric] = []
                    raw_kfold_stats[of_name][metric].append(
                        fold_test_results_of[metric]
                    )

    # calculate overall kfold statistics
    overall_kfold_stats = {}
    for of_name in raw_kfold_stats:
        overall_kfold_stats[of_name] = {}
        for metric in raw_kfold_stats[of_name]:
            mean = np.mean(raw_kfold_stats[of_name][metric])
            std = np.std(raw_kfold_stats[of_name][metric])
            overall_kfold_stats[of_name][metric + '_mean'] = mean
            overall_kfold_stats[of_name][metric + '_std'] = std

    kfold_cv_stats['overall'] = overall_kfold_stats

    logger.info('completed {:d}-fold cross validation'.format(num_folds))

    return kfold_cv_stats, kfold_split_indices
=======
>>>>>>> 2caa89c8


def kfold_cross_validate_cli(
        k_fold,
        model_definition=None,
        model_definition_file=None,
        data_csv=None,
        output_directory='results',
        random_seed=default_random_seed,
        skip_save_k_fold_split_indices=False,
        **kwargs
):
    """Wrapper function to performs k-fold cross validation.

    # Inputs
    :param k_fold: (int) number of folds to create for the cross-validation
    :param model_definition: (dict, default: None) a dictionary containing
            information needed to build a model. Refer to the [User Guide]
           (http://ludwig.ai/user_guide/#model-definition) for details.
    :param model_definition_file: (string, optional, default: `None`) path to
           a YAML file containing the model definition. If available it will be
           used instead of the model_definition dict.
    :param data_csv: (string, default: None)
    :param output_directory: (string, default: 'results')
    :param random_seed: (int) Random seed used k-fold splits.
    :param skip_save_k_fold_split_indices: (boolean, default: False) Disables
            saving k-fold split indices

    :return: None
    """

    (kfold_cv_stats,
     kfold_split_indices) = kfold_cross_validate(
        k_fold,
        model_definition=model_definition,
        model_definition_file=model_definition_file,
        data_csv=data_csv,
        output_directory=output_directory,
        random_seed=random_seed
    )

    # save k-fold cv statistics
    save_json(os.path.join(output_directory, 'kfold_training_statistics.json'),
              kfold_cv_stats)

    # save k-fold split indices
    if not skip_save_k_fold_split_indices:
        save_json(os.path.join(output_directory, 'kfold_split_indices.json'),
                  kfold_split_indices)


def cli(sys_argv):
    parser = argparse.ArgumentParser(
        description='This script trains and tests a model',
        prog='ludwig experiment',
        usage='%(prog)s [options]'
    )

    # ----------------------------
    # Experiment naming parameters
    # ----------------------------
    parser.add_argument(
        '--output_directory',
        type=str,
        default='results',
        help='directory that contains the results'
    )
    parser.add_argument(
        '--experiment_name',
        type=str,
        default='experiment',
        help='experiment name'
    )
    parser.add_argument(
        '--model_name',
        type=str,
        default='run',
        help='name for the model'
    )

    # ---------------
    # Data parameters
    # ---------------
    parser.add_argument(
        '--data_csv',
        help='input data CSV file. If it has a split column, it will be used '
             'for splitting (0: train, 1: validation, 2: test), otherwise the '
             'dataset will be randomly split'
    )
    parser.add_argument('--data_train_csv', help='input train data CSV file')
    parser.add_argument(
        '--data_validation_csv',
        help='input validation data CSV file'
    )
    parser.add_argument('--data_test_csv', help='input test data CSV file')

    parser.add_argument(
        '--data_hdf5',
        help='input data HDF5 file. It is an intermediate preprocess version of'
             ' the input CSV created the first time a CSV file is used in the '
             'same directory with the same name and a hdf5 extension'
    )
    parser.add_argument(
        '--data_train_hdf5',
        help='input train data HDF5 file. It is an intermediate preprocess '
             'version of the input CSV created the first time a CSV file is '
             'used in the same directory with the same name and a hdf5 '
             'extension'
    )
    parser.add_argument(
        '--data_validation_hdf5',
        help='input validation data HDF5 file. It is an intermediate preprocess'
             ' version of the input CSV created the first time a CSV file is '
             'used in the same directory with the same name and a hdf5 '
             'extension'
    )
    parser.add_argument(
        '--data_test_hdf5',
        help='input test data HDF5 file. It is an intermediate preprocess '
             'version of the input CSV created the first time a CSV file is '
             'used in the same directory with the same name and a hdf5 '
             'extension'
    )

    parser.add_argument(
        '--training_set_metadata_json',
        help='input metadata JSON file. It is an intermediate preprocess file'
             ' containing the mappings of the input CSV created the first time '
             'a CSV file is used in the same directory with the same name and a'
             ' json extension'
    )

    parser.add_argument(
        '-sspi',
        '--skip_save_processed_input',
        help='skips saving intermediate HDF5 and JSON files',
        action='store_true',
        default=False
    )
    parser.add_argument(
        '-ssuo',
        '--skip_save_unprocessed_output',
        help='skips saving intermediate NPY output files',
        action='store_true',
        default=False
    )

    # -----------------
    # K-fold parameters
    # -----------------
    parser.add_argument(
        '-kf',
        '--k_fold',
        type=int,
        default=None,
        help='number of folds for a k-fold cross validation run '
    )
    parser.add_argument(
        '-skfsi',
        '--skip_save_k_fold_split_indices',
        action='store_true',
        default=False,
        help='disables saving indices generated to split training data set '
             'for the k-fold cross validation run, but if it is not needed '
             'turning it off can slightly increase the overall speed'
    )

    # ----------------
    # Model parameters
    # ----------------
    model_definition = parser.add_mutually_exclusive_group(required=True)
    model_definition.add_argument(
        '-md',
        '--model_definition',
        type=yaml.safe_load,
        help='model definition'
    )
    model_definition.add_argument(
        '-mdf',
        '--model_definition_file',
        help='YAML file describing the model. Ignores --model_hyperparameters'
    )

    parser.add_argument(
        '-mlp',
        '--model_load_path',
        help='path of a pretrained model to load as initialization'
    )
    parser.add_argument(
        '-mrp',
        '--model_resume_path',
        help='path of a the model directory to resume training of'
    )
    parser.add_argument(
        '-sstd',
        '--skip_save_training_description',
        action='store_true',
        default=False,
        help='disables saving the description JSON file'
    )
    parser.add_argument(
        '-ssts',
        '--skip_save_training_statistics',
        action='store_true',
        default=False,
        help='disables saving training statistics JSON file'
    )
    parser.add_argument(
        '-sstp',
        '--skip_save_test_predictions',
        help='skips saving test predictions CSV files',
        action='store_true', default=False
    )
    parser.add_argument(
        '-sstes',
        '--skip_save_test_statistics',
        help='skips saving test statistics JSON file',
        action='store_true', default=False
    )
    parser.add_argument(
        '-ssm',
        '--skip_save_model',
        action='store_true',
        default=False,
        help='disables saving model weights and hyperparameters each time '
             'the model improves. '
             'By default Ludwig saves model weights after each epoch '
             'the validation metric imprvoes, but if the model is really big '
             'that can be time consuming if you do not want to keep '
             'the weights and just find out what performance can a model get '
             'with a set of hyperparameters, use this parameter to skip it,'
             'but the model will not be loadable later on'
    )
    parser.add_argument(
        '-ssp',
        '--skip_save_progress',
        action='store_true',
        default=False,
        help='disables saving progress each epoch. By default Ludwig saves '
             'weights and stats  after each epoch for enabling resuming '
             'of training, but if the model is really big that can be '
             'time consuming and will uses twice as much space, use '
             'this parameter to skip it, but training cannot be resumed '
             'later on'
    )
    parser.add_argument(
        '-ssl',
        '--skip_save_log',
        action='store_true',
        default=False,
        help='disables saving TensorBoard logs. By default Ludwig saves '
             'logs for the TensorBoard, but if it is not needed turning it off '
             'can slightly increase the overall speed'
    )

    # ------------------
    # Runtime parameters
    # ------------------
    parser.add_argument(
        '-rs',
        '--random_seed',
        type=int,
        default=42,
        help='a random seed that is going to be used anywhere there is a call '
             'to a random number generator: data splitting, parameter '
             'initialization and training set shuffling'
    )
    parser.add_argument(
        '-g',
        '--gpus',
        nargs='+',
        type=int,
        default=None,
        help='list of GPUs to use'
    )
    parser.add_argument(
        '-gml',
        '--gpu_memory_limit',
        type=int,
        default=None,
        help='maximum memory in MB to allocate per GPU device'
    )
    parser.add_argument(
        '-dpt',
        '--disable_parallel_threads',
        action='store_false',
        dest='allow_parallel_threads',
        help='disable TensorFlow from using multithreading for reproducibility'
    )
    parser.add_argument(
        '-uh',
        '--use_horovod',
        action='store_true',
        default=None,
        help='uses horovod for distributed training'
    )
    parser.add_argument(
        '-dbg',
        '--debug',
        action='store_true',
        default=False,
        help='enables debugging mode'
    )
    parser.add_argument(
        '-l',
        '--logging_level',
        default='info',
        help='the level of logging to use',
        choices=['critical', 'error', 'warning', 'info', 'debug', 'notset']
    )

    args = parser.parse_args(sys_argv)

    logging.getLogger('ludwig').setLevel(
        logging_level_registry[args.logging_level]
    )
    global logger
    logger = logging.getLogger('ludwig.experiment')

    set_on_master(args.use_horovod)

    if is_on_master():
        print_ludwig('Experiment', LUDWIG_VERSION)

    if args.k_fold is None:
        experiment_cli(**vars(args))
    else:
        kfold_cross_validate_cli(**vars(args))


if __name__ == '__main__':
    contrib_import()
    contrib_command("experiment", *sys.argv)
    cli(sys.argv[1:])<|MERGE_RESOLUTION|>--- conflicted
+++ resolved
@@ -60,11 +60,7 @@
         skip_save_test_statistics=False,
         skip_collect_predictions=False,
         skip_collect_overall_stats=False,
-<<<<<<< HEAD
-        skip_save_predictions=True,
-=======
         skip_save_predictions=False,
->>>>>>> 2caa89c8
         output_directory='results',
         gpus=None,
         gpu_memory_limit=None,
@@ -231,177 +227,6 @@
     )
 
     return model, test_results, train_stats, preprocessed_data
-<<<<<<< HEAD
-
-
-def kfold_cross_validate(
-        num_folds,
-        model_definition=None,
-        model_definition_file=None,
-        data_csv=None,
-        output_directory='results',
-        random_seed=default_random_seed,
-        **kwargs
-):
-    """Performs k-fold cross validation and returns result data structures.
-
-    # Inputs
-
-    :param num_folds: (int) number of folds to create for the cross-validation
-    :param model_definition: (dict, default: None) a dictionary containing
-           information needed to build a model. Refer to the
-           [User Guide](http://ludwig.ai/user_guide/#model-definition)
-           for details.
-    :param model_definition_file: (string, optional, default: `None`) path to
-           a YAML file containing the model definition. If available it will be
-           used instead of the model_definition dict.
-    :param data_csv: (dataframe, default: None)
-    :param data_csv: (string, default: None)
-    :param output_directory: (string, default: 'results')
-    :param random_seed: (int) Random seed used k-fold splits.
-
-    # Return
-
-    :return: (tuple(kfold_cv_stats, kfold_split_indices), dict) a tuple of
-            dictionaries `kfold_cv_stats`: contains metrics from cv run.
-             `kfold_split_indices`: indices to split training data into
-             training fold and test fold.
-    """
-    # check for k_fold
-    if num_folds is None:
-        raise ValueError(
-            'k_fold parameter must be specified'
-        )
-
-    # check for model_definition and model_definition_file
-    if model_definition is None and model_definition_file is None:
-        raise ValueError(
-            'Either model_definition of model_definition_file have to be'
-            'not None to initialize a LudwigModel'
-        )
-    if model_definition is not None and model_definition_file is not None:
-        raise ValueError(
-            'Only one between model_definition and '
-            'model_definition_file can be provided'
-        )
-
-    logger.info('starting {:d}-fold cross validation'.format(num_folds))
-
-    # extract out model definition for use
-    if model_definition_file is not None:
-        with open(model_definition_file, 'r') as def_file:
-            model_definition = \
-                merge_with_defaults(yaml.safe_load(def_file))
-
-    # create output_directory if not available
-    if not os.path.isdir(output_directory):
-        os.mkdir(output_directory)
-
-    # read in data to split for the folds
-    data_df = pd.read_csv(data_csv)
-
-    # place each fold in a separate directory
-    data_dir = os.path.dirname(data_csv)
-
-    kfold_cv_stats = {}
-    kfold_split_indices = {}
-
-    for train_indices, test_indices, fold_num in \
-            generate_kfold_splits(data_df, num_folds, random_seed):
-        with tempfile.TemporaryDirectory(dir=data_dir) as temp_dir_name:
-            curr_train_df = data_df.iloc[train_indices]
-            curr_test_df = data_df.iloc[test_indices]
-
-            kfold_split_indices['fold_' + str(fold_num)] = {
-                'training_indices': train_indices,
-                'test_indices': test_indices
-            }
-
-            # train and validate model on this fold
-            logger.info("training on fold {:d}".format(fold_num))
-            (
-                model,
-                test_results,
-                train_stats,
-                preprocessed_data
-            ) = experiment_cli(
-                model_definition,
-                training_set=curr_train_df,
-                test_set=curr_test_df,
-                experiment_name='cross_validation',
-                model_name='fold_' + str(fold_num),
-                output_directory=os.path.join(temp_dir_name, 'results')
-            )
-
-            # todo remove for obtaining the postprocessed prediction
-            #  postprocessing taken care of in experiment_cli()
-            # postprocessed_output = postprocess_dict(
-            #     test_results,
-            #     model_definition['output_features'],
-            #     training_set_metadata=preprocessed_data[3],
-            #     experiment_dir_name=model.exp_dir_name,
-            #     skip_save_unprocessed_output=True
-            # )
-            # todo if we want to save the csv of predictions uncomment block
-            # if is_on_master():
-            #     print_test_results(test_results)
-            #     if not skip_save_test_predictions:
-            #         save_prediction_outputs(
-            #             postprocessed_output,
-            #             experiment_dir_name
-            #         )
-            #     if not skip_save_test_statistics:
-            #         save_test_statistics(test_results, experiment_dir_name)
-
-            # augment the training statistics with scoring metric from
-            # the hold out fold
-            train_stats['fold_test_results'] = test_results[0]
-
-            # collect training statistics for this fold
-            kfold_cv_stats['fold_' + str(fold_num)] = train_stats
-
-    # consolidate raw fold metrics across all folds
-    raw_kfold_stats = {}
-    for fold_name in kfold_cv_stats:
-        curr_fold_test_results = kfold_cv_stats[fold_name]['fold_test_results']
-        for of_name in curr_fold_test_results:
-            if of_name not in raw_kfold_stats:
-                raw_kfold_stats[of_name] = {}
-            fold_test_results_of = curr_fold_test_results[of_name]
-
-            for metric in fold_test_results_of:
-                if metric not in {
-                    'predictions',
-                    'probabilities',
-                    'confusion_matrix',
-                    'overall_stats',
-                    'per_class_stats',
-                    'roc_curve',
-                    'precision_recall_curve'
-                }:
-                    if metric not in raw_kfold_stats[of_name]:
-                        raw_kfold_stats[of_name][metric] = []
-                    raw_kfold_stats[of_name][metric].append(
-                        fold_test_results_of[metric]
-                    )
-
-    # calculate overall kfold statistics
-    overall_kfold_stats = {}
-    for of_name in raw_kfold_stats:
-        overall_kfold_stats[of_name] = {}
-        for metric in raw_kfold_stats[of_name]:
-            mean = np.mean(raw_kfold_stats[of_name][metric])
-            std = np.std(raw_kfold_stats[of_name][metric])
-            overall_kfold_stats[of_name][metric + '_mean'] = mean
-            overall_kfold_stats[of_name][metric + '_std'] = std
-
-    kfold_cv_stats['overall'] = overall_kfold_stats
-
-    logger.info('completed {:d}-fold cross validation'.format(num_folds))
-
-    return kfold_cv_stats, kfold_split_indices
-=======
->>>>>>> 2caa89c8
 
 
 def kfold_cross_validate_cli(

# coding=utf-8
# Copyright (c) 2019 Uber Technologies, Inc.
#
# Licensed under the Apache License, Version 2.0 (the "License");
# you may not use this file except in compliance with the License.
# You may obtain a copy of the License at
#
#     http://www.apache.org/licenses/LICENSE-2.0
#
# Unless required by applicable law or agreed to in writing, software
# distributed under the License is distributed on an "AS IS" BASIS,
# WITHOUT WARRANTIES OR CONDITIONS OF ANY KIND, either express or implied.
# See the License for the specific language governing permissions and
# limitations under the License.
# ==============================================================================

"""
Module for handling contributed support.
"""

from .contribs import contrib_registry


def add_contrib_callback_args(parser):
    for contrib_name, contrib_cls in contrib_registry.items():
        parser.add_argument(
            f'--{contrib_name}',
            dest='callbacks',
            action='append_const',
            const=contrib_cls(),
<<<<<<< HEAD
        )
=======
        )


def preload(argv):
    for arg in argv:
        if arg.startswith('--'):
            arg = arg[2:]

        if arg in contrib_registry:
            contrib_registry[arg].preload()
>>>>>>> fbb0b587
<|MERGE_RESOLUTION|>--- conflicted
+++ resolved
@@ -28,9 +28,6 @@
             dest='callbacks',
             action='append_const',
             const=contrib_cls(),
-<<<<<<< HEAD
-        )
-=======
         )
 
 
@@ -40,5 +37,4 @@
             arg = arg[2:]
 
         if arg in contrib_registry:
-            contrib_registry[arg].preload()
->>>>>>> fbb0b587
+            contrib_registry[arg].preload()
--- conflicted
+++ resolved
@@ -169,14 +169,10 @@
     "hyperopt\n\n"
 )
 
-<<<<<<< HEAD
+CONTINUE_PROMPT = "Do you want to continue? "
+
 DEFAULT_AUDIO_TENSOR_LENGTH = 70000
 
 MODEL_TYPE = "model_type"
 MODEL_ECD = "ecd"
-MODEL_GBM = "gbm"
-=======
-CONTINUE_PROMPT = "Do you want to continue? "
-
-DEFAULT_AUDIO_TENSOR_LENGTH = 70000
->>>>>>> 77e06866
+MODEL_GBM = "gbm"
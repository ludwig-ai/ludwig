--- conflicted
+++ resolved
@@ -105,11 +105,8 @@
 RESIZE_METHODS = [CROP_OR_PAD, INTERPOLATE]
 
 TRAINER = "trainer"
-<<<<<<< HEAD
+LIGHTGBM_TRAINER = "lightgbm_trainer"
 OPTIMIZER = "optimizer"
-=======
-LIGHTGBM_TRAINER = "lightgbm_trainer"
->>>>>>> 7c9781e0
 METRIC = "metric"
 PREDICTION = "prediction"
 LOGITS = "logits"

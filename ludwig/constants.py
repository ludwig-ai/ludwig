--- conflicted
+++ resolved
@@ -173,10 +173,7 @@
 
 DEFAULT_AUDIO_TENSOR_LENGTH = 70000
 
-<<<<<<< HEAD
 MODEL_TYPE = "model_type"
 MODEL_ECD = "ecd"
 MODEL_GBM = "gbm"
-=======
-DASK_MODULE_NAME = "dask.dataframe"
->>>>>>> ae25cc4c
+DASK_MODULE_NAME = "dask.dataframe"
#! /usr/bin/env python
# Copyright (c) 2019 Uber Technologies, Inc.
#
# Licensed under the Apache License, Version 2.0 (the "License");
# you may not use this file except in compliance with the License.
# You may obtain a copy of the License at
#
#     http://www.apache.org/licenses/LICENSE-2.0
#
# Unless required by applicable law or agreed to in writing, software
# distributed under the License is distributed on an "AS IS" BASIS,
# WITHOUT WARRANTIES OR CONDITIONS OF ANY KIND, either express or implied.
# See the License for the specific language governing permissions and
# limitations under the License.
# ==============================================================================
BINARY = "binary"
CATEGORY = "category"
INT = "int"
FLOAT = "float"
SPACE = "space"
NUMBER = "number"
SET = "set"
BAG = "bag"
TEXT = "text"
SEQUENCE = "sequence"
TIMESERIES = "timeseries"
IMAGE = "image"
AUDIO = "audio"
DATE = "date"
H3 = "h3"
VECTOR = "vector"
HEIGHT = "height"
WIDTH = "width"
INFER_IMAGE_DIMENSIONS = "infer_image_dimensions"
INFER_IMAGE_MAX_HEIGHT = "infer_image_max_height"
INFER_IMAGE_MAX_WIDTH = "infer_image_max_width"
INFER_IMAGE_SAMPLE_SIZE = "infer_image_sample_size"
NUM_CHANNELS = "num_channels"
LOSS = "loss"
ROC_AUC = "roc_auc"
EVAL_LOSS = "eval_loss"
TRAIN_MEAN_LOSS = "train_mean_loss"
SOFTMAX_CROSS_ENTROPY = "softmax_cross_entropy"
SIGMOID_CROSS_ENTROPY = "sigmoid_cross_entropy"
BINARY_WEIGHTED_CROSS_ENTROPY = "binary_weighted_cross_entropy"
ACCURACY = "accuracy"
HITS_AT_K = "hits_at_k"
MEAN_HITS_AT_K = "mean_hits_at_k"
ERROR = "error"
ABSOLUTE_ERROR = "absolute_error"
SQUARED_ERROR = "squared_error"
MEAN_SQUARED_ERROR = "mean_squared_error"
ROOT_MEAN_SQUARED_ERROR = "root_mean_squared_error"
ROOT_MEAN_SQUARED_PERCENTAGE_ERROR = "root_mean_squared_percentage_error"
MEAN_ABSOLUTE_ERROR = "mean_absolute_error"
R2 = "r2"
EDIT_DISTANCE = "edit_distance"
PERPLEXITY = "perplexity"
JACCARD = "jaccard"
PREDICTIONS = "predictions"
TOP_K_PREDICTIONS = "top_k_predictions"
PROBABILITY = "probability"
PROBABILITIES = "probabilities"
SPLIT_PROBABILITIES = "split_probabilities"
TOKEN_ACCURACY = "token_accuracy"
LAST_ACCURACY = "last_accuracy"
SEQUENCE_ACCURACY = "sequence_accuracy"
LAST_PROBABILITIES = "last_probabilities"
LAST_PREDICTIONS = "last_predictions"
LENGTHS = "lengths"
TIED = "tied"
COMBINED = "combined"

PREPROCESSING = "preprocessing"
FILL_WITH_CONST = "fill_with_const"
FILL_WITH_MODE = "fill_with_mode"
FILL_WITH_MEAN = "fill_with_mean"
FILL_WITH_FALSE = "fill_with_false"
BACKFILL = "backfill"
BFILL = "bfill"
PAD = "pad"
FFILL = "ffill"
DROP_ROW = "drop_row"
MISSING_VALUE_STRATEGY_OPTIONS = [
    FILL_WITH_CONST,
    FILL_WITH_MODE,
    FILL_WITH_MEAN,
    BACKFILL,
    BFILL,
    PAD,
    FFILL,
    DROP_ROW,
]

CROP_OR_PAD = "crop_or_pad"
INTERPOLATE = "interpolate"
RESIZE_METHODS = [CROP_OR_PAD, INTERPOLATE]

TRAINER = "trainer"
METRIC = "metric"
PREDICTION = "prediction"
LOGITS = "logits"
HIDDEN = "hidden"
LAST_HIDDEN = "last_hidden"
ENCODER_OUTPUT_STATE = "encoder_output_state"
PROJECTION_INPUT = "projection_input"

RANDOM = "random"
SUM = "sum"
APPEND = "append"
SEQ_SUM = "seq_sum"
AVG_EXP = "avg_exp"

TRAINING = "training"
VALIDATION = "validation"
TEST = "test"
SPLIT = "split"
FORCE_SPLIT = "force_split"
STRATIFY = "stratify"
FULL = "full"
TRAIN_SPLIT = 0
VALIDATION_SPLIT = 1
TEST_SPLIT = 2

META = "meta"

HYPEROPT = "hyperopt"
STRATEGY = "strategy"
EXECUTOR = "executor"
MINIMIZE = "minimize"
MAXIMIZE = "maximize"
SAMPLER = "sampler"
NUM_SAMPLES = "num_samples"
SEARCH_ALG = "search_alg"
SCHEDULER = "scheduler"
PARAMETERS = "parameters"

INPUT_FEATURES = "input_features"
OUTPUT_FEATURES = "output_features"

NAME = "name"
COLUMN = "column"
TYPE = "type"

RAY = "ray"

PROC_COLUMN = "proc_column"

CHECKSUM = "checksum"

HDF5 = "hdf5"
PARQUET = "parquet"

SRC = "dataset_src"

BATCH_SIZE = "batch_size"
EVAL_BATCH_SIZE = "eval_batch_size"
LEARNING_RATE = "learning_rate"
USE_BIAS = "use_bias"
BIAS = "bias"
DEFAULT_USE_BIAS = "default_use_bias"
DEFAULT_BIAS = "default_bias"
CONV_USE_BIAS = "conv_use_bias"
CONV_BIAS = "conv_bias"
AUTO = "auto"
CONFIG = "config"

COMBINER = "combiner"

ENCODER = "encoder"
DECODER = "decoder"

DEFAULTS = "defaults"

BALANCE_PERCENTAGE_TOLERANCE = 0.03
IMBALANCE_DETECTION_RATIO = 0.05

TABULAR = "tabular"
AUTOML_DEFAULT_TABULAR_MODEL = "tabnet"
AUTOML_DEFAULT_TEXT_ENCODER = "bert"
AUTOML_SMALLER_TEXT_ENCODER = "distilbert"
AUTOML_TEXT_ENCODER_MAX_TOKEN_LEN = 512
AUTOML_SMALLER_TEXT_LENGTH = 128
AUTOML_LARGE_TEXT_DATASET = 100000
AUTOML_MAX_ROWS_PER_CHECKPOINT = 350000
AUTOML_DEFAULT_IMAGE_ENCODER = "stacked_cnn"

HYPEROPT_WARNING = (
    "You are running the ludwig train command but there’s a hyperopt section present in your config. "
    "It will be ignored. If you want to run hyperopt you should use the following command: ludwig "
    "hyperopt\n\n"
)

CONTINUE_PROMPT = "Do you want to continue? "

DEFAULT_AUDIO_TENSOR_LENGTH = 70000
AUDIO_FEATURE_KEYS = [
    "type",
    "window_length_in_s",
    "window_shift_in_s",
    "num_fft_points",
    "window_type",
    "num_filter_bands",
]

MODEL_TYPE = "model_type"
MODEL_ECD = "ecd"
MODEL_GBM = "gbm"
DASK_MODULE_NAME = "dask.dataframe"

<<<<<<< HEAD
BENCHMARKING_BUCKET = "benchmarking.us-west-2.predibase.com"
S3 = "s3"
CACHE = "cache"
EXPERIMENT_RUN = "experiment_run"
TRAIN_TAG = "train"
EVAL_TAG = "evaluate"
=======
PREPROCESSOR = "preprocessor"
PREDICTOR = "predictor"
POSTPROCESSOR = "postprocessor"
>>>>>>> a3cbcbbe
<|MERGE_RESOLUTION|>--- conflicted
+++ resolved
@@ -208,15 +208,12 @@
 MODEL_GBM = "gbm"
 DASK_MODULE_NAME = "dask.dataframe"
 
-<<<<<<< HEAD
-BENCHMARKING_BUCKET = "benchmarking.us-west-2.predibase.com"
+PREPROCESSOR = "preprocessor"
+PREDICTOR = "predictor"
+POSTPROCESSOR = "postprocessor"
+
 S3 = "s3"
 CACHE = "cache"
 EXPERIMENT_RUN = "experiment_run"
 TRAIN_TAG = "train"
-EVAL_TAG = "evaluate"
-=======
-PREPROCESSOR = "preprocessor"
-PREDICTOR = "predictor"
-POSTPROCESSOR = "postprocessor"
->>>>>>> a3cbcbbe
+EVAL_TAG = "evaluate"
--- conflicted
+++ resolved
@@ -99,7 +99,6 @@
         logging.error('No test_statistics provided')
         return
 
-<<<<<<< HEAD
     filename_template = None
     if output_directory:
         filename_template = os.path.join(
@@ -107,14 +106,9 @@
             'compare_performance_{}.' + file_format
         )
 
-    prediction_statistics_per_model_name = [load_json(prediction_statistics_f)
-                                            for prediction_statistics_f in
-                                            prediction_statistics]
-=======
-    test_statistics_per_model_name = [load_json(test_statistics_f)
-                                      for test_statistics_f in
+    test_statistics_per_model_name = [load_json(prediction_statistics_f)
+                                      for prediction_statistics_f in
                                       test_statistics]
->>>>>>> 477021c1
 
     fields_set = set()
     for ls in test_statistics_per_model_name:
@@ -1532,24 +1526,17 @@
         filename=filename
     )
 
-<<<<<<< HEAD
-
-def roc_curves_from_prediction_statistics(
-        prediction_statistics,
+
+def roc_curves_from_test_statistics(
+        test_statistics,
         field,
         model_names=None,
         output_directory=None,
         file_format='pdf',
         **kwargs
 ):
-    if len(prediction_statistics) < 1:
+    if len(test_statistics) < 1:
         logging.error('No prediction_statistics provided')
-=======
-def roc_curves_from_test_statistics(test_statistics, field,
-                                    model_names=None, **kwargs):
-    if len(test_statistics) < 1:
-        logging.error('No test_statistics provided')
->>>>>>> 477021c1
         return
 
     test_statistics_per_model_name = [load_json(test_statistics_f)
@@ -1813,8 +1800,8 @@
 
     metadata = load_json(ground_truth_metadata)
     test_statistics_per_model_name = [load_json(test_statistics_f)
-                                            for test_statistics_f in
-                                            test_statistics]
+                                      for test_statistics_f in
+                                      test_statistics]
 
     fields_set = set()
     for ls in test_statistics_per_model_name:

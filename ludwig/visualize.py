--- conflicted
+++ resolved
@@ -35,8 +35,8 @@
 from ludwig.utils.data_utils import load_json, load_from_file
 from ludwig.utils.print_utils import logging_level_registry
 
-
-<<<<<<< HEAD
+logger = logging.getLogger(__name__)
+
 def learning_curves(
         training_statistics,
         field,
@@ -45,12 +45,6 @@
         file_format='pdf',
         **kwargs
 ):
-=======
-logger = logging.getLogger(__name__)
-
-
-def learning_curves(training_statistics, field, model_names=None, **kwargs):
->>>>>>> 0e185d25
     if len(training_statistics) < 1:
         logger.error('No training_statistics provided')
         return
@@ -589,7 +583,6 @@
                     filename=filename
                 )
 
-<<<<<<< HEAD
                 logging.info('\n')
                 logging.info(model_name_name)
                 tmp_str = '{0} best 5 classes: '.format(field)
@@ -608,24 +601,6 @@
                     field)
                 tmp_str += '{}'
                 logging.info(tmp_str.format(np.sum(f1_np == 0)))
-=======
-            logger.info('\n')
-            logger.info(model_name_name)
-            tmp_str = '{0} best 5 classes: '.format(field)
-            tmp_str += '{}'
-            logger.info(tmp_str.format(higher_f1s))
-            logger.info(f1_np[higher_f1s])
-            tmp_str = '{0} worst 5 classes: '.format(field)
-            tmp_str += '{}'
-            logger.info(tmp_str.format(lower_f1s))
-            logger.info(f1_np[lower_f1s])
-            tmp_str = '{0} number of classes with f1 score > 0: '.format(field)
-            tmp_str += '{}'
-            logger.info(tmp_str.format(np.sum(f1_np > 0)))
-            tmp_str = '{0} number of classes with f1 score = 0: '.format(field)
-            tmp_str += '{}'
-            logger.info(tmp_str.format(np.sum(f1_np == 0)))
->>>>>>> 0e185d25
 
 
 def compare_classifiers_predictions(
@@ -1580,11 +1555,7 @@
         **kwargs
 ):
     if len(test_statistics) < 1:
-<<<<<<< HEAD
-        logging.error('No prediction_statistics provided')
-=======
         logger.error('No test_statistics provided')
->>>>>>> 0e185d25
         return
 
     test_statistics_per_model_name = [load_json(test_statistics_f)

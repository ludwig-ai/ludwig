--- conflicted
+++ resolved
@@ -12,17 +12,10 @@
 from ludwig.models.llm import LLM
 from ludwig.models.predictor import Predictor
 from ludwig.modules.metric_modules import get_initial_validation_value
-<<<<<<< HEAD
-from ludwig.progress_bar import LudwigProgressBar
 from ludwig.schema.trainer import BaseTrainerConfig, FineTuneTrainerConfig, ZeroShotTrainerConfig
 from ludwig.trainers.base import BaseTrainer
 from ludwig.trainers.registry import register_ray_trainer, register_trainer
 from ludwig.trainers.trainer import Trainer
-=======
-from ludwig.schema.trainer import BaseTrainerConfig, ZeroShotTrainerConfig
-from ludwig.trainers.base import BaseTrainer
-from ludwig.trainers.registry import register_trainer
->>>>>>> 64d2369a
 from ludwig.types import ModelConfigDict
 from ludwig.utils import time_utils
 from ludwig.utils.defaults import default_random_seed
@@ -35,12 +28,7 @@
 logger = logging.getLogger(__name__)
 
 
-<<<<<<< HEAD
-# @register_ray_trainer(MODEL_LLM)
-# @register_trainer(MODEL_LLM)
-=======
 @register_trainer(MODEL_LLM)
->>>>>>> 64d2369a
 class ZeroShotTrainer(BaseTrainer):
     """ZeroShotTrainer is a trainer that does not train a model."""
 
@@ -383,7 +371,6 @@
         return False
 
 
-<<<<<<< HEAD
 @register_ray_trainer(MODEL_LLM)
 @register_trainer(MODEL_LLM)
 class FineTuneTrainer(Trainer):
@@ -420,12 +407,12 @@
             device,
             **kwargs,
         )
-=======
+
+
 class RemoteLLMTrainer(ZeroShotTrainer):
     def __init__(self, gpus=None, gpu_memory_limit=None, allow_parallel_threads=True, **kwargs):
         super().__init__(**kwargs)
 
         # Only return results from rank 0 to reduce network overhead
         self.train = self.distributed.return_first(self.train)
-        self.train_online = self.distributed.return_first(self.train_online)
->>>>>>> 64d2369a
+        self.train_online = self.distributed.return_first(self.train_online)
#! /usr/bin/env python
# Copyright (c) 2019 Uber Technologies, Inc.
#
# Licensed under the Apache License, Version 2.0 (the "License");
# you may not use this file except in compliance with the License.
# You may obtain a copy of the License at
#
#     http://www.apache.org/licenses/LICENSE-2.0
#
# Unless required by applicable law or agreed to in writing, software
# distributed under the License is distributed on an "AS IS" BASIS,
# WITHOUT WARRANTIES OR CONDITIONS OF ANY KIND, either express or implied.
# See the License for the specific language governing permissions and
# limitations under the License.
# ==============================================================================
"""This module contains the class and auxiliary methods of a model."""
import contextlib
import logging
import math
import os
import os.path
import signal
import sys
import tempfile
import threading
import time
from typing import Callable, Dict, List, Optional, Tuple

import numpy as np
import psutil
import torch
from torch.utils.tensorboard import SummaryWriter

from ludwig.constants import LOSS, MAX_CPU_BATCH_SIZE, MINIMIZE, MODEL_ECD, TEST, TRAIN, TRAINING, VALIDATION
from ludwig.data.dataset.base import Dataset
from ludwig.distributed.base import DistributedStrategy, LocalStrategy
from ludwig.globals import (
    is_progressbar_disabled,
    MODEL_HYPERPARAMETERS_FILE_NAME,
    TRAINING_CHECKPOINTS_DIR_PATH,
    TRAINING_PROGRESS_TRACKER_FILE_NAME,
)
from ludwig.models.ecd import ECD
from ludwig.models.predictor import Predictor
from ludwig.modules.lr_scheduler import LRScheduler
from ludwig.modules.metric_modules import get_improved_fn, get_initial_validation_value
from ludwig.modules.metric_registry import get_metric_objective
from ludwig.modules.optimization_modules import create_clipper
from ludwig.progress_bar import LudwigProgressBar
from ludwig.schema.trainer import ECDTrainerConfig
from ludwig.trainers.base import BaseTrainer
from ludwig.trainers.registry import register_trainer
from ludwig.types import ModelConfigDict
from ludwig.utils import time_utils
from ludwig.utils.batch_size_tuner import BatchSizeEvaluator
from ludwig.utils.checkpoint_utils import Checkpoint, CheckpointManager
from ludwig.utils.data_utils import load_json
from ludwig.utils.defaults import default_random_seed
from ludwig.utils.fs_utils import path_exists
from ludwig.utils.metric_utils import get_metric_names, TrainerMetric
from ludwig.utils.metrics_printed_table import MetricsPrintedTable
from ludwig.utils.misc_utils import set_random_seed
from ludwig.utils.torch_utils import get_torch_device
from ludwig.utils.trainer_utils import (
    append_metrics,
    get_final_steps_per_checkpoint,
    get_latest_metrics_dict,
    get_new_progress_tracker,
    get_total_steps,
    ProgressTracker,
)

logger = logging.getLogger(__name__)


@register_trainer(MODEL_ECD, default=True)
class Trainer(BaseTrainer):
    """Trainer is a class that trains a model."""

    @staticmethod
    def get_schema_cls():
        return ECDTrainerConfig

    def __init__(
        self,
        config: ECDTrainerConfig,
        model: ECD,
        resume: float = False,
        skip_save_model: bool = False,
        skip_save_progress: bool = False,
        skip_save_log: bool = False,
        callbacks: List = None,
        report_tqdm_to_ray=False,
        random_seed: float = default_random_seed,
        distributed: Optional[DistributedStrategy] = None,
        device: Optional[str] = None,
        **kwargs,
    ):
        """Trains a model with a set of options and hyperparameters listed below. Customizable.

        :param model: Underlying Ludwig model
        :type model: `ludwig.models.ecd.ECD`
        :param resume: Resume training a model that was being trained. (default: False).
        :type resume: Boolean
        :param skip_save_model: Disables saving model weights and hyperparameters each time the model improves. By
                default Ludwig saves model weights after each round of evaluation the validation metric (improves, but
                if the model is really big that can be time consuming. If you do not want to keep the weights and just
                find out what performance a model can get with a set of hyperparameters, use this parameter to skip it,
                but the model will not be loadable later on. (default: False).
        :type skip_save_model: Boolean
        :param skip_save_progress: Disables saving progress each round of evaluation. By default Ludwig saves weights
                and stats after each round of evaluation for enabling resuming of training, but if the model is really
                big that can be time consuming and will uses twice as much space, use this parameter to skip it, but
                training cannot be resumed later on. (default: False).
        :type skip_save_progress: Boolean
        :param skip_save_log: Disables saving TensorBoard logs. By default Ludwig saves logs for the TensorBoard, but if
                it is not needed turning it off can slightly increase the overall speed. (default: False).
        :type skip_save_log: Boolean
        :param callbacks: List of `ludwig.callbacks.Callback` objects that provide hooks into the Ludwig pipeline.
                (default: None).
        :type callbacks: list
        :param report_tqdm_to_ray: Enables using the ray based tqdm Callback for progress bar reporting
        :param random_seed: Default initialization for the random seeds (default: 42).
        :type random_seed: Float
        :param distributed: Distributed strategy (default: None).
        :type distributed: `DistributedStrategy`
        :param device: Device to load the model on from a saved checkpoint (default: None).
        :type device: str
        :param config: `ludwig.schema.trainer.BaseTrainerConfig` instance that specifies training hyperparameters
                (default: `ludwig.schema.trainer.ECDTrainerConfig()`).
        """

        self.distributed = distributed if distributed is not None else LocalStrategy()

        self.epochs = config.epochs
        self.train_steps = config.train_steps
        self.total_steps = 0  # Computed during training, after batcher has been initialized.

        self.regularization_lambda = config.regularization_lambda
        self.regularization_type = config.regularization_type
        self.batch_size = config.batch_size
        self.max_batch_size = config.max_batch_size
        self.eval_batch_size = config.batch_size if config.eval_batch_size is None else config.eval_batch_size
        self.should_shuffle = config.should_shuffle
        self._validation_field = config.validation_field
        self._validation_metric = config.validation_metric
        self.early_stop = config.early_stop
        self.steps_per_checkpoint = config.steps_per_checkpoint
        self.checkpoints_per_epoch = config.checkpoints_per_epoch
        self.evaluate_training_set = config.evaluate_training_set
        self.increase_batch_size_on_plateau = config.increase_batch_size_on_plateau
        self.increase_batch_size_on_plateau_patience = config.increase_batch_size_on_plateau_patience
        self.increase_batch_size_on_plateau_rate = config.increase_batch_size_on_plateau_rate
        self.increase_batch_size_eval_metric = config.increase_batch_size_eval_metric
        self.increase_batch_size_eval_split = config.increase_batch_size_eval_split
        self.gradient_accumulation_steps = (
            config.gradient_accumulation_steps if self.distributed.allow_gradient_accumulation() else 1
        )
        self.resume = resume
        self.skip_save_model = skip_save_model
        self.skip_save_progress = skip_save_progress
        self.skip_save_log = skip_save_log
        self.random_seed = random_seed
        self.received_sigint = False
        self.report_tqdm_to_ray = report_tqdm_to_ray
        self.callbacks = callbacks or []
        self.device = device
        if self.device is None:
            self.device = get_torch_device()

        base_learning_rate = config.learning_rate
        if self.distributed:
            lr_scale_fn = learning_rate_scale_fns[config.learning_rate_scaling]
            base_learning_rate *= lr_scale_fn(self.distributed.size() * self.gradient_accumulation_steps)
        self.base_learning_rate = base_learning_rate

        self.model = model
<<<<<<< HEAD
        self.model = self.model.to_device(self.device)
=======
        self.model = self.distributed.to_device(self.model)
>>>>>>> 1529e02e

        self.compiled_model = self.model
        if config.compile:
            self.compiled_model = torch.compile(self.model)
            logger.info("Training with torchdynamo compiled model")

        # ================ Optimizer tuning ================
        self.gradient_clipping_config = create_clipper(config.gradient_clipping)

        self.config = config
        self.prepare()

        # Setup for automatic mixed precision (AMP)
        self.use_amp = config.use_mixed_precision and self.distributed.allow_mixed_precision()
        if self.use_amp:
            if torch.cuda.is_available():
                logger.info("Enabling automatic mixed precision (AMP)")
            else:
                logger.info("`trainer.use_mixed_precision=True`, but no GPU device found. Setting to `False`")
                self.use_amp = False
        self.scaler = torch.cuda.amp.GradScaler() if self.use_amp else None

        # when training starts the sigint handler will be replaced with
        # set_steps_to_1_or_quit so this is needed to remember
        # the original sigint to restore at the end of training
        # and before set_steps_to_1_or_quit returns
        self.original_sigint_handler = None

    def prepare(self):
        self.dist_model, self.optimizer = self.distributed.prepare(
            self.compiled_model,
            self.config,
            self.base_learning_rate,
        )
        self.scheduler = LRScheduler(self.config.learning_rate_scheduler, self.optimizer)

    def train_step(
        self, inputs: Dict[str, torch.Tensor], targets: Dict[str, torch.Tensor], should_step: bool = True
    ) -> Tuple[torch.Tensor, Dict[str, torch.Tensor]]:
        """Performs a single training step.

        Params:
            inputs: A dictionary of input data, from feature name to tensor.
            targets: A dictionary of target data, from feature name to tensor.
            should_step: Whether to perform a step of the optimizer after computing gradients.

        Returns:
            A tuple of the loss tensor and a dictionary of loss for every output feature.
        """
        if isinstance(self.optimizer, torch.optim.LBFGS):
            # NOTE: Horovod is not supported for L-BFGS.
            # NOTE: AMP is not supported for L-BFGS yet.
            # NOTE: gradient accumulation is not supported for L-BFGS yet.

            def closure():
                # Allows L-BFGS to reevaluate the loss function
                self.distributed.zero_grad(self.optimizer)
                model_outputs = self.dist_model((inputs, targets))
                loss, _ = self.model.train_loss(
                    targets, model_outputs, self.regularization_type, self.regularization_lambda
                )
                loss.backward()
                return loss

            self.distributed.step(self.optimizer, closure)

            # Obtain model predictions and loss
            model_outputs = self.dist_model((inputs, targets))
            loss, all_losses = self.model.train_loss(
                targets, model_outputs, self.regularization_type, self.regularization_lambda
            )

            if not self.evaluate_training_set:
                # Update evaluation metrics with current model params:
                # noisy but fast way to get metrics on the training set
                predictions = self.model.outputs_to_predictions(model_outputs)
                self.model.update_metrics(targets, predictions)

            return loss, all_losses

        with torch.cuda.amp.autocast() if self.use_amp else contextlib.nullcontext():
            with self.distributed.prepare_model_update(self.dist_model, should_step=should_step):
                # Obtain model predictions and loss
                model_outputs = self.dist_model((inputs, targets))
                loss, all_losses = self.model.train_loss(
                    targets, model_outputs, self.regularization_type, self.regularization_lambda
                )
                loss = loss / self.gradient_accumulation_steps

        # Begin the backward pass
        variables = self.dist_model.parameters()
        if self.use_amp:
            self.scaler.scale(loss).backward()
        else:
            self.distributed.backward(loss, self.dist_model)

        if not should_step:
            # Short-circuit the parameter updates if we are still accumulating gradients
            return loss, all_losses

        # Wait for gradient aggregation to complete before clipping the gradients
        # When using AMP, we need to do this before unscaling.
        # See: https://github.com/horovod/horovod/blob/master/examples/pytorch/pytorch_mnist.py
        self.distributed.wait_optimizer_synced(self.optimizer)

        if self.use_amp:
            # In-place unscaling of all gradients before weights update
            # Do this before gradient clipping per docs:
            # https://pytorch.org/docs/master/notes/amp_examples.html#gradient-clipping
            self.scaler.unscale_(self.optimizer)

        if self.distributed.allow_clip_gradients():
            # Clip gradients
            self.clip_grads(variables)

        # Apply gradient updates
        with self.distributed.prepare_optimizer_update(self.optimizer):
            # Because we already synchronized above, we skip doing so here
            if self.use_amp:
                self.scaler.step(self.optimizer)
            else:
                self.distributed.step(self.optimizer)

        if self.use_amp:
            # Update scaler in case of overflow/underflow
            self.scaler.update()

        if not self.evaluate_training_set:
            # Update evaluation metrics with current model params:
            # noisy but fast way to get metrics on the training set
            predictions = self.model.outputs_to_predictions(model_outputs)
            self.model.update_metrics(targets, predictions)

        self.distributed.zero_grad(self.optimizer)

        return loss, all_losses

    def clip_grads(self, variables):
        """Applies gradient clipping."""
        if self.gradient_clipping_config.clipglobalnorm:
            torch.nn.utils.clip_grad_norm_(variables, self.gradient_clipping_config.clipglobalnorm)
        if self.gradient_clipping_config.clipnorm:
            torch.nn.utils.clip_grad_norm_(variables, self.gradient_clipping_config.clipnorm)
        if self.gradient_clipping_config.clipvalue:
            torch.nn.utils.clip_grad_value_(variables, self.gradient_clipping_config.clipvalue)

    @classmethod
    def write_eval_summary(
        cls,
        summary_writer,
        metrics,
        step,
    ):
        if not summary_writer:
            return

        for feature_name, output_feature in metrics.items():
            for metric_name, metrics in output_feature.items():
                if metrics:
                    metric_tag = f"{feature_name}/epoch_{metric_name}"
                    metric_val = metrics[-1][-1]
                    summary_writer.add_scalar(metric_tag, metric_val, global_step=step)
        summary_writer.flush()

    @classmethod
    def write_step_summary(cls, train_summary_writer, combined_loss, all_losses, step, learning_rate=None):
        if not train_summary_writer:
            return

        # combined loss
        train_summary_writer.add_scalar("combined/step_training_loss", combined_loss, global_step=step)

        # all other losses
        for feature_name, loss in all_losses.items():
            loss_tag = f"{feature_name}/step_training_loss"
            train_summary_writer.add_scalar(loss_tag, loss, global_step=step)

        if learning_rate:
            train_summary_writer.add_scalar("combined/step_learning_rate", learning_rate, global_step=step)

        train_summary_writer.flush()

    def is_cpu_training(self):
        return torch.device(self.device) == torch.device("cpu")

    def tune_batch_size(
        self,
        config: ModelConfigDict,
        training_set: Dataset,
        random_seed: int = default_random_seed,
        max_trials: int = 20,
        halving_limit: int = 3,
        snapshot_weights: bool = True,
        on_best_batch_size_updated: Optional[Callable[[int, float, int], None]] = None,
    ) -> int:
        logger.info("Tuning batch size...")
        skip_save_model = self.skip_save_model
        skip_save_progress = self.skip_save_progress
        skip_save_log = self.skip_save_log
        # Set temporary values
        self.skip_save_model = True
        self.skip_save_progress = True
        self.skip_save_log = True

        # When training on CPU, larger batch sizes offer limited benefits due to lack of effective
        # parallelization within a batch. As such, to increase chances of stable training, we cap the maximum
        # batch size at MAX_CPU_BATCH_SIZE
        max_batch_size = (
            self.max_batch_size if torch.cuda.is_available() else min(self.max_batch_size, MAX_CPU_BATCH_SIZE)
        )
        self.dist_model.train()  # Sets model training mode.
        evaluator = self._create_batch_size_evaluator()
        with tempfile.TemporaryDirectory() as tmpdir:
            if snapshot_weights:
                # Save a snapshot of the model and optimizer state to restore later, as they will be modified
                # when we call the train step as part of the auto-tuning. This is undesirable, particularly for
                # pretrained models.
                checkpoint = self.distributed.create_checkpoint_handle(
                    dist_model=self.dist_model, model=self.model, optimizer=self.optimizer, scheduler=self.scheduler
                )
                checkpoint.save(os.path.join(tmpdir, "latest.ckpt"), global_step=0)
            try:
                best_batch_size = evaluator.select_best_batch_size(
                    len(training_set), max_batch_size, max_trials, self.is_coordinator()
                )
                return self.distributed.broadcast_object(best_batch_size)
            finally:
                # Restore original parameters to defaults
                self.skip_save_model = skip_save_model
                self.skip_save_progress = skip_save_progress
                self.skip_save_log = skip_save_log
                if snapshot_weights:
                    # Restore the model weights prior to batch size tuning to undo any updates made to the weights
                    if self.distributed.prepare_before_load():
                        # Some distributed strategies, like DeepSpeed, need to re-init before loading the model
                        self.prepare()
                    self.resume_weights_and_optimizer(str(tmpdir), checkpoint)

    def _create_batch_size_evaluator(self) -> BatchSizeEvaluator:
        trainer = self

        class _TrainerBatchSizeEvaluator(BatchSizeEvaluator):
            def reset(self):
                trainer.model.reset_metrics()
                trainer.optimizer.zero_grad()

            def step(self, batch_size: int):
                trainer.distributed.set_batch_size(trainer.dist_model, batch_size)
                inputs = {
                    input_feature_name: input_feature.create_sample_input(batch_size=batch_size).to(trainer.device)
                    for input_feature_name, input_feature in trainer.model.input_features.items()
                }
                targets = {
                    output_feature_name: output_feature.create_sample_output(batch_size=batch_size).to(trainer.device)
                    for output_feature_name, output_feature in trainer.model.output_features.items()
                }
                trainer.train_step(inputs, targets)

        return _TrainerBatchSizeEvaluator()

    def run_evaluation(
        self,
        training_set,
        validation_set,
        test_set,
        progress_tracker: ProgressTracker,
        train_summary_writer,
        validation_summary_writer,
        test_summary_writer,
        model_hyperparameters_path,
        output_features,
        metrics_names,
        save_path,
        loss: torch.Tensor,
        all_losses: Dict[str, torch.Tensor],
        early_stopping_steps: int,
        checkpoint_manager: CheckpointManager,
    ) -> bool:
        """Runs evaluation over training, validation, and test sets.

        Also:
        - Prints results, saves results to the progress tracker.
        - Saves the model if the validation score is the best so far
        - If there is no validation set, the model is always saved.

        Returns whether the trainer should early stop, based on validation metrics history.
        """
        start_time = time.time()
        self.callback(lambda c: c.on_eval_start(self, progress_tracker, save_path))

        progress_tracker.checkpoint_number += 1
        if self.is_coordinator():
            logger.info(f"\nRunning evaluation for step: {progress_tracker.steps}, epoch: {progress_tracker.epoch}")

        # ================ Eval ================
        printed_table = MetricsPrintedTable(output_features)

        # eval metrics on train
        self.eval_batch_size = max(self.eval_batch_size, progress_tracker.batch_size)

        if self.evaluate_training_set:
            # Run a separate pass over the training data to compute metrics
            train_metrics_log = self.evaluation(
                training_set, "train", progress_tracker.train_metrics, self.eval_batch_size, progress_tracker
            )
        else:
            # Use metrics accumulated during training
            metrics = self.model.get_metrics()
            train_metrics_log = append_metrics(
                self.model, "train", metrics, progress_tracker.train_metrics, progress_tracker
            )
            self.model.reset_metrics()

        printed_table.add_metrics_to_printed_table(train_metrics_log, TRAIN)

        self.write_eval_summary(
            summary_writer=train_summary_writer,
            metrics=progress_tracker.train_metrics,
            step=progress_tracker.steps,
        )

        if validation_set is not None:
            self.callback(lambda c: c.on_validation_start(self, progress_tracker, save_path))

            # eval metrics on validation set
            validation_metrics_log = self.evaluation(
                validation_set,
                VALIDATION,
                progress_tracker.validation_metrics,
                self.eval_batch_size,
                progress_tracker,
            )

            printed_table.add_metrics_to_printed_table(validation_metrics_log, VALIDATION)

            self.write_eval_summary(
                summary_writer=validation_summary_writer,
                metrics=progress_tracker.validation_metrics,
                step=progress_tracker.steps,
            )

            self.callback(lambda c: c.on_validation_end(self, progress_tracker, save_path))

        if test_set is not None:
            self.callback(lambda c: c.on_test_start(self, progress_tracker, save_path))

            # eval metrics on test set
            test_metrics_log = self.evaluation(
                test_set, TEST, progress_tracker.test_metrics, self.eval_batch_size, progress_tracker
            )

            printed_table.add_metrics_to_printed_table(test_metrics_log, TEST)

            self.write_eval_summary(
                summary_writer=test_summary_writer,
                metrics=progress_tracker.test_metrics,
                step=progress_tracker.steps,
            )

            self.callback(lambda c: c.on_test_end(self, progress_tracker, save_path))

        elapsed_time = (time.time() - start_time) * 1000.0

        if self.is_coordinator():
            logger.info(f"Evaluation took {time_utils.strdelta(elapsed_time)}\n")
            printed_table.log_info()

        # ================ Validation Logic ================
        should_break = False
        if validation_set is not None and validation_set.size > 0:
            should_break = self.check_progress_on_validation(
                progress_tracker,
                self.validation_field,
                self.validation_metric,
                save_path,
                model_hyperparameters_path,
                self.increase_batch_size_on_plateau,
                self.increase_batch_size_on_plateau_patience,
                self.increase_batch_size_on_plateau_rate,
                self.max_batch_size,
                self.increase_batch_size_eval_metric,
                self.increase_batch_size_eval_split,
                early_stopping_steps,
                self.skip_save_model,
                checkpoint_manager,
            )
        else:
            # There's no validation, so we save the model.
            if not self.skip_save_model:
                logger.info("Saving model.\n")
                checkpoint_manager.save_best(progress_tracker.steps)
                self.callback(lambda c: c.on_save_best_checkpoint(self, progress_tracker, save_path))

        # Trigger eval end callback after any model weights save for complete checkpoint
        self.callback(lambda c: c.on_eval_end(self, progress_tracker, save_path))

        return should_break

    def train(
        self,
        training_set,
        validation_set=None,
        test_set=None,
        save_path="model",
        return_state_dict: bool = False,
        **kwargs,
    ):
        """Trains a model with a set of hyperparameters listed below. Customizable.

        :param training_set: The training set
        :param validation_set: The validation dataset
        :param test_set: The test dataset
        :param save_path: The directory that will contain the saved model
        :param return_state_dict: Whether to return the state dict of the model instead of the model itself
        """
        # ====== General setup =======
        output_features = self.model.output_features

        # Only use signals when on the main thread to avoid issues with CherryPy
        # https://github.com/ludwig-ai/ludwig/issues/286
        if threading.current_thread() == threading.main_thread():
            # set the original sigint signal handler
            # as we want to restore it at the end of training
            self.original_sigint_handler = signal.getsignal(signal.SIGINT)
            signal.signal(signal.SIGINT, self.set_steps_to_1_or_quit)

        metrics_names = get_metric_names(output_features)

        # ====== Setup file names =======
        model_hyperparameters_path = None
        tensorboard_log_dir = None
        if self.is_coordinator():
            os.makedirs(save_path, exist_ok=True)
            model_hyperparameters_path = os.path.join(save_path, MODEL_HYPERPARAMETERS_FILE_NAME)
            tensorboard_log_dir = os.path.join(save_path, "logs")

        # Sync save_path across the workers
        save_path = self.distributed.broadcast_object(save_path or "")

        training_progress_tracker_path = None
        training_checkpoints_path = None
        if save_path:
            training_progress_tracker_path = os.path.join(save_path, TRAINING_PROGRESS_TRACKER_FILE_NAME)
            training_checkpoints_path = os.path.join(save_path, TRAINING_CHECKPOINTS_DIR_PATH)

        self.callback(
            lambda c: c.on_trainer_train_setup(self, save_path, self.is_coordinator()), coordinator_only=False
        )

        # ====== Setup session =======
        checkpoint_manager = None
        checkpoint = self.distributed.create_checkpoint_handle(
            dist_model=self.dist_model, model=self.model, optimizer=self.optimizer, scheduler=self.scheduler
        )
        checkpoint_manager = CheckpointManager(checkpoint, training_checkpoints_path, device=self.device)

        # ====== Setup Tensorboard writers =======
        train_summary_writer = None
        validation_summary_writer = None
        test_summary_writer = None
        if self.is_coordinator() and not self.skip_save_log and tensorboard_log_dir:
            train_summary_writer = SummaryWriter(os.path.join(tensorboard_log_dir, TRAINING))
            if validation_set is not None and validation_set.size > 0:
                validation_summary_writer = SummaryWriter(os.path.join(tensorboard_log_dir, VALIDATION))
            if test_set is not None and test_set.size > 0:
                test_summary_writer = SummaryWriter(os.path.join(tensorboard_log_dir, TEST))

        # ================ Resume logic ================
        self.callback(lambda c: c.on_resume_training(self.is_coordinator()))

        should_resume = self.resume and self.resume_files_exist(
            training_progress_tracker_path, training_checkpoints_path
        )
        # make sure all workers are on the same page about resuming.
        should_resume = self.distributed.broadcast_object(should_resume, name="should_resume")

        if should_resume:
            try:
                progress_tracker = self.resume_training_progress_tracker(training_progress_tracker_path)
                self.resume_weights_and_optimizer(training_checkpoints_path, checkpoint)
                logger.info("Resuming training from previous run.")
            except Exception:
                # This may happen if model training is interrupted after the progress tracker is initialized
                # but before any real training progress is made.
                progress_tracker = get_new_progress_tracker(
                    batch_size=self.batch_size,
                    learning_rate=self.base_learning_rate,
                    best_eval_metric_value=get_initial_validation_value(self.validation_metric),
                    best_increase_batch_size_eval_metric=get_initial_validation_value(
                        self.increase_batch_size_eval_metric
                    ),
                    output_features=output_features,
                )
                logger.info("Failed to resume training from previous run. Creating fresh model training run.")
        else:
            progress_tracker = get_new_progress_tracker(
                batch_size=self.batch_size,
                learning_rate=self.base_learning_rate,
                best_eval_metric_value=get_initial_validation_value(self.validation_metric),
                best_increase_batch_size_eval_metric=get_initial_validation_value(self.increase_batch_size_eval_metric),
                output_features=output_features,
            )
            logger.info("Creating fresh model training run.")

        # Distributed: broadcast initial variable states from rank 0 to all other processes.
        # This is necessary to ensure consistent initialization of all workers when
        # training is started with random weights or restored from a checkpoint.
        self.distributed.sync_model(self.dist_model)
        self.distributed.sync_optimizer(self.optimizer)
        self.scheduler.load_state_dict(self.distributed.broadcast_object(self.scheduler.state_dict()))

        # For DeepSpeed, we need to set the batch size here in case it was modfied during auto-tuning
        self.distributed.set_batch_size(self.dist_model, self.batch_size)

        set_random_seed(self.random_seed)

        try:
            with training_set.initialize_batcher(
                batch_size=self.batch_size,
                should_shuffle=self.should_shuffle,
                random_seed=self.random_seed,
                distributed=self.distributed,
                ignore_last=True,
                augmentation_pipeline=self.model.get_augmentation_pipelines(),
            ) as batcher:
                # ================ Training Loop ================
                self.total_steps = get_total_steps(self.epochs, batcher.steps_per_epoch, self.train_steps)

                # Get the terminal steps per checkpoint.
                final_steps_per_checkpoint = get_final_steps_per_checkpoint(
                    batcher.steps_per_epoch,
                    self.steps_per_checkpoint,
                    self.checkpoints_per_epoch,
                    self.is_coordinator(),
                )
                final_steps_per_checkpoint = min(final_steps_per_checkpoint, self.total_steps)
                early_stopping_steps = final_steps_per_checkpoint * self.early_stop

                # Update learning rate scheduler which depends on number of steps
                self.scheduler.reset(final_steps_per_checkpoint, self.total_steps)

                if self.is_coordinator():
                    logger.info(
                        f"Training for {self.total_steps} step(s), approximately "
                        f"{int(self.total_steps / batcher.steps_per_epoch)} epoch(s)."
                    )
                    if self.early_stop < 0:
                        logger.info("Early stopping policy: None")
                    else:
                        logger.info(
                            f"Early stopping policy: {self.early_stop} round(s) of evaluation, or "
                            f"{early_stopping_steps} step(s), approximately "
                            f"{int(early_stopping_steps / batcher.steps_per_epoch)} epoch(s).\n"
                        )
                    logger.info(f"Starting with step {progress_tracker.steps}, epoch: {progress_tracker.epoch}")

                progress_bar_config = {
                    "desc": "Training",
                    "total": self.total_steps,
                    "disable": is_progressbar_disabled(),
                    "file": sys.stdout,
                }
                progress_bar = LudwigProgressBar(self.report_tqdm_to_ray, progress_bar_config, self.is_coordinator())

                while progress_tracker.steps < self.total_steps:
                    # note that batch size may change over epochs
                    batcher.set_epoch(progress_tracker.epoch, progress_tracker.batch_size)

                    # epoch init
                    start_time = time.time()

                    # Reset the metrics at the start of the next epoch
                    self.dist_model.train()  # Sets model to training mode.
                    self.model.reset_metrics()

                    self.callback(lambda c: c.on_epoch_start(self, progress_tracker, save_path))

                    # Trains over a full epoch of data.
                    should_break = self._train_loop(
                        batcher,
                        progress_tracker,
                        save_path,
                        train_summary_writer,
                        progress_bar,
                        training_set,
                        validation_set,
                        test_set,
                        start_time,
                        validation_summary_writer,
                        test_summary_writer,
                        model_hyperparameters_path,
                        output_features,
                        metrics_names,
                        checkpoint_manager,
                        final_steps_per_checkpoint,
                        early_stopping_steps,
                    )

                    # ================ Post Training Epoch ================
                    progress_tracker.epoch += 1
                    self.callback(lambda c: c.on_epoch_end(self, progress_tracker, save_path))

                    if self.is_coordinator():
                        # ========== Save training progress ==========
                        logger.debug(
                            f"Epoch {progress_tracker.epoch} took: "
                            f"{time_utils.strdelta((time.time() - start_time) * 1000.0)}."
                        )
                    if not self.skip_save_progress:
                        checkpoint_manager.save(progress_tracker.steps)
                        if self.is_coordinator():
                            progress_tracker.save(os.path.join(save_path, TRAINING_PROGRESS_TRACKER_FILE_NAME))

                    # Early stop if needed.
                    if should_break:
                        break
        finally:
            # ================ Finished Training ================
            self.callback(
                lambda c: c.on_trainer_train_teardown(self, progress_tracker, save_path, self.is_coordinator()),
                coordinator_only=False,
            )

            if train_summary_writer is not None:
                train_summary_writer.close()
            if validation_summary_writer is not None:
                validation_summary_writer.close()
            if test_summary_writer is not None:
                test_summary_writer.close()

            if not self.skip_save_progress:
                checkpoint_manager.close()

        # Load the best weights from saved checkpoint
        state_dict = None
        if not self.skip_save_model:
            state_dict = checkpoint_manager.get_best_checkpoint_state_for_inference(self.return_device)
            if not return_state_dict:
                if self.distributed.is_model_parallel():
                    # Assume the full weights cannot fit in memory on GPU
                    self.model = self.model.cpu()
                self.model.load_state_dict(state_dict)
        elif return_state_dict:
            state_dict = self.model.cpu().state_dict()

        # When running with Ray, we only need to return the state dict, as it's faster and cheaper to send the
        # state dict over the network than to load the model state here, serialize it back to a state dict, then
        # load it back on the head node.
        return_value = self.model if not return_state_dict else state_dict

        # restore original sigint signal handler
        if self.original_sigint_handler and threading.current_thread() == threading.main_thread():
            signal.signal(signal.SIGINT, self.original_sigint_handler)

        return (
            return_value,
            progress_tracker.train_metrics,
            progress_tracker.validation_metrics,
            progress_tracker.test_metrics,
        )

    def _train_loop(
        self,
        batcher,
        progress_tracker: ProgressTracker,
        save_path,
        train_summary_writer,
        progress_bar,
        training_set,
        validation_set,
        test_set,
        start_time,
        validation_summary_writer,
        test_summary_writer,
        model_hyperparameters_path,
        output_features,
        metrics_names,
        checkpoint_manager: CheckpointManager,
        final_steps_per_checkpoint: int,
        early_stopping_steps: int,
    ) -> bool:
        """Completes up to one epoch through the data."""
        self.distributed.zero_grad(self.optimizer)
        batch_idx = 0
        while not batcher.last_batch() and progress_tracker.steps < self.total_steps:
            progress_tracker.learning_rate = self.optimizer.param_groups[0]["lr"]
            self.callback(lambda c: c.on_batch_start(self, progress_tracker, save_path))

            # obtain batch
            batch = batcher.next_batch()

            # determine whether we need to accumulate gradients as trigger a full parameter update
            should_sync_grads = (batch_idx + 1) % self.gradient_accumulation_steps == 0
            is_checkpoint_step = (progress_tracker.steps + 1) % final_steps_per_checkpoint == 0
            should_step = should_sync_grads or is_checkpoint_step
            batch_idx += 1

            # Move tensors to cuda here.
            inputs = {
                i_feat.feature_name: torch.from_numpy(np.array(batch[i_feat.proc_column], copy=True)).to(self.device)
                for i_feat in self.model.input_features.values()
            }
            targets = {
                o_feat.feature_name: torch.from_numpy(np.array(batch[o_feat.proc_column], copy=True)).to(self.device)
                for o_feat in self.model.output_features.values()
            }

            loss, all_losses = self.train_step(inputs, targets, should_step=should_step)

            if should_step:
                # Update LR schduler here instead of train loop to avoid updating during batch size tuning, etc.
                self.scheduler.step()

            if self.is_coordinator() and not self.skip_save_log:
                self.write_step_summary(
                    train_summary_writer=train_summary_writer,
                    combined_loss=loss,
                    all_losses=all_losses,
                    step=progress_tracker.steps,
                    learning_rate=progress_tracker.learning_rate,
                )

            progress_tracker.steps += 1
            progress_bar.update(1)
            if self.is_coordinator():
                logger.debug(
                    f"training: completed batch {progress_bar.total_steps} "
                    f"memory used: "
                    f"{psutil.Process(os.getpid()).memory_info()[0] / 1e6:0.2f}MB"
                )

            # Executing `on_batch_end` calls before `run_evaluation` enables more accurate
            # batch duration measurements when using timer callbacks.
            self.callback(lambda c: c.on_batch_end(self, progress_tracker, save_path, sync_step=should_step))

            if progress_tracker.steps % final_steps_per_checkpoint == 0:
                should_break = self.run_evaluation(
                    training_set,
                    validation_set,
                    test_set,
                    progress_tracker,
                    train_summary_writer,
                    validation_summary_writer,
                    test_summary_writer,
                    model_hyperparameters_path,
                    output_features,
                    metrics_names,
                    save_path,
                    loss,
                    all_losses,
                    early_stopping_steps,
                    checkpoint_manager,
                )

                # Checkpoint the model.
                # NOTE: Ideally we would do this before evaluation, but for some reason DeepSpeed will complain
                # about inflight params if we do that, which is why we checkpoint after eval instead. In practice,
                # this should not make a difference, xcept in the unlikely event an error occurs during eval and we
                # want to resume from the last checkpoint, in which case we will lose slightly more progress this way.
                if not self.skip_save_progress:
                    checkpoint_manager.save(progress_tracker.steps)
                    if self.is_coordinator():
                        progress_tracker.save(os.path.join(save_path, TRAINING_PROGRESS_TRACKER_FILE_NAME))

                if should_break:
                    return should_break

        return False

    def train_online(self, dataset):
        self.dist_model.train()  # Sets model training mode.
        with dataset.initialize_batcher(
            batch_size=self.batch_size,
            should_shuffle=self.should_shuffle,
            distributed=self.distributed,
            ignore_last=True,
        ) as batcher:
            # training step loop
            progress_bar_config = {
                "desc": "Training online",
                "total": batcher.steps_per_epoch,
                "file": sys.stdout,
                "disable": is_progressbar_disabled(),
            }
            progress_bar = LudwigProgressBar(self.report_tqdm_to_ray, progress_bar_config, self.is_coordinator())

            while not batcher.last_batch():
                batch = batcher.next_batch()
                inputs = {
                    i_feat.feature_name: torch.from_numpy(np.array(batch[i_feat.proc_column], copy=True)).to(
                        self.device
                    )
                    for i_feat in self.model.input_features.values()
                }
                targets = {
                    o_feat.feature_name: torch.from_numpy(np.array(batch[o_feat.proc_column], copy=True)).to(
                        self.device
                    )
                    for o_feat in self.model.output_features.values()
                }

                self.train_step(
                    inputs,
                    targets,
                )

                progress_bar.update(1)

            progress_bar.close()
        return self.model

    @property
    def validation_field(self):
        return self._validation_field

    @property
    def validation_metric(self):
        return self._validation_metric

    def evaluation(self, dataset, dataset_name, metrics_log, batch_size, progress_tracker):
        predictor = Predictor(
            self.dist_model,
            batch_size=batch_size,
            distributed=self.distributed,
            report_tqdm_to_ray=self.report_tqdm_to_ray,
            model=self.model,
        )
        metrics, _ = predictor.batch_evaluation(dataset, collect_predictions=False, dataset_name=dataset_name)

        return append_metrics(self.model, dataset_name, metrics, metrics_log, progress_tracker)

    def check_progress_on_validation(
        self,
        progress_tracker,
        validation_output_feature_name,
        validation_metric: str,
        save_path,
        model_hyperparameters_path,
        increase_batch_size_on_plateau,
        increase_batch_size_on_plateau_patience,
        increase_batch_size_on_plateau_rate,
        increase_batch_size_on_plateau_max,
        increase_batch_size_eval_metric,
        increase_batch_size_eval_split,
        early_stopping_steps: int,
        skip_save_model,
        checkpoint_manager: CheckpointManager,
    ) -> bool:
        """Checks the history of validation scores.

        Uses history of validation scores to reduce learning rate, increase batch size, and decide whether training
        should stop.

        Saves the model if scores have improved.

        Returns whether the model should stop training.
        """
        should_break = False
        improved_fn = get_improved_fn(validation_metric)

        all_validation_metrics = progress_tracker.validation_metrics[validation_output_feature_name]
        # The most recent validation_metric metric.
        eval_metric: TrainerMetric = all_validation_metrics[validation_metric][-1]
        eval_metric_value = eval_metric[-1]

        if eval_metric_value != eval_metric_value:
            # Fallback to 0 if the validation metric value is a NaN.
            # This is potentially relevant for small datasets like those used in testing where if there's only a
            # single output label, some metrics like ROC may turn out to be NaN.
            # However, we want to guarantee that the model will be saved at least once over a full
            # training-checkpoint-eval-loop.
            eval_metric_value = 0

        if improved_fn(eval_metric_value, progress_tracker.best_eval_metric_value):
            previous_best_eval_metric_value = progress_tracker.best_eval_metric_value

            # Save the value, steps, epoch, and checkpoint number.
            progress_tracker.best_eval_metric_value = eval_metric_value
            progress_tracker.best_eval_metric_steps = progress_tracker.steps
            progress_tracker.best_eval_metric_epoch = progress_tracker.epoch
            progress_tracker.best_eval_metric_checkpoint_number = progress_tracker.checkpoint_number

            # Save best metrics for all data subsets.
            progress_tracker.best_eval_train_metrics = get_latest_metrics_dict(progress_tracker.train_metrics)
            progress_tracker.best_eval_validation_metrics = get_latest_metrics_dict(progress_tracker.validation_metrics)
            progress_tracker.best_eval_test_metrics = get_latest_metrics_dict(progress_tracker.test_metrics)

            if self.is_coordinator():
                logger.info(
                    f"Evaluation validation metric: '{validation_output_feature_name}' '{validation_metric}' improved."
                )
                absolute_eval_metric_value_change = round(
                    abs(previous_best_eval_metric_value - progress_tracker.best_eval_metric_value), 3
                )
                if get_metric_objective(validation_metric) == MINIMIZE:
                    logger.info(
                        f"'{validation_output_feature_name}' '{validation_metric}' decreased by "
                        f"{absolute_eval_metric_value_change}."
                    )
                else:
                    logger.info(
                        f"'{validation_output_feature_name}' '{validation_metric}' increased by "
                        f"{absolute_eval_metric_value_change}."
                    )

            # Save the model.
            if not skip_save_model:
                logger.info("New best model saved.\n")
                checkpoint_manager.save_best(progress_tracker.steps)
                self.callback(lambda c: c.on_save_best_checkpoint(self, progress_tracker, save_path))

        last_improvement_in_steps = progress_tracker.steps - progress_tracker.best_eval_metric_steps
        progress_tracker.last_improvement_steps = last_improvement_in_steps

        if last_improvement_in_steps != 0 and self.is_coordinator():
            logger.info(
                f"Last improvement of {validation_output_feature_name} validation {validation_metric} happened "
                + f"{last_improvement_in_steps} step(s) ago.\n"
            )

        # ========== Learning Rate Schedule evaluation updates ========
        self.scheduler.eval_step(progress_tracker, validation_output_feature_name)

        # ========== Increase Batch Size Plateau logic =========
        if increase_batch_size_on_plateau > 0:
            self.increase_batch_size(
                progress_tracker,
                validation_output_feature_name,
                increase_batch_size_on_plateau,
                increase_batch_size_on_plateau_patience,
                increase_batch_size_on_plateau_rate,
                increase_batch_size_on_plateau_max,
                increase_batch_size_eval_metric,
                increase_batch_size_eval_split,
            )
            progress_tracker.last_increase_batch_size = (
                progress_tracker.steps - progress_tracker.last_increase_batch_size_steps
            )
            if (
                progress_tracker.last_increase_batch_size > 0
                and progress_tracker.last_increase_batch_size_eval_metric_improvement > 0
                and not progress_tracker.num_increases_batch_size >= increase_batch_size_on_plateau
                and not progress_tracker.batch_size >= increase_batch_size_on_plateau_max
            ):
                logger.info(
                    "Last batch size increase "
                    f"happened {progress_tracker.last_increase_batch_size} step(s) ago, "
                    f"improvement of {validation_output_feature_name} {increase_batch_size_eval_split} "
                    f"{increase_batch_size_eval_metric} happened "
                    f"{progress_tracker.last_increase_batch_size_eval_metric_improvement} step(s) ago."
                )

        # ========== Early Stop logic ==========
        # If any early stopping condition is satisfied, either lack of improvement for many steps, or via callbacks on
        # any worker, then trigger early stopping.
        early_stop_bool = 0 < early_stopping_steps <= last_improvement_in_steps
        if not early_stop_bool:
            for callback in self.callbacks:
                if callback.should_early_stop(self, progress_tracker, self.is_coordinator()):
                    early_stop_bool = True
                    break

        should_early_stop = torch.as_tensor([early_stop_bool], dtype=torch.int, device=self.device)
        should_early_stop = self.distributed.allreduce(should_early_stop)
        if should_early_stop.item():
            if self.is_coordinator():
                logger.info(
                    f"\nEARLY STOPPING due to lack of validation improvement. It has been {last_improvement_in_steps} "
                    "step(s) since last validation improvement."
                )
            should_break = True
        return should_break

    def set_steps_to_1_or_quit(self, signum, frame):
        """Custom SIGINT handler used to elegantly exit training.

        A single SIGINT will stop training after the next training step. A second SIGINT will stop training immediately.
        """
        if not self.received_sigint:
            self.total_steps = 1
            self.received_sigint = True
            logger.critical("\nReceived SIGINT, will finish this training step and then conclude training.")
            logger.critical("Send another SIGINT to immediately interrupt the process.")
        else:
            logger.critical("\nReceived a second SIGINT, will now quit")
            if self.original_sigint_handler:
                signal.signal(signal.SIGINT, self.original_sigint_handler)
            sys.exit(1)

    def resume_files_exist(
        self,
        training_progress_tracker_path: str,
        training_checkpoint_path: str,
    ) -> bool:
        missing_files = []
        # training_progress.json
        if not path_exists(training_progress_tracker_path):
            missing_files.append(training_progress_tracker_path)
        # latest.ckpt in training_checkpoints/
        latest_ckpt = os.path.join(training_checkpoint_path, "latest.ckpt")
        if not path_exists(latest_ckpt):
            missing_files.append(latest_ckpt)
        if missing_files:
            logger.warning(f"Could not find {missing_files} while trying to resume model training.")
            return False
        return True

    def resume_training_progress_tracker(self, training_progress_tracker_path):
        progress_tracker_dict = None
        if self.is_coordinator():
            logger.info(f"Loading progress tracker for model: {training_progress_tracker_path}")
            progress_tracker_dict = load_json(training_progress_tracker_path)

        logger.debug("Broadcasting model progress tracker dict to all workers")
        progress_tracker_dict = self.distributed.broadcast_object(
            progress_tracker_dict, name="broadcast_progress_tracker"
        )

        progress_tracker = ProgressTracker.load(progress_tracker_dict)
        return progress_tracker

    def resume_weights_and_optimizer(
        self,
        model_weights_progress_path: str,
        checkpoint: Checkpoint,
    ):
        CheckpointManager.load_latest_checkpoint(checkpoint, model_weights_progress_path, self.device)

    def increase_batch_size(
        self,
        progress_tracker: ProgressTracker,
        validation_output_feature_name: str,
        increase_batch_size_on_plateau: int,
        increase_batch_size_on_plateau_patience: int,
        increase_batch_size_on_plateau_rate: float,
        increase_batch_size_on_plateau_max: int,
        increase_batch_size_eval_metric: str = LOSS,
        increase_batch_size_eval_split: str = TRAINING,
    ):
        """Uses the progress tracker to determine if the batch size should be increased."""
        if (
            not progress_tracker.num_increases_batch_size >= increase_batch_size_on_plateau
            and not progress_tracker.batch_size == increase_batch_size_on_plateau_max
        ):

            if increase_batch_size_eval_split == TRAINING:
                split_metrics = progress_tracker.train_metrics
            elif increase_batch_size_eval_split == VALIDATION:
                split_metrics = progress_tracker.validation_metrics
            else:  # if increase_batch_size_eval_split == TEST:
                split_metrics = progress_tracker.test_metrics

            validation_metric = increase_batch_size_eval_metric
            last_metric = split_metrics[validation_output_feature_name][validation_metric][-1]
            last_metric_value = last_metric[-1]

            improved_fn = get_improved_fn(validation_metric)
            is_improved = improved_fn(last_metric_value, progress_tracker.best_increase_batch_size_eval_metric)
            if is_improved:
                # We update the best metric value and set it to the current one, and reset last
                # improvement step count
                progress_tracker.best_increase_batch_size_eval_metric = last_metric_value
                progress_tracker.last_increase_batch_size_eval_metric_improvement = 0
            else:
                progress_tracker.last_increase_batch_size_eval_metric_improvement += 1
                if not is_improved and (
                    # Batch size increase happened more than N steps ago
                    progress_tracker.last_increase_batch_size >= increase_batch_size_on_plateau_patience
                    and (
                        # No improvement of the evaluation metric since more than N steps ago
                        progress_tracker.last_increase_batch_size_eval_metric_improvement
                        >= increase_batch_size_on_plateau_patience
                    )
                ):
                    progress_tracker.batch_size = min(
                        int(increase_batch_size_on_plateau_rate * progress_tracker.batch_size),
                        increase_batch_size_on_plateau_max,
                    )

                    if self.is_coordinator():
                        logger.info(
                            f"PLATEAU REACHED, increasing batch size to {progress_tracker.batch_size} due to lack of "
                            f"improvement of {validation_output_feature_name} {increase_batch_size_eval_split} "
                            f"{validation_metric}."
                        )

                    progress_tracker.last_increase_batch_size_steps = progress_tracker.steps
                    progress_tracker.last_increase_batch_size = 0
                    progress_tracker.num_increases_batch_size += 1

                    if progress_tracker.num_increases_batch_size >= increase_batch_size_on_plateau:
                        if self.is_coordinator():
                            logger.info(
                                f"Batch size was already increased {progress_tracker.num_increases_batch_size} times, "
                                "not increasing it anymore."
                            )
                    elif progress_tracker.batch_size >= increase_batch_size_on_plateau_max:
                        if self.is_coordinator():
                            logger.info(
                                f"Batch size was already increased {progress_tracker.num_increases_batch_size} times, "
                                f"currently it is {progress_tracker.batch_size}, the maximum allowed."
                            )

    def is_coordinator(self):
        return self.distributed.rank() == 0

    @property
    def local_rank(self) -> int:
        return self.distributed.local_rank()

    def barrier(self):
        self.distributed.barrier()

    def callback(self, fn, coordinator_only=True):
        if not coordinator_only or self.is_coordinator():
            for callback in self.callbacks:
                fn(callback)

    @property
    def return_device(self):
        return self.device


class RemoteTrainer(Trainer):
    def __init__(self, gpus=None, gpu_memory_limit=None, allow_parallel_threads=True, **kwargs):
        super().__init__(**kwargs)

        # Only return results from rank 0 to reduce network overhead
        self.train = self.distributed.return_first(self.train)
        self.train_online = self.distributed.return_first(self.train_online)

    @property
    def return_device(self):
        # When returning the model weights from remote to driver, place them on CPU,
        # as the driver likely doesn't have a GPU.
        return "cpu"


learning_rate_scale_fns = {
    "linear": lambda n: n,
    "sqrt": lambda n: math.sqrt(n),
    "constant": lambda n: 1,
}<|MERGE_RESOLUTION|>--- conflicted
+++ resolved
@@ -175,11 +175,7 @@
         self.base_learning_rate = base_learning_rate
 
         self.model = model
-<<<<<<< HEAD
-        self.model = self.model.to_device(self.device)
-=======
         self.model = self.distributed.to_device(self.model)
->>>>>>> 1529e02e
 
         self.compiled_model = self.model
         if config.compile:

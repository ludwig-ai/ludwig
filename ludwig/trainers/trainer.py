--- conflicted
+++ resolved
@@ -177,11 +177,7 @@
         self.base_learning_rate = base_learning_rate
 
         self.model = model
-<<<<<<< HEAD
-        # self.model = self.model.to(self.device)
-=======
-        self.model = self.distributed.to_device(self.model)
->>>>>>> 4c718876
+        # self.model = self.distributed.to_device(self.model)
 
         self.compiled_model = self.model
         if config.compile:

--- conflicted
+++ resolved
@@ -36,11 +36,7 @@
 
 from ludwig.constants import COMBINED, LOSS, MINIMIZE, MODEL_ECD, TEST, TRAINING, VALIDATION
 from ludwig.data.dataset.base import Dataset
-<<<<<<< HEAD
-from ludwig.features.base_feature import InputFeature
-=======
 from ludwig.distributed.base import DistributedStrategy, LocalStrategy
->>>>>>> 0cd594d1
 from ludwig.globals import (
     is_progressbar_disabled,
     MODEL_HYPERPARAMETERS_FILE_NAME,

#! /usr/bin/env python
# Copyright (c) 2019 Uber Technologies, Inc.
#
# Licensed under the Apache License, Version 2.0 (the "License");
# you may not use this file except in compliance with the License.
# You may obtain a copy of the License at
#
#     http://www.apache.org/licenses/LICENSE-2.0
#
# Unless required by applicable law or agreed to in writing, software
# distributed under the License is distributed on an "AS IS" BASIS,
# WITHOUT WARRANTIES OR CONDITIONS OF ANY KIND, either express or implied.
# See the License for the specific language governing permissions and
# limitations under the License.
# ==============================================================================
"""This module contains the class and auxiliary methods of a model."""
import contextlib
import logging
import math
import os
import os.path
import signal
import sys
import tempfile
import threading
import time
from typing import Callable, Dict, List, Optional, Tuple

import numpy as np
import psutil
import torch
from torch.utils.tensorboard import SummaryWriter

from ludwig.constants import LOSS, MAX_CPU_BATCH_SIZE, MINIMIZE, MODEL_ECD, TEST, TRAIN, TRAINING, VALIDATION
from ludwig.data.dataset.base import Dataset
from ludwig.distributed.base import DistributedStrategy, LocalStrategy
from ludwig.globals import (
    is_progressbar_disabled,
    MODEL_HYPERPARAMETERS_FILE_NAME,
    TRAINING_CHECKPOINTS_DIR_PATH,
    TRAINING_PROGRESS_TRACKER_FILE_NAME,
)
from ludwig.models.ecd import ECD
from ludwig.models.predictor import Predictor
from ludwig.modules.lr_scheduler import LRScheduler
from ludwig.modules.metric_modules import get_improved_fn, get_initial_validation_value
from ludwig.modules.metric_registry import get_metric_objective
from ludwig.modules.optimization_modules import create_clipper, create_optimizer
from ludwig.progress_bar import LudwigProgressBar
from ludwig.schema.trainer import ECDTrainerConfig
from ludwig.trainers.base import BaseTrainer
from ludwig.trainers.registry import register_trainer
from ludwig.types import ModelConfigDict
from ludwig.utils import time_utils
from ludwig.utils.batch_size_tuner import BatchSizeEvaluator
from ludwig.utils.checkpoint_utils import Checkpoint, CheckpointManager
from ludwig.utils.data_utils import load_json
from ludwig.utils.defaults import default_random_seed
from ludwig.utils.fs_utils import path_exists
from ludwig.utils.metric_utils import get_metric_names, TrainerMetric
from ludwig.utils.metrics_printed_table import MetricsPrintedTable
from ludwig.utils.misc_utils import set_random_seed
from ludwig.utils.torch_utils import get_torch_device
from ludwig.utils.trainer_utils import (
    append_metrics,
    get_final_steps_per_checkpoint,
    get_latest_metrics_dict,
    get_new_progress_tracker,
    get_total_steps,
    ProgressTracker,
)

logger = logging.getLogger(__name__)


@register_trainer(MODEL_ECD, default=True)
class Trainer(BaseTrainer):
    """Trainer is a class that trains a model."""

    @staticmethod
    def get_schema_cls():
        return ECDTrainerConfig

    def __init__(
        self,
        config: ECDTrainerConfig,
        model: ECD,
        resume: float = False,
        skip_save_model: bool = False,
        skip_save_progress: bool = False,
        skip_save_log: bool = False,
        callbacks: List = None,
        report_tqdm_to_ray=False,
        random_seed: float = default_random_seed,
        distributed: Optional[DistributedStrategy] = None,
        device: Optional[str] = None,
        **kwargs,
    ):
        """Trains a model with a set of options and hyperparameters listed below. Customizable.

        :param model: Underlying Ludwig model
        :type model: `ludwig.models.ecd.ECD`
        :param resume: Resume training a model that was being trained. (default: False).
        :type resume: Boolean
        :param skip_save_model: Disables saving model weights and hyperparameters each time the model improves. By
                default Ludwig saves model weights after each round of evaluation the validation metric (improves, but
                if the model is really big that can be time consuming. If you do not want to keep the weights and just
                find out what performance a model can get with a set of hyperparameters, use this parameter to skip it,
                but the model will not be loadable later on. (default: False).
        :type skip_save_model: Boolean
        :param skip_save_progress: Disables saving progress each round of evaluation. By default Ludwig saves weights
                and stats after each round of evaluation for enabling resuming of training, but if the model is really
                big that can be time consuming and will uses twice as much space, use this parameter to skip it, but
                training cannot be resumed later on. (default: False).
        :type skip_save_progress: Boolean
        :param skip_save_log: Disables saving TensorBoard logs. By default Ludwig saves logs for the TensorBoard, but if
                it is not needed turning it off can slightly increase the overall speed. (default: False).
        :type skip_save_log: Boolean
        :param callbacks: List of `ludwig.callbacks.Callback` objects that provide hooks into the Ludwig pipeline.
                (default: None).
        :type callbacks: list
        :param report_tqdm_to_ray: Enables using the ray based tqdm Callback for progress bar reporting
        :param random_seed: Default initialization for the random seeds (default: 42).
        :type random_seed: Float
        :param distributed: Distributed strategy (default: None).
        :type distributed: `DistributedStrategy`
        :param device: Device to load the model on from a saved checkpoint (default: None).
        :type device: str
        :param config: `ludwig.schema.trainer.BaseTrainerConfig` instance that specifies training hyperparameters
                (default: `ludwig.schema.trainer.ECDTrainerConfig()`).
        """

        self.distributed = distributed if distributed is not None else LocalStrategy()

        self.epochs = config.epochs
        self.train_steps = config.train_steps
        self.total_steps = 0  # Computed during training, after batcher has been initialized.

        self.regularization_lambda = config.regularization_lambda
        self.regularization_type = config.regularization_type
        self.batch_size = config.batch_size
        self.max_batch_size = config.max_batch_size
        self.eval_batch_size = config.batch_size if config.eval_batch_size is None else config.eval_batch_size
        self.should_shuffle = config.should_shuffle
        self._validation_field = config.validation_field
        self._validation_metric = config.validation_metric
        self.early_stop = config.early_stop
        self.steps_per_checkpoint = config.steps_per_checkpoint
        self.checkpoints_per_epoch = config.checkpoints_per_epoch
        self.evaluate_training_set = config.evaluate_training_set
        self.increase_batch_size_on_plateau = config.increase_batch_size_on_plateau
        self.increase_batch_size_on_plateau_patience = config.increase_batch_size_on_plateau_patience
        self.increase_batch_size_on_plateau_rate = config.increase_batch_size_on_plateau_rate
        self.increase_batch_size_eval_metric = config.increase_batch_size_eval_metric
        self.increase_batch_size_eval_split = config.increase_batch_size_eval_split
        self.gradient_accumulation_steps = (
            config.gradient_accumulation_steps if self.distributed.allow_gradient_accumulation() else 1
        )
        self.resume = resume
        self.skip_save_model = skip_save_model
        self.skip_save_progress = skip_save_progress
        self.skip_save_log = skip_save_log
        self.random_seed = random_seed
        self.received_sigint = False
        self.report_tqdm_to_ray = report_tqdm_to_ray
        self.callbacks = callbacks or []
        self.device = device
        if self.device is None:
            self.device = get_torch_device()

        base_learning_rate = config.learning_rate
        if self.distributed:
            lr_scale_fn = learning_rate_scale_fns[config.learning_rate_scaling]
            base_learning_rate *= lr_scale_fn(self.distributed.size() * self.gradient_accumulation_steps)
        self.base_learning_rate = base_learning_rate

        self.model = model
        self.model = self.distributed.to_device(self.model)

        self.compiled_model = self.model
        if config.compile:
            self.compiled_model = torch.compile(self.model)
            logger.info("Training with torchdynamo compiled model")

        # ================ Optimizer tuning ================
        self.gradient_clipping_config = create_clipper(config.gradient_clipping)

        self.config = config
        self.prepare()

        # Setup for automatic mixed precision (AMP)
        self.use_amp = config.use_mixed_precision and self.distributed.allow_mixed_precision()
        if self.use_amp:
            if torch.cuda.is_available():
                logger.info("Enabling automatic mixed precision (AMP)")
            else:
                logger.info("`trainer.use_mixed_precision=True`, but no GPU device found. Setting to `False`")
                self.use_amp = False
        self.scaler = torch.cuda.amp.GradScaler() if self.use_amp else None

        # when training starts the sigint handler will be replaced with
        # set_steps_to_1_or_quit so this is needed to remember
        # the original sigint to restore at the end of training
        # and before set_steps_to_1_or_quit returns
        self.original_sigint_handler = None

    def prepare(self):
        optimizer_config = self.config.optimizer
        optimizer = create_optimizer(
            self.compiled_model,
            learning_rate=self.base_learning_rate,
            distributed=self.distributed,
            optimizer_config=optimizer_config,
            gradient_accumulation_steps=self.gradient_accumulation_steps,
        )
        scheduler = LRScheduler(self.config.learning_rate_scheduler, optimizer)

        self.dist_model, self.optimizer, self.scheduler = self.distributed.prepare(
            self.compiled_model,
            optimizer,
            scheduler,
            self.config,
        )

    def train_step(
        self, inputs: Dict[str, torch.Tensor], targets: Dict[str, torch.Tensor], should_step: bool = True
    ) -> Tuple[torch.Tensor, Dict[str, torch.Tensor]]:
        """Performs a single training step.

        Params:
            inputs: A dictionary of input data, from feature name to tensor.
            targets: A dictionary of target data, from feature name to tensor.
            should_step: Whether to perform a step of the optimizer after computing gradients.

        Returns:
            A tuple of the loss tensor and a dictionary of loss for every output feature.
        """
        if isinstance(self.optimizer, torch.optim.LBFGS):
            # NOTE: Horovod is not supported for L-BFGS.
            # NOTE: AMP is not supported for L-BFGS yet.
            # NOTE: gradient accumulation is not supported for L-BFGS yet.

            def closure():
                # Allows L-BFGS to reevaluate the loss function
                self.distributed.zero_grad(self.optimizer)
                model_outputs = self.dist_model((inputs, targets))
                loss, _ = self.model.train_loss(
                    targets, model_outputs, self.regularization_type, self.regularization_lambda
                )
                loss.backward()
                return loss

            self.distributed.step(self.optimizer, closure)

            # Obtain model predictions and loss
            model_outputs = self.dist_model((inputs, targets))
            loss, all_losses = self.model.train_loss(
                targets, model_outputs, self.regularization_type, self.regularization_lambda
            )

            if not self.evaluate_training_set:
                # Update evaluation metrics with current model params:
                # noisy but fast way to get metrics on the training set
                predictions = self.model.outputs_to_predictions(model_outputs)
                self.model.update_metrics(targets, predictions)

            return loss, all_losses

        with torch.cuda.amp.autocast() if self.use_amp else contextlib.nullcontext():
            with self.distributed.prepare_model_update(self.dist_model, should_step=should_step):
                # Obtain model predictions and loss
                model_outputs = self.dist_model((inputs, targets))
                loss, all_losses = self.model.train_loss(
                    targets, model_outputs, self.regularization_type, self.regularization_lambda
                )
                loss = loss / self.gradient_accumulation_steps

        # Begin the backward pass
        variables = self.dist_model.parameters()
        if self.use_amp:
            self.scaler.scale(loss).backward()
        else:
            self.distributed.backward(loss, self.dist_model)

        if not should_step:
            # Short-circuit the parameter updates if we are still accumulating gradients
            return loss, all_losses

        # Wait for gradient aggregation to complete before clipping the gradients
        # When using AMP, we need to do this before unscaling.
        # See: https://github.com/horovod/horovod/blob/master/examples/pytorch/pytorch_mnist.py
        self.distributed.wait_optimizer_synced(self.optimizer)

        if self.use_amp:
            # In-place unscaling of all gradients before weights update
            # Do this before gradient clipping per docs:
            # https://pytorch.org/docs/master/notes/amp_examples.html#gradient-clipping
            self.scaler.unscale_(self.optimizer)

        if self.distributed.allow_clip_gradients():
            # Clip gradients
            self.clip_grads(variables)

        # Apply gradient updates
        with self.distributed.prepare_optimizer_update(self.optimizer):
            # Because we already synchronized above, we skip doing so here
            if self.use_amp:
                self.scaler.step(self.optimizer)
            else:
                self.distributed.step(self.optimizer)

        if self.use_amp:
            # Update scaler in case of overflow/underflow
            self.scaler.update()

        if not self.evaluate_training_set:
            # Update evaluation metrics with current model params:
            # noisy but fast way to get metrics on the training set
            predictions = self.model.outputs_to_predictions(model_outputs)
            self.model.update_metrics(targets, predictions)

        self.distributed.zero_grad(self.optimizer)

        return loss, all_losses

    def clip_grads(self, variables):
        """Applies gradient clipping."""
        if self.gradient_clipping_config.clipglobalnorm:
            torch.nn.utils.clip_grad_norm_(variables, self.gradient_clipping_config.clipglobalnorm)
        if self.gradient_clipping_config.clipnorm:
            torch.nn.utils.clip_grad_norm_(variables, self.gradient_clipping_config.clipnorm)
        if self.gradient_clipping_config.clipvalue:
            torch.nn.utils.clip_grad_value_(variables, self.gradient_clipping_config.clipvalue)

    @classmethod
    def write_eval_summary(
        cls,
        summary_writer,
        metrics,
        step,
    ):
        if not summary_writer:
            return

        for feature_name, output_feature in metrics.items():
            for metric_name, metrics in output_feature.items():
                if metrics:
                    metric_tag = f"{feature_name}/epoch_{metric_name}"
                    metric_val = metrics[-1][-1]
                    summary_writer.add_scalar(metric_tag, metric_val, global_step=step)
        summary_writer.flush()

    @classmethod
    def write_step_summary(cls, train_summary_writer, combined_loss, all_losses, step, learning_rate=None):
        if not train_summary_writer:
            return

        # combined loss
        train_summary_writer.add_scalar("combined/step_training_loss", combined_loss, global_step=step)

        # all other losses
        for feature_name, loss in all_losses.items():
            loss_tag = f"{feature_name}/step_training_loss"
            train_summary_writer.add_scalar(loss_tag, loss, global_step=step)

        if learning_rate:
            train_summary_writer.add_scalar("combined/step_learning_rate", learning_rate, global_step=step)

        train_summary_writer.flush()

    def is_cpu_training(self):
        return torch.device(self.device) == torch.device("cpu")

    def tune_batch_size(
        self,
        config: ModelConfigDict,
        training_set: Dataset,
        random_seed: int = default_random_seed,
        max_trials: int = 20,
        halving_limit: int = 3,
<<<<<<< HEAD
        snapshot_weights: bool = True,
=======
        on_best_batch_size_updated: Optional[Callable[[int, float, int], None]] = None,
>>>>>>> 5fbcca79
    ) -> int:
        logger.info("Tuning batch size...")
        skip_save_model = self.skip_save_model
        skip_save_progress = self.skip_save_progress
        skip_save_log = self.skip_save_log
        # Set temporary values
        self.skip_save_model = True
        self.skip_save_progress = True
        self.skip_save_log = True

        # When training on CPU, larger batch sizes offer limited benefits due to lack of effective
        # parallelization within a batch. As such, to increase chances of stable training, we cap the maximum
        # batch size at MAX_CPU_BATCH_SIZE
        max_batch_size = (
            self.max_batch_size if torch.cuda.is_available() else min(self.max_batch_size, MAX_CPU_BATCH_SIZE)
        )
        self.dist_model.train()  # Sets model training mode.
        evaluator = self._create_batch_size_evaluator()
        with tempfile.TemporaryDirectory() as tmpdir:
            if snapshot_weights:
                checkpoint = Checkpoint(model=self.dist_model, optimizer=self.optimizer, scheduler=self.scheduler)
                checkpoint.save(os.path.join(tmpdir, "latest.ckpt"), global_step=0)
            try:
                best_batch_size = evaluator.select_best_batch_size(len(training_set), max_batch_size, max_trials)
                return self.distributed.broadcast_object(best_batch_size)
            finally:
                # Restore original parameters to defaults
                self.skip_save_model = skip_save_model
                self.skip_save_progress = skip_save_progress
                self.skip_save_log = skip_save_log
                if snapshot_weights:
                    if self.distributed.prepare_before_load():
                        self.prepare()
                    self.resume_weights_and_optimizer(str(tmpdir), checkpoint)

    def _create_batch_size_evaluator(self) -> BatchSizeEvaluator:
        trainer = self

        class _TrainerBatchSizeEvaluator(BatchSizeEvaluator):
            def reset(self):
                trainer.model.reset_metrics()
                trainer.optimizer.zero_grad()

            def step(self, batch_size: int):
                trainer.distributed.set_batch_size(trainer.dist_model, batch_size)
                inputs = {
                    input_feature_name: input_feature.create_sample_input(batch_size=batch_size).to(trainer.device)
                    for input_feature_name, input_feature in trainer.model.input_features.items()
                }
                targets = {
                    output_feature_name: output_feature.create_sample_output(batch_size=batch_size).to(trainer.device)
                    for output_feature_name, output_feature in trainer.model.output_features.items()
                }
                trainer.train_step(inputs, targets)

        return _TrainerBatchSizeEvaluator()

    def run_evaluation(
        self,
        training_set,
        validation_set,
        test_set,
        progress_tracker,
        train_summary_writer,
        validation_summary_writer,
        test_summary_writer,
        model_hyperparameters_path,
        output_features,
        metrics_names,
        save_path,
        loss: torch.Tensor,
        all_losses: Dict[str, torch.Tensor],
        early_stopping_steps: int,
    ) -> bool:
        """Runs evaluation over training, validation, and test sets.

        Also:
        - Prints results, saves results to the progress tracker.
        - Saves the model if the validation score is the best so far
        - If there is no validation set, the model is always saved.

        Returns whether the trainer should early stop, based on validation metrics history.
        """
        start_time = time.time()
        self.callback(lambda c: c.on_eval_start(self, progress_tracker, save_path))

        progress_tracker.checkpoint_number += 1
        if self.is_coordinator():
            logger.info(f"\nRunning evaluation for step: {progress_tracker.steps}, epoch: {progress_tracker.epoch}")

        # ================ Eval ================
        printed_table = MetricsPrintedTable(output_features)

        # eval metrics on train
        self.eval_batch_size = max(self.eval_batch_size, progress_tracker.batch_size)

        if self.evaluate_training_set:
            # Run a separate pass over the training data to compute metrics
            train_metrics_log = self.evaluation(
                training_set, "train", progress_tracker.train_metrics, self.eval_batch_size, progress_tracker
            )
        else:
            # Use metrics accumulated during training
            metrics = self.model.get_metrics()
            train_metrics_log = append_metrics(
                self.model, "train", metrics, progress_tracker.train_metrics, progress_tracker
            )
            self.model.reset_metrics()

        printed_table.add_metrics_to_printed_table(train_metrics_log, TRAIN)

        self.write_eval_summary(
            summary_writer=train_summary_writer,
            metrics=progress_tracker.train_metrics,
            step=progress_tracker.steps,
        )

        if validation_set is not None:
            self.callback(lambda c: c.on_validation_start(self, progress_tracker, save_path))

            # eval metrics on validation set
            validation_metrics_log = self.evaluation(
                validation_set,
                VALIDATION,
                progress_tracker.validation_metrics,
                self.eval_batch_size,
                progress_tracker,
            )

            printed_table.add_metrics_to_printed_table(validation_metrics_log, VALIDATION)

            self.write_eval_summary(
                summary_writer=validation_summary_writer,
                metrics=progress_tracker.validation_metrics,
                step=progress_tracker.steps,
            )

            self.callback(lambda c: c.on_validation_end(self, progress_tracker, save_path))

        if test_set is not None:
            self.callback(lambda c: c.on_test_start(self, progress_tracker, save_path))

            # eval metrics on test set
            test_metrics_log = self.evaluation(
                test_set, TEST, progress_tracker.test_metrics, self.eval_batch_size, progress_tracker
            )

            printed_table.add_metrics_to_printed_table(test_metrics_log, TEST)

            self.write_eval_summary(
                summary_writer=test_summary_writer,
                metrics=progress_tracker.test_metrics,
                step=progress_tracker.steps,
            )

            self.callback(lambda c: c.on_test_end(self, progress_tracker, save_path))

        elapsed_time = (time.time() - start_time) * 1000.0

        if self.is_coordinator():
            logger.info(f"Evaluation took {time_utils.strdelta(elapsed_time)}\n")
            printed_table.log_info()

        # ================ Validation Logic ================
        should_break = False
        if validation_set is not None and validation_set.size > 0:
            should_break = self.check_progress_on_validation(
                progress_tracker,
                self.validation_field,
                self.validation_metric,
                save_path,
                model_hyperparameters_path,
                self.increase_batch_size_on_plateau,
                self.increase_batch_size_on_plateau_patience,
                self.increase_batch_size_on_plateau_rate,
                self.max_batch_size,
                self.increase_batch_size_eval_metric,
                self.increase_batch_size_eval_split,
                early_stopping_steps,
                self.skip_save_model,
            )
        else:
            # There's no validation, so we save the model.
            if self.is_coordinator() and not self.skip_save_model:
                self.model.save(save_path)

        # Trigger eval end callback after any model weights save for complete checkpoint
        self.callback(lambda c: c.on_eval_end(self, progress_tracker, save_path))

        return should_break

    def train(self, training_set, validation_set=None, test_set=None, save_path="model", **kwargs):
        """Trains a model with a set of hyperparameters listed below. Customizable.

        :param training_set: The training set
        :param validation_set: The validation dataset
        :param test_set: The test dataset
        """
        # ====== General setup =======
        output_features = self.model.output_features

        # Only use signals when on the main thread to avoid issues with CherryPy
        # https://github.com/ludwig-ai/ludwig/issues/286
        if threading.current_thread() == threading.main_thread():
            # set the original sigint signal handler
            # as we want to restore it at the end of training
            self.original_sigint_handler = signal.getsignal(signal.SIGINT)
            signal.signal(signal.SIGINT, self.set_steps_to_1_or_quit)

        metrics_names = get_metric_names(output_features)

        # ====== Setup file names =======
        model_hyperparameters_path = None
        tensorboard_log_dir = None
        if self.is_coordinator():
            os.makedirs(save_path, exist_ok=True)
            model_hyperparameters_path = os.path.join(save_path, MODEL_HYPERPARAMETERS_FILE_NAME)
            tensorboard_log_dir = os.path.join(save_path, "logs")

        training_progress_tracker_path = None
        training_checkpoints_path = None
        if save_path:
            training_progress_tracker_path = os.path.join(save_path, TRAINING_PROGRESS_TRACKER_FILE_NAME)
            training_checkpoints_path = os.path.join(save_path, TRAINING_CHECKPOINTS_DIR_PATH)

        self.callback(
            lambda c: c.on_trainer_train_setup(self, save_path, self.is_coordinator()), coordinator_only=False
        )

        # ====== Setup session =======
        checkpoint_manager = None
        checkpoint = Checkpoint(model=self.dist_model, optimizer=self.optimizer, scheduler=self.scheduler)
        if self.is_coordinator() and not self.skip_save_progress:
            checkpoint_manager = CheckpointManager(checkpoint, training_checkpoints_path, device=self.device)

        # ====== Setup Tensorboard writers =======
        train_summary_writer = None
        validation_summary_writer = None
        test_summary_writer = None
        if self.is_coordinator() and not self.skip_save_log and tensorboard_log_dir:
            train_summary_writer = SummaryWriter(os.path.join(tensorboard_log_dir, TRAINING))
            if validation_set is not None and validation_set.size > 0:
                validation_summary_writer = SummaryWriter(os.path.join(tensorboard_log_dir, VALIDATION))
            if test_set is not None and test_set.size > 0:
                test_summary_writer = SummaryWriter(os.path.join(tensorboard_log_dir, TEST))

        # ================ Resume logic ================
        if self.resume and self.resume_files_exist(training_progress_tracker_path, training_checkpoints_path):
            logger.info("Resuming training from previous run.")
            progress_tracker = self.resume_training_progress_tracker(training_progress_tracker_path)
            self.resume_weights_and_optimizer(training_checkpoints_path, checkpoint)
        else:
            logger.info("Creating fresh model training run.")
            progress_tracker = get_new_progress_tracker(
                batch_size=self.batch_size,
                learning_rate=self.base_learning_rate,
                best_eval_metric_value=get_initial_validation_value(self.validation_metric),
                best_increase_batch_size_eval_metric=get_initial_validation_value(self.increase_batch_size_eval_metric),
                output_features=output_features,
            )

        # Distributed: broadcast initial variable states from rank 0 to all other processes.
        # This is necessary to ensure consistent initialization of all workers when
        # training is started with random weights or restored from a checkpoint.
        self.distributed.sync_model(self.dist_model)
        self.distributed.sync_optimizer(self.optimizer)
        self.scheduler.load_state_dict(self.distributed.broadcast_object(self.scheduler.state_dict()))

        # For DeepSpeed, we need to set the batch size here in case it was modfied during auto-tuning
        self.distributed.set_batch_size(self.dist_model, self.batch_size)

        set_random_seed(self.random_seed)

        try:
            with training_set.initialize_batcher(
                batch_size=self.batch_size,
                should_shuffle=self.should_shuffle,
                random_seed=self.random_seed,
                distributed=self.distributed,
                ignore_last=True,
                augmentation_pipeline=self.model.get_augmentation_pipelines(),
            ) as batcher:
                # ================ Training Loop ================
                self.total_steps = get_total_steps(self.epochs, batcher.steps_per_epoch, self.train_steps)

                # Get the terminal steps per checkpoint.
                final_steps_per_checkpoint = get_final_steps_per_checkpoint(
                    batcher.steps_per_epoch,
                    self.steps_per_checkpoint,
                    self.checkpoints_per_epoch,
                    self.is_coordinator(),
                )
                final_steps_per_checkpoint = min(final_steps_per_checkpoint, self.total_steps)
                early_stopping_steps = final_steps_per_checkpoint * self.early_stop

                # Update learning rate scheduler which depends on number of steps
                self.scheduler.reset(final_steps_per_checkpoint, self.total_steps)

                if self.is_coordinator():
                    logger.info(
                        f"Training for {self.total_steps} step(s), approximately "
                        f"{int(self.total_steps / batcher.steps_per_epoch)} epoch(s)."
                    )
                    if self.early_stop < 0:
                        logger.info("Early stopping policy: None")
                    else:
                        logger.info(
                            f"Early stopping policy: {self.early_stop} round(s) of evaluation, or "
                            f"{early_stopping_steps} step(s), approximately "
                            f"{int(early_stopping_steps / batcher.steps_per_epoch)} epoch(s).\n"
                        )
                    logger.info(f"Starting with step {progress_tracker.steps}, epoch: {progress_tracker.epoch}")

                progress_bar_config = {
                    "desc": "Training",
                    "total": self.total_steps,
                    "disable": is_progressbar_disabled(),
                    "file": sys.stdout,
                }
                progress_bar = LudwigProgressBar(self.report_tqdm_to_ray, progress_bar_config, self.is_coordinator())

                while progress_tracker.steps < self.total_steps:
                    # note that batch size may change over epochs
                    batcher.set_epoch(progress_tracker.epoch, progress_tracker.batch_size)

                    # epoch init
                    start_time = time.time()

                    # Reset the metrics at the start of the next epoch
                    self.dist_model.train()  # Sets model to training mode.
                    self.model.reset_metrics()

                    self.callback(lambda c: c.on_epoch_start(self, progress_tracker, save_path))

                    # Trains over a full epoch of data.
                    should_break = self._train_loop(
                        batcher,
                        progress_tracker,
                        save_path,
                        train_summary_writer,
                        progress_bar,
                        training_set,
                        validation_set,
                        test_set,
                        start_time,
                        validation_summary_writer,
                        test_summary_writer,
                        model_hyperparameters_path,
                        output_features,
                        metrics_names,
                        checkpoint_manager,
                        final_steps_per_checkpoint,
                        early_stopping_steps,
                    )

                    # ================ Post Training Epoch ================
                    progress_tracker.epoch += 1
                    self.callback(lambda c: c.on_epoch_end(self, progress_tracker, save_path))

                    if self.is_coordinator():
                        # ========== Save training progress ==========
                        logger.debug(
                            f"Epoch {progress_tracker.epoch} took: "
                            f"{time_utils.strdelta((time.time() - start_time) * 1000.0)}."
                        )
                        if not self.skip_save_progress:
                            checkpoint_manager.save(progress_tracker.steps)
                            progress_tracker.save(os.path.join(save_path, TRAINING_PROGRESS_TRACKER_FILE_NAME))

                    # Early stop if needed.
                    if should_break:
                        break
        finally:
            # ================ Finished Training ================
            self.callback(
                lambda c: c.on_trainer_train_teardown(self, progress_tracker, save_path, self.is_coordinator()),
                coordinator_only=False,
            )

            if train_summary_writer is not None:
                train_summary_writer.close()
            if validation_summary_writer is not None:
                validation_summary_writer.close()
            if test_summary_writer is not None:
                test_summary_writer.close()

            if self.is_coordinator() and not self.skip_save_progress:
                checkpoint_manager.close()

        # Load the best weights from saved checkpoint
        if self.is_coordinator() and not self.skip_save_model:
            self.model.load(save_path)

        # restore original sigint signal handler
        if self.original_sigint_handler and threading.current_thread() == threading.main_thread():
            signal.signal(signal.SIGINT, self.original_sigint_handler)

        return (
            self.model,
            progress_tracker.train_metrics,
            progress_tracker.validation_metrics,
            progress_tracker.test_metrics,
        )

    def _train_loop(
        self,
        batcher,
        progress_tracker,
        save_path,
        train_summary_writer,
        progress_bar,
        training_set,
        validation_set,
        test_set,
        start_time,
        validation_summary_writer,
        test_summary_writer,
        model_hyperparameters_path,
        output_features,
        metrics_names,
        checkpoint_manager,
        final_steps_per_checkpoint: int,
        early_stopping_steps: int,
    ) -> bool:
        """Completes up to one epoch through the data."""
        self.distributed.zero_grad(self.optimizer)
        batch_idx = 0
        while not batcher.last_batch() and progress_tracker.steps < self.total_steps:
            progress_tracker.learning_rate = self.optimizer.param_groups[0]["lr"]
            self.callback(lambda c: c.on_batch_start(self, progress_tracker, save_path))

            # obtain batch
            batch = batcher.next_batch()

            # determine whether we need to accumulate gradients as trigger a full parameter update
            should_sync_grads = (batch_idx + 1) % self.gradient_accumulation_steps == 0
            is_checkpoint_step = (progress_tracker.steps + 1) % final_steps_per_checkpoint == 0
            should_step = should_sync_grads or is_checkpoint_step
            batch_idx += 1

            # Move tensors to cuda here.
            inputs = {
                i_feat.feature_name: torch.from_numpy(np.array(batch[i_feat.proc_column], copy=True)).to(self.device)
                for i_feat in self.model.input_features.values()
            }
            targets = {
                o_feat.feature_name: torch.from_numpy(np.array(batch[o_feat.proc_column], copy=True)).to(self.device)
                for o_feat in self.model.output_features.values()
            }

            loss, all_losses = self.train_step(inputs, targets, should_step=should_step)

            if should_step:
                # Update LR schduler here instead of train loop to avoid updating during batch size tuning, etc.
                self.scheduler.step()

            if self.is_coordinator() and not self.skip_save_log:
                self.write_step_summary(
                    train_summary_writer=train_summary_writer,
                    combined_loss=loss,
                    all_losses=all_losses,
                    step=progress_tracker.steps,
                    learning_rate=progress_tracker.learning_rate,
                )

            progress_tracker.steps += 1
            progress_bar.update(1)
            if self.is_coordinator():
                logger.debug(
                    f"training: completed batch {progress_bar.total_steps} "
                    f"memory used: "
                    f"{psutil.Process(os.getpid()).memory_info()[0] / 1e6:0.2f}MB"
                )

            # Executing `on_batch_end` calls before `run_evaluation` enables more accurate
            # batch duration measurements when using timer callbacks.
            self.callback(lambda c: c.on_batch_end(self, progress_tracker, save_path, sync_step=should_step))

            if progress_tracker.steps % final_steps_per_checkpoint == 0:
                # Checkpoint the model.
                if self.is_coordinator() and not self.skip_save_progress:
                    checkpoint_manager.save(progress_tracker.steps)
                    progress_tracker.save(os.path.join(save_path, TRAINING_PROGRESS_TRACKER_FILE_NAME))

                should_break = self.run_evaluation(
                    training_set,
                    validation_set,
                    test_set,
                    progress_tracker,
                    train_summary_writer,
                    validation_summary_writer,
                    test_summary_writer,
                    model_hyperparameters_path,
                    output_features,
                    metrics_names,
                    save_path,
                    loss,
                    all_losses,
                    early_stopping_steps,
                )
                if should_break:
                    return should_break

        return False

    def train_online(self, dataset):
        self.dist_model.train()  # Sets model training mode.
        with dataset.initialize_batcher(
            batch_size=self.batch_size,
            should_shuffle=self.should_shuffle,
            distributed=self.distributed,
            ignore_last=True,
        ) as batcher:
            # training step loop
            progress_bar_config = {
                "desc": "Training online",
                "total": batcher.steps_per_epoch,
                "file": sys.stdout,
                "disable": is_progressbar_disabled(),
            }
            progress_bar = LudwigProgressBar(self.report_tqdm_to_ray, progress_bar_config, self.is_coordinator())

            while not batcher.last_batch():
                batch = batcher.next_batch()
                inputs = {
                    i_feat.feature_name: torch.from_numpy(np.array(batch[i_feat.proc_column], copy=True)).to(
                        self.device
                    )
                    for i_feat in self.model.input_features.values()
                }
                targets = {
                    o_feat.feature_name: torch.from_numpy(np.array(batch[o_feat.proc_column], copy=True)).to(
                        self.device
                    )
                    for o_feat in self.model.output_features.values()
                }

                self.train_step(
                    inputs,
                    targets,
                )

                progress_bar.update(1)

            progress_bar.close()
        return self.model

    @property
    def validation_field(self):
        return self._validation_field

    @property
    def validation_metric(self):
        return self._validation_metric

    def evaluation(self, dataset, dataset_name, metrics_log, batch_size, progress_tracker):
        predictor = Predictor(
            self.model, batch_size=batch_size, distributed=self.distributed, report_tqdm_to_ray=self.report_tqdm_to_ray
        )
        metrics, _ = predictor.batch_evaluation(dataset, collect_predictions=False, dataset_name=dataset_name)

        return append_metrics(self.model, dataset_name, metrics, metrics_log, progress_tracker)

    def check_progress_on_validation(
        self,
        progress_tracker,
        validation_output_feature_name,
        validation_metric: str,
        save_path,
        model_hyperparameters_path,
        increase_batch_size_on_plateau,
        increase_batch_size_on_plateau_patience,
        increase_batch_size_on_plateau_rate,
        increase_batch_size_on_plateau_max,
        increase_batch_size_eval_metric,
        increase_batch_size_eval_split,
        early_stopping_steps: int,
        skip_save_model,
    ) -> bool:
        """Checks the history of validation scores.

        Uses history of validation scores to reduce learning rate, increase batch size, and decide whether training
        should stop.

        Saves the model if scores have improved.

        Returns whether the model should stop training.
        """
        should_break = False
        improved_fn = get_improved_fn(validation_metric)

        all_validation_metrics = progress_tracker.validation_metrics[validation_output_feature_name]
        # The most recent validation_metric metric.
        eval_metric: TrainerMetric = all_validation_metrics[validation_metric][-1]
        eval_metric_value = eval_metric[-1]

        if eval_metric_value != eval_metric_value:
            # Fallback to 0 if the validation metric value is a NaN.
            # This is potentially relevant for small datasets like those used in testing where if there's only a
            # single output label, some metrics like ROC may turn out to be NaN.
            # However, we want to guarantee that the model will be saved at least once over a full
            # training-checkpoint-eval-loop.
            eval_metric_value = 0

        if improved_fn(eval_metric_value, progress_tracker.best_eval_metric_value):
            previous_best_eval_metric_value = progress_tracker.best_eval_metric_value

            # Save the value, steps, epoch, and checkpoint number.
            progress_tracker.best_eval_metric_value = eval_metric_value
            progress_tracker.best_eval_metric_steps = progress_tracker.steps
            progress_tracker.best_eval_metric_epoch = progress_tracker.epoch
            progress_tracker.best_eval_metric_checkpoint_number = progress_tracker.checkpoint_number

            # Save best metrics for all data subsets.
            progress_tracker.best_eval_train_metrics = get_latest_metrics_dict(progress_tracker.train_metrics)
            progress_tracker.best_eval_validation_metrics = get_latest_metrics_dict(progress_tracker.validation_metrics)
            progress_tracker.best_eval_test_metrics = get_latest_metrics_dict(progress_tracker.test_metrics)

            if self.is_coordinator():
                logger.info(
                    f"Evaluation validation metric: '{validation_output_feature_name}' '{validation_metric}' improved."
                )
                absolute_eval_metric_value_change = round(
                    abs(previous_best_eval_metric_value - progress_tracker.best_eval_metric_value), 3
                )
                if get_metric_objective(validation_metric) == MINIMIZE:
                    logger.info(
                        f"'{validation_output_feature_name}' '{validation_metric}' decreased by "
                        f"{absolute_eval_metric_value_change}."
                    )
                else:
                    logger.info(
                        f"'{validation_output_feature_name}' '{validation_metric}' increased by "
                        f"{absolute_eval_metric_value_change}."
                    )
                # Save the model.
                if not skip_save_model:
                    logger.info("New best model saved.\n")
                    self.model.save(save_path)

        last_improvement_in_steps = progress_tracker.steps - progress_tracker.best_eval_metric_steps
        progress_tracker.last_improvement_steps = last_improvement_in_steps

        if last_improvement_in_steps != 0 and self.is_coordinator():
            logger.info(
                f"Last improvement of {validation_output_feature_name} validation {validation_metric} happened "
                + f"{last_improvement_in_steps} step(s) ago.\n"
            )

        # ========== Learning Rate Schedule evaluation updates ========
        self.scheduler.eval_step(progress_tracker, validation_output_feature_name)

        # ========== Increase Batch Size Plateau logic =========
        if increase_batch_size_on_plateau > 0:
            self.increase_batch_size(
                progress_tracker,
                validation_output_feature_name,
                increase_batch_size_on_plateau,
                increase_batch_size_on_plateau_patience,
                increase_batch_size_on_plateau_rate,
                increase_batch_size_on_plateau_max,
                increase_batch_size_eval_metric,
                increase_batch_size_eval_split,
            )
            progress_tracker.last_increase_batch_size = (
                progress_tracker.steps - progress_tracker.last_increase_batch_size_steps
            )
            if (
                progress_tracker.last_increase_batch_size > 0
                and progress_tracker.last_increase_batch_size_eval_metric_improvement > 0
                and not progress_tracker.num_increases_batch_size >= increase_batch_size_on_plateau
                and not progress_tracker.batch_size >= increase_batch_size_on_plateau_max
            ):
                logger.info(
                    "Last batch size increase "
                    f"happened {progress_tracker.last_increase_batch_size} step(s) ago, "
                    f"improvement of {validation_output_feature_name} {increase_batch_size_eval_split} "
                    f"{increase_batch_size_eval_metric} happened "
                    f"{progress_tracker.last_increase_batch_size_eval_metric_improvement} step(s) ago."
                )

        # ========== Early Stop logic ==========
        # If any early stopping condition is satisfied, either lack of improvement for many steps, or via callbacks on
        # any worker, then trigger early stopping.
        early_stop_bool = 0 < early_stopping_steps <= last_improvement_in_steps
        if not early_stop_bool:
            for callback in self.callbacks:
                if callback.should_early_stop(self, progress_tracker, self.is_coordinator()):
                    early_stop_bool = True
                    break

        should_early_stop = torch.as_tensor([early_stop_bool], dtype=torch.int, device=self.device)
        should_early_stop = self.distributed.allreduce(should_early_stop)
        if should_early_stop.item():
            if self.is_coordinator():
                logger.info(
                    f"\nEARLY STOPPING due to lack of validation improvement. It has been {last_improvement_in_steps} "
                    "step(s) since last validation improvement."
                )
            should_break = True
        return should_break

    def set_steps_to_1_or_quit(self, signum, frame):
        """Custom SIGINT handler used to elegantly exit training.

        A single SIGINT will stop training after the next training step. A second SIGINT will stop training immediately.
        """
        if not self.received_sigint:
            self.total_steps = 1
            self.received_sigint = True
            logger.critical("\nReceived SIGINT, will finish this training step and then conclude training.")
            logger.critical("Send another SIGINT to immediately interrupt the process.")
        else:
            logger.critical("\nReceived a second SIGINT, will now quit")
            if self.original_sigint_handler:
                signal.signal(signal.SIGINT, self.original_sigint_handler)
            sys.exit(1)

    def resume_files_exist(
        self,
        training_progress_tracker_path: str,
        training_checkpoint_path: str,
    ) -> bool:
        missing_files = []
        if self.is_coordinator():
            # training_progress.json
            if not path_exists(training_progress_tracker_path):
                missing_files.append(training_progress_tracker_path)
            # latest.ckpt in training_checkpoints/
            latest_ckpt = os.path.join(training_checkpoint_path, "latest.ckpt")
            if not path_exists(latest_ckpt):
                missing_files.append(latest_ckpt)
        if missing_files:
            logger.warning(f"Could not find {missing_files} while trying to resume model training.")
            return False
        return True

    def resume_training_progress_tracker(self, training_progress_tracker_path):
        progress_tracker_dict = None
        if self.is_coordinator():
            logger.info(f"Loading progress tracker for model: {training_progress_tracker_path}")
            progress_tracker_dict = load_json(training_progress_tracker_path)

        logger.debug("Broadcasting model progress tracker dict to all workers")
        progress_tracker_dict = self.distributed.broadcast_object(
            progress_tracker_dict, name="broadcast_progress_tracker"
        )

        progress_tracker = ProgressTracker.load(progress_tracker_dict)
        return progress_tracker

    def resume_weights_and_optimizer(
        self,
        model_weights_progress_path: str,
        checkpoint: Checkpoint,
    ):
        CheckpointManager.load_latest_checkpoint(checkpoint, model_weights_progress_path, self.device)

    def increase_batch_size(
        self,
        progress_tracker: ProgressTracker,
        validation_output_feature_name: str,
        increase_batch_size_on_plateau: int,
        increase_batch_size_on_plateau_patience: int,
        increase_batch_size_on_plateau_rate: float,
        increase_batch_size_on_plateau_max: int,
        increase_batch_size_eval_metric: str = LOSS,
        increase_batch_size_eval_split: str = TRAINING,
    ):
        """Uses the progress tracker to determine if the batch size should be increased."""
        if (
            not progress_tracker.num_increases_batch_size >= increase_batch_size_on_plateau
            and not progress_tracker.batch_size == increase_batch_size_on_plateau_max
        ):

            if increase_batch_size_eval_split == TRAINING:
                split_metrics = progress_tracker.train_metrics
            elif increase_batch_size_eval_split == VALIDATION:
                split_metrics = progress_tracker.validation_metrics
            else:  # if increase_batch_size_eval_split == TEST:
                split_metrics = progress_tracker.test_metrics

            validation_metric = increase_batch_size_eval_metric
            last_metric = split_metrics[validation_output_feature_name][validation_metric][-1]
            last_metric_value = last_metric[-1]

            improved_fn = get_improved_fn(validation_metric)
            is_improved = improved_fn(last_metric_value, progress_tracker.best_increase_batch_size_eval_metric)
            if is_improved:
                # We update the best metric value and set it to the current one, and reset last
                # improvement step count
                progress_tracker.best_increase_batch_size_eval_metric = last_metric_value
                progress_tracker.last_increase_batch_size_eval_metric_improvement = 0
            else:
                progress_tracker.last_increase_batch_size_eval_metric_improvement += 1
                if not is_improved and (
                    # Batch size increase happened more than N steps ago
                    progress_tracker.last_increase_batch_size >= increase_batch_size_on_plateau_patience
                    and (
                        # No improvement of the evaluation metric since more than N steps ago
                        progress_tracker.last_increase_batch_size_eval_metric_improvement
                        >= increase_batch_size_on_plateau_patience
                    )
                ):
                    progress_tracker.batch_size = min(
                        int(increase_batch_size_on_plateau_rate * progress_tracker.batch_size),
                        increase_batch_size_on_plateau_max,
                    )

                    if self.is_coordinator():
                        logger.info(
                            f"PLATEAU REACHED, increasing batch size to {progress_tracker.batch_size} due to lack of "
                            f"improvement of {validation_output_feature_name} {increase_batch_size_eval_split} "
                            f"{validation_metric}."
                        )

                    progress_tracker.last_increase_batch_size_steps = progress_tracker.steps
                    progress_tracker.last_increase_batch_size = 0
                    progress_tracker.num_increases_batch_size += 1

                    if progress_tracker.num_increases_batch_size >= increase_batch_size_on_plateau:
                        if self.is_coordinator():
                            logger.info(
                                f"Batch size was already increased {progress_tracker.num_increases_batch_size} times, "
                                "not increasing it anymore."
                            )
                    elif progress_tracker.batch_size >= increase_batch_size_on_plateau_max:
                        if self.is_coordinator():
                            logger.info(
                                f"Batch size was already increased {progress_tracker.num_increases_batch_size} times, "
                                f"currently it is {progress_tracker.batch_size}, the maximum allowed."
                            )

    def is_coordinator(self):
        return self.distributed.rank() == 0

    @property
    def local_rank(self) -> int:
        return self.distributed.local_rank()

    def barrier(self):
        self.distributed.barrier()

    def callback(self, fn, coordinator_only=True):
        if not coordinator_only or self.is_coordinator():
            for callback in self.callbacks:
                fn(callback)


class RemoteTrainer(Trainer):
    def __init__(self, gpus=None, gpu_memory_limit=None, allow_parallel_threads=True, **kwargs):
        super().__init__(**kwargs)

        # Only return results from rank 0 to reduce network overhead
        self.train = self.distributed.return_first(self.train)
        self.train_online = self.distributed.return_first(self.train_online)


learning_rate_scale_fns = {
    "linear": lambda n: n,
    "sqrt": lambda n: math.sqrt(n),
    "constant": lambda n: 1,
}<|MERGE_RESOLUTION|>--- conflicted
+++ resolved
@@ -378,11 +378,8 @@
         random_seed: int = default_random_seed,
         max_trials: int = 20,
         halving_limit: int = 3,
-<<<<<<< HEAD
         snapshot_weights: bool = True,
-=======
         on_best_batch_size_updated: Optional[Callable[[int, float, int], None]] = None,
->>>>>>> 5fbcca79
     ) -> int:
         logger.info("Tuning batch size...")
         skip_save_model = self.skip_save_model

--- conflicted
+++ resolved
@@ -12,7 +12,6 @@
 from tabulate import tabulate
 from torch.utils.tensorboard import SummaryWriter
 
-<<<<<<< HEAD
 from ludwig.constants import (
     BINARY,
     CATEGORY,
@@ -26,10 +25,7 @@
     VALIDATION,
     TRAIN,
 )
-=======
-from ludwig.constants import BINARY, CATEGORY, COMBINED, LOSS, MINIMIZE, MODEL_GBM, NUMBER, TEST, TRAINING, VALIDATION
 from ludwig.distributed.base import DistributedStrategy, LocalStrategy
->>>>>>> 46afd265
 from ludwig.features.feature_utils import LudwigFeatureDict
 from ludwig.globals import is_progressbar_disabled, TRAINING_CHECKPOINTS_DIR_PATH, TRAINING_PROGRESS_TRACKER_FILE_NAME
 from ludwig.models.gbm import GBM

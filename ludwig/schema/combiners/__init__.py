import ludwig.schema.combiners.comparator  # noqa: F401
import ludwig.schema.combiners.concat  # noqa: F401
import ludwig.schema.combiners.project_aggregate  # noqa: F401
<<<<<<< HEAD
import ludwig.schema.combiners.sequence_concat  # noqa: F401
import ludwig.schema.combiners.sequence  # noqa: F401
=======
import ludwig.schema.combiners.sequence  # noqa: F401
import ludwig.schema.combiners.sequence_concat  # noqa: F401
>>>>>>> 44d3896a
import ludwig.schema.combiners.tab_transformer  # noqa: F401
import ludwig.schema.combiners.tabnet  # noqa: F401
import ludwig.schema.combiners.transformer  # noqa: F401<|MERGE_RESOLUTION|>--- conflicted
+++ resolved
@@ -1,13 +1,8 @@
 import ludwig.schema.combiners.comparator  # noqa: F401
 import ludwig.schema.combiners.concat  # noqa: F401
 import ludwig.schema.combiners.project_aggregate  # noqa: F401
-<<<<<<< HEAD
-import ludwig.schema.combiners.sequence_concat  # noqa: F401
-import ludwig.schema.combiners.sequence  # noqa: F401
-=======
 import ludwig.schema.combiners.sequence  # noqa: F401
 import ludwig.schema.combiners.sequence_concat  # noqa: F401
->>>>>>> 44d3896a
 import ludwig.schema.combiners.tab_transformer  # noqa: F401
 import ludwig.schema.combiners.tabnet  # noqa: F401
 import ludwig.schema.combiners.transformer  # noqa: F401
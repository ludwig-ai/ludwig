--- conflicted
+++ resolved
@@ -1,7 +1,8 @@
 from dataclasses import Field
-from typing import List, Type, Union
+from typing import Any, Dict, List, Type, Union
 
 from ludwig.api_annotations import DeveloperAPI
+from ludwig.constants import TYPE
 from ludwig.schema import utils as schema_utils
 from ludwig.schema.metadata import DECODER_METADATA
 from ludwig.schema.metadata.parameter_metadata import convert_metadata_to_json
@@ -63,7 +64,7 @@
 
 
 @DeveloperAPI
-def get_decoder_conds(feature_type: str):
+def get_decoder_conds(feature_type: str) -> List[Dict[str, Any]]:
     """Returns a JSON schema of conditionals to validate against decoder types for specific feature types."""
     conds = []
     for decoder in get_decoder_classes(feature_type):
@@ -98,16 +99,12 @@
             return {
                 "type": "object",
                 "properties": {
-<<<<<<< HEAD
-                    "type": {"type": "string", "enum": list(decoder_registry.keys()), "default": default},
-=======
                     "type": {
                         "type": "string",
-                        "enum": decoder_classes,
+                        "enum": list(decoder_registry.keys()),
                         "enumDescriptions": get_decoder_descriptions(feature_type),
                         "default": default,
                     },
->>>>>>> 28937a3b
                 },
                 "title": "decoder_options",
                 "allOf": get_decoder_conds(feature_type),

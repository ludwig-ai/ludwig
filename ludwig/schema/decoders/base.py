from abc import ABC
from typing import List, Union, Tuple

from marshmallow_dataclass import dataclass

from ludwig.schema import utils as schema_utils


@dataclass
class BaseDecoderConfig(schema_utils.BaseMarshmallowConfig, ABC):
    """Base class for decoders.

    Not meant to be used directly.
    """

    type: str
    "Name corresponding to a decoder."

    fc_layers: List[dict] = None

    num_fc_layers: int = 0

    output_size: int = 256

    use_bias: bool = True

    weights_initializer: str = "xavier_uniform"

    bias_initializer: str = "zeros"

    norm: str = None

    norm_params: dict = None

    activation: str = "relu"

    dropout: float = 0


@dataclass
class PassthroughDecoderConfig(BaseDecoderConfig):
    """PassthroughDecoderConfig is a dataclass that configures the parameters used for a passthrough decoder."""

    type: str = "passthrough"


@dataclass
class RegressorConfig(BaseDecoderConfig):
    """RegressorConfig is a dataclass that configures the parameters used for a regressor decoder."""

    type: str = schema_utils.StringOptions(
        ["regressor"],
        default="regressor",
        allow_none=False,
        description="Type of decoder.",
    )

    input_size: int = schema_utils.PositiveInteger(
        default=None,
        description="Size of the input to the decoder.",
    )

    use_bias: bool = schema_utils.Boolean(
        default=True,
        description="Whether the layer uses a bias vector.",
    )

    weights_initializer: str = schema_utils.InitializerOptions(
        description="Initializer for the weight matrix.",
    )

    bias_initializer: str = schema_utils.InitializerOptions(
        default="zeros",
        description="Initializer for the bias vector.",
    )

<<<<<<< HEAD
    threshold: float = schema_utils.FloatRange(
        default=0.5,
        min=0,
        max=1,
        description="Threshold for the output of the decoder.",
=======
    clip = Union[List[int], Tuple[int]] = schema_utils.FloatRangeTupleDataclassField(
        N=2,
        default=None,
        allow_none=True,
        min=0,
        max=999999999,
        description="Clip the output of the decoder to be within the given range.",
>>>>>>> 70045990
    )


@dataclass
class ProjectorConfig(BaseDecoderConfig):
    """ProjectorConfig is a dataclass that configures the parameters used for a projector decoder."""

    type: str = schema_utils.StringOptions(
        ["projector"],
        default="projector",
        allow_none=False,
        description="Type of decoder.",
    )

    input_size: int = schema_utils.PositiveInteger(
        default=None,
        description="Size of the input to the decoder.",
    )

    output_size: int = schema_utils.PositiveInteger(
        default=None,
        description="Size of the output of the decoder.",
    )

    use_bias: bool = schema_utils.Boolean(
        default=True,
        description="Whether the layer uses a bias vector.",
    )

    weights_initializer: str = schema_utils.InitializerOptions(
        description="Initializer for the weight matrix.",
    )

    bias_initializer: str = schema_utils.InitializerOptions(
        default="zeros",
        description="Initializer for the bias vector.",
    )

    activation: str = schema_utils.ActivationOptions(
        default=None,
        description=" Indicates the activation function applied to the output.",
    )

    clip = Union[List[int], Tuple[int]] = schema_utils.FloatRangeTupleDataclassField(
        N=2,
        default=None,
        allow_none=True,
        min=0,
        max=999999999,
        description="Clip the output of the decoder to be within the given range.",
    )


@dataclass
class ClassifierConfig(BaseDecoderConfig):

    type: str = schema_utils.StringOptions(
        ["classifier"],
        default="classifier",
        allow_none=False,
        description="Type of decoder.",
    )

    input_size: int = schema_utils.PositiveInteger(
        default=None,
        description="Size of the input to the decoder.",
    )

    num_classes: int = schema_utils.PositiveInteger(
        default=None,
        description="Number of classes to predict.",
    )

    fc_layers: List[dict] = schema_utils.DictList(
        default=None,
        description="List of dictionaries containing the parameters for each fully connected layer.",
    )

    output_size: int = schema_utils.PositiveInteger(
        default=256,
        description="The default output_size that will be used for each layer.",
    )

    activation: str = schema_utils.ActivationOptions(
        description="The default activation function that will be used for each layer."
    )

    norm: str = schema_utils.StringOptions(
        ["batch", "layer"],
        default=None,
        description="The default norm that will be used for each layer.",
    )

    norm_params: dict = schema_utils.Dict(
        default=None,
        description="Parameters used if norm is either `batch` or `layer`.",
    )

    use_bias: bool = schema_utils.Boolean(
        default=True,
        description="Whether the layer uses a bias vector.",
    )

    weights_initializer: str = schema_utils.InitializerOptions(
        description="Initializer for the weight matrix.",
    )

    bias_initializer: str = schema_utils.InitializerOptions(
        default="zeros",
        description="Initializer for the bias vector.",
    )

    threshold: float = schema_utils.FloatRange(
        default=0.5,
        min=0,
        max=1,
        description="The threshold above (greater or equal) which the predicted output of the sigmoid will be mapped "
        "to 1.",
    )<|MERGE_RESOLUTION|>--- conflicted
+++ resolved
@@ -74,13 +74,13 @@
         description="Initializer for the bias vector.",
     )
 
-<<<<<<< HEAD
     threshold: float = schema_utils.FloatRange(
         default=0.5,
         min=0,
         max=1,
         description="Threshold for the output of the decoder.",
-=======
+    )
+    
     clip = Union[List[int], Tuple[int]] = schema_utils.FloatRangeTupleDataclassField(
         N=2,
         default=None,
@@ -88,7 +88,6 @@
         min=0,
         max=999999999,
         description="Clip the output of the decoder to be within the given range.",
->>>>>>> 70045990
     )
 
 

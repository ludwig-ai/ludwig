--- conflicted
+++ resolved
@@ -1,9 +1,5 @@
 from abc import ABC
-<<<<<<< HEAD
-from typing import TYPE_CHECKING, List, Union
-=======
 from typing import List, TYPE_CHECKING, Union
->>>>>>> 44d3896a
 
 from ludwig.api_annotations import DeveloperAPI
 from ludwig.constants import BINARY, MODEL_ECD, MODEL_GBM, NUMBER, VECTOR

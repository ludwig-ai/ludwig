--- conflicted
+++ resolved
@@ -54,33 +54,8 @@
         parameter_metadata=ENCODER_METADATA["CategoricalEmbed"]["vocab"],
     )
 
-<<<<<<< HEAD
     embedding_initializer: InitializerConfig = WeightsInitializerDataclassField(
         default="uniform",
-=======
-    embedding_initializer: str = schema_utils.StringOptions(
-        [
-            "constant",
-            "identity",
-            "zeros",
-            "ones",
-            "orthogonal",
-            "normal",
-            "uniform",
-            "truncated_normal",
-            "variance_scaling",
-            "glorot_normal",
-            "glorot_uniform",
-            "xavier_normal",
-            "xavier_uniform",
-            "he_normal",
-            "he_uniform",
-            "lecun_normal",
-            "lecun_uniform",
-        ],
-        default=None,
-        allow_none=True,
->>>>>>> c408492d
         description="Initializer for the embedding matrix.",
         parameter_metadata=ENCODER_METADATA["CategoricalEmbed"]["embedding_initializer"],
     )
@@ -152,33 +127,8 @@
         parameter_metadata=ENCODER_METADATA["CategoricalSparse"]["vocab"],
     )
 
-<<<<<<< HEAD
     embedding_initializer: InitializerConfig = WeightsInitializerDataclassField(
         default="uniform",
-=======
-    embedding_initializer: str = schema_utils.StringOptions(
-        [
-            "constant",
-            "identity",
-            "zeros",
-            "ones",
-            "orthogonal",
-            "normal",
-            "uniform",
-            "truncated_normal",
-            "variance_scaling",
-            "glorot_normal",
-            "glorot_uniform",
-            "xavier_normal",
-            "xavier_uniform",
-            "he_normal",
-            "he_uniform",
-            "lecun_normal",
-            "lecun_uniform",
-        ],
-        default=None,
-        allow_none=True,
->>>>>>> c408492d
         description="Initializer for the embedding matrix.",
         parameter_metadata=ENCODER_METADATA["CategoricalEmbed"]["embedding_initializer"],
     )

--- conflicted
+++ resolved
@@ -1,8 +1,4 @@
-<<<<<<< HEAD
-from typing import Dict, List, Union
-=======
-from typing import Any, Dict, List
->>>>>>> fe0dca8a
+from typing import Any, Dict, List, Union
 
 from ludwig.api_annotations import DeveloperAPI
 from ludwig.constants import CATEGORY, MODEL_ECD, MODEL_GBM

--- conflicted
+++ resolved
@@ -285,185 +285,7 @@
         parameter_metadata=ENCODER_METADATA["Stacked2DCNN"]["fc_layers"],
     )
 
-
-<<<<<<< HEAD
-=======
 @DeveloperAPI
-@register_encoder_config("resnet", IMAGE)
-@dataclass(repr=False)
-class ResNetEncoderConfig(BaseEncoderConfig):
-
-    type: str = schema_utils.StringOptions(
-        ["resnet"],
-        default="resnet",
-        allow_none=False,
-        description="Type of encoder.",
-    )
-
-    dropout: Optional[float] = schema_utils.FloatRange(
-        default=0.0,
-        min=0,
-        max=1,
-        description="Dropout rate",
-        parameter_metadata=ENCODER_METADATA["ResNetEncoder"]["dropout"],
-    )
-
-    activation: Optional[str] = schema_utils.ActivationOptions(
-        description="if an activation is not already specified in fc_layers this is the default activation that will "
-        "be used for each layer. It indicates the activation function applied to the output.",
-        parameter_metadata=ENCODER_METADATA["ResNetEncoder"]["activation"],
-    )
-
-    height: int = schema_utils.NonNegativeInteger(
-        default=None,
-        description="Height of the input image.",
-        parameter_metadata=ENCODER_METADATA["ResNetEncoder"]["height"],
-    )
-
-    width: int = schema_utils.NonNegativeInteger(
-        default=None,
-        description="Width of the input image.",
-        parameter_metadata=ENCODER_METADATA["ResNetEncoder"]["width"],
-    )
-
-    resnet_size: Optional[int] = schema_utils.PositiveInteger(
-        default=50,
-        description="The size of the ResNet model to use.",
-        parameter_metadata=ENCODER_METADATA["ResNetEncoder"]["resnet_size"],
-    )
-
-    num_channels: Optional[int] = schema_utils.NonNegativeInteger(
-        default=None,
-        description="Number of channels to use in the encoder. ",
-        parameter_metadata=ENCODER_METADATA["ResNetEncoder"]["num_channels"],
-    )
-
-    out_channels: Optional[int] = schema_utils.NonNegativeInteger(
-        default=32,
-        description="Indicates the number of filters, and by consequence the output channels of the 2d convolution. "
-        "If out_channels is not already specified in conv_layers this is the default out_channels that "
-        "will be used for each layer. ",
-        parameter_metadata=ENCODER_METADATA["ResNetEncoder"]["out_channels"],
-    )
-
-    kernel_size: Optional[Union[int, Tuple[int]]] = schema_utils.OneOfOptionsField(
-        default=3,
-        description="An integer or pair of integers specifying the kernel size. A single integer specifies a square "
-        "kernel, while a pair of integers specifies the height and width of the kernel in that order (h, "
-        "w). If a kernel_size is not specified in conv_layers this kernel_size that will be used for "
-        "each layer.",
-        field_options=[
-            schema_utils.PositiveInteger(allow_none=False, description="", default=None),
-            schema_utils.List(list_type=int, allow_none=False),
-        ],
-        parameter_metadata=ENCODER_METADATA["ResNetEncoder"]["kernel_size"],
-    )
-
-    conv_stride: Union[int, Tuple[int]] = schema_utils.OneOfOptionsField(
-        default=1,
-        description="An integer or pair of integers specifying the stride of the initial convolutional layer.",
-        field_options=[
-            schema_utils.PositiveInteger(allow_none=False, description="", default=None),
-            schema_utils.List(list_type=int, allow_none=False),
-        ],
-        parameter_metadata=ENCODER_METADATA["ResNetEncoder"]["conv_stride"],
-    )
-
-    first_pool_kernel_size: Union[int, Tuple[int]] = schema_utils.OneOfOptionsField(
-        default=None,
-        description="Pool size to be used for the first pooling layer. If none, the first pooling layer is skipped.",
-        field_options=[
-            schema_utils.PositiveInteger(allow_none=False, description="", default=None),
-            schema_utils.List(list_type=int, allow_none=False),
-        ],
-        parameter_metadata=ENCODER_METADATA["ResNetEncoder"]["first_pool_kernel_size"],
-    )
-
-    first_pool_stride: Union[int, Tuple[int]] = schema_utils.OneOfOptionsField(
-        default=None,
-        description="Stride for first pooling layer. If null, defaults to first_pool_kernel_size.",
-        field_options=[
-            schema_utils.PositiveInteger(allow_none=False, description="", default=None),
-            schema_utils.List(list_type=int, allow_none=False),
-        ],
-        parameter_metadata=ENCODER_METADATA["ResNetEncoder"]["first_pool_stride"],
-    )
-
-    batch_norm_momentum: float = schema_utils.NonNegativeFloat(
-        default=0.9,
-        description="Momentum of the batch norm running statistics.",
-        parameter_metadata=ENCODER_METADATA["ResNetEncoder"]["batch_norm_momentum"],
-    )
-
-    batch_norm_epsilon: float = schema_utils.NonNegativeFloat(
-        default=0.001,
-        description="Epsilon of the batch norm.",
-        parameter_metadata=ENCODER_METADATA["ResNetEncoder"]["batch_norm_epsilon"],
-    )
-
-    use_bias: Optional[bool] = schema_utils.Boolean(
-        default=True,
-        description="Whether the layer uses a bias vector.",
-        parameter_metadata=ENCODER_METADATA["ResNetEncoder"]["use_bias"],
-    )
-
-    bias_initializer: Optional[str] = schema_utils.StringOptions(
-        sorted(list(initializer_registry.keys())),
-        default="zeros",
-        description="initializer for the bias vector.",
-        parameter_metadata=ENCODER_METADATA["ResNetEncoder"]["bias_initializer"],
-    )
-
-    weights_initializer: Optional[str] = schema_utils.StringOptions(
-        sorted(list(initializer_registry.keys())),
-        default="xavier_uniform",
-        description="Initializer for the weights matrix.",
-        parameter_metadata=ENCODER_METADATA["ResNetEncoder"]["weights_initializer"],
-    )
-
-    output_size: Optional[int] = schema_utils.PositiveInteger(
-        default=128,
-        description="if output_size is not already specified in fc_layers this is the default output_size that will "
-        "be used for each layer. It indicates the size of the output of a fully connected layer. ",
-        parameter_metadata=ENCODER_METADATA["ResNetEncoder"]["output_size"],
-    )
-
-    norm: Optional[str] = schema_utils.StringOptions(
-        ["batch", "layer"],
-        default=None,
-        description="if a norm is not already specified in fc_layers this is the default norm that will be used for "
-        "each layer. It indicates the norm of the output and can be null, batch or layer.",
-        parameter_metadata=ENCODER_METADATA["ResNetEncoder"]["norm"],
-    )
-
-    norm_params: Optional[Dict[str, Any]] = schema_utils.Dict(
-        default=None,
-        description="parameters used if norm is either batch or layer. For information on parameters used with batch "
-        "see Torch's documentation on batch normalization or for layer see Torch's documentation on layer "
-        "normalization.",
-        parameter_metadata=ENCODER_METADATA["ResNetEncoder"]["norm_params"],
-    )
-
-    num_fc_layers: Optional[Optional[int]] = schema_utils.PositiveInteger(
-        default=1,
-        description="The number of stacked fully connected layers.",
-        parameter_metadata=ENCODER_METADATA["ResNetEncoder"]["num_fc_layers"],
-    )
-
-    fc_layers: Optional[Optional[List[Dict]]] = schema_utils.DictList(
-        default=None,
-        description="A list of dictionaries containing the parameters of all the fully connected layers. The length "
-        "of the list determines the number of stacked fully connected layers and the content of each "
-        "dictionary determines the parameters for a specific layer. The available parameters for each "
-        "layer are: activation, dropout, norm, norm_params, output_size, use_bias, bias_initializer and "
-        "weights_initializer. If any of those values is missing from the dictionary, the default one "
-        "specified as a parameter of the encoder will be used instead. ",
-        parameter_metadata=ENCODER_METADATA["ResNetEncoder"]["fc_layers"],
-    )
-
-
-@DeveloperAPI
->>>>>>> fbc74cb7
 @register_encoder_config("mlp_mixer", IMAGE)
 @dataclass(repr=False)
 class MLPMixerEncoderConfig(BaseEncoderConfig):
@@ -540,7 +362,6 @@
     )
 
 
-<<<<<<< HEAD
 # TODO: Temporarily comment out, may be re-enabled later date as HF encoder
 # @register_encoder_config("vit", IMAGE)
 # @dataclass(repr=False)
@@ -666,12 +487,6 @@
         description="Download model weights from pre-trained model.",
         parameter_metadata=ENCODER_METADATA["TVBaseEncoder"]["use_pretrained"],
     )
-=======
-@DeveloperAPI
-@register_encoder_config("vit", IMAGE)
-@dataclass(repr=False)
-class ViTEncoderConfig(BaseEncoderConfig):
->>>>>>> fbc74cb7
 
     model_cache_dir: Optional[str] = schema_utils.String(
         description="Directory path to cache pretrained model weights.",

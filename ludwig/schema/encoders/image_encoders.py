--- conflicted
+++ resolved
@@ -638,7 +638,18 @@
         parameter_metadata=ENCODER_METADATA["ViTEncoder"]["trainable"],
     )
 
-<<<<<<< HEAD
+    use_pretrained: bool = schema_utils.Boolean(
+        default=True,
+        description="Use pre-trained model weights from Hugging Face.",
+        parameter_metadata=ENCODER_METADATA["ViTEncoder"]["use_pretrained"],
+    )
+
+    pretrained_model: str = schema_utils.String(
+        default="google/vit-base-patch16-224",
+        description="The name of the pre-trained model to use.",
+        parameter_metadata=ENCODER_METADATA["ViTEncoder"]["pretrained_model"],
+    )
+
 
 @dataclass
 class TVBaseEncoderConfig(BaseEncoderConfig):
@@ -771,16 +782,4 @@
         allow_none=False,
         description="Pretrained model variant to use.",
         parameter_metadata=ENCODER_METADATA["TVEfficientNetEncoder"]["model_variant"],
-=======
-    use_pretrained: bool = schema_utils.Boolean(
-        default=True,
-        description="Use pre-trained model weights from Hugging Face.",
-        parameter_metadata=ENCODER_METADATA["ViTEncoder"]["use_pretrained"],
-    )
-
-    pretrained_model: str = schema_utils.String(
-        default="google/vit-base-patch16-224",
-        description="The name of the pre-trained model to use.",
-        parameter_metadata=ENCODER_METADATA["ViTEncoder"]["pretrained_model"],
->>>>>>> d6ad95e8
     )
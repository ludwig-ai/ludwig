--- conflicted
+++ resolved
@@ -66,11 +66,7 @@
         "w). If a kernel_size is not specified in conv_layers this kernel_size that will be used for "
         "each layer.",
         field_options=[
-<<<<<<< HEAD
-            schema_utils.PositiveInteger(allow_none=False, description="", default=None),
-=======
             schema_utils.PositiveInteger(allow_none=False, description="", default=3),
->>>>>>> c1a16dd7
             schema_utils.List(list_type=int, allow_none=False),
         ],
         parameter_metadata=ENCODER_METADATA["Stacked2DCNN"]["kernel_size"],
@@ -82,11 +78,7 @@
         "width. If a stride is not already specified in conv_layers, specifies the default stride of the "
         "2D convolutional kernel that will be used for each layer.",
         field_options=[
-<<<<<<< HEAD
-            schema_utils.PositiveInteger(allow_none=False, description="", default=None),
-=======
             schema_utils.PositiveInteger(allow_none=False, description="", default=1),
->>>>>>> c1a16dd7
             schema_utils.List(list_type=int, allow_none=False),
         ],
         parameter_metadata=ENCODER_METADATA["Stacked2DCNN"]["stride"],
@@ -99,11 +91,7 @@
         field_options=[
             schema_utils.NonNegativeInteger(allow_none=False, description="", default=None),
             schema_utils.List(list_type=int, allow_none=False),
-<<<<<<< HEAD
-            schema_utils.StringOptions(options=["valid", "same"]),
-=======
             schema_utils.StringOptions(options=["valid", "same"], default="valid", allow_none=False),
->>>>>>> c1a16dd7
         ],
         parameter_metadata=ENCODER_METADATA["Stacked2DCNN"]["padding"],
     )
@@ -215,11 +203,7 @@
         default=1,
         description="An integer or pair of ints specifying pooling dilation rate (h, w).",
         field_options=[
-<<<<<<< HEAD
-            schema_utils.PositiveInteger(allow_none=False, description="", default=None),
-=======
-            schema_utils.PositiveInteger(description="", default=None, allow_none=False),
->>>>>>> c1a16dd7
+            schema_utils.PositiveInteger(default=None, allow_none=False, description=""),
             schema_utils.List(list_type=int, allow_none=False),
         ],
         parameter_metadata=ENCODER_METADATA["Stacked2DCNN"]["pool_dilation"],

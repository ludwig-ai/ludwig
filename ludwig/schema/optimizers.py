from abc import ABC
from dataclasses import field
from typing import ClassVar, Dict, Optional, Tuple

import torch
from marshmallow import fields, ValidationError
from marshmallow_dataclass import dataclass

from ludwig.schema.metadata.trainer_metadata import TRAINER_METADATA
from ludwig.schema.utils import (
    BaseMarshmallowConfig,
    Boolean,
    create_cond,
    FloatRange,
    FloatRangeTupleDataclassField,
    NonNegativeFloat,
    StringOptions,
    unload_jsonschema_from_marshmallow_class,
)
from ludwig.utils.registry import Registry

from .metadata.parameter_metadata import convert_metadata_to_json

optimizer_registry = Registry()


def register_optimizer(name: str):
    def wrap(optimizer_config: BaseOptimizerConfig):
        optimizer_registry[name] = (optimizer_config.optimizer_class, optimizer_config)
        return optimizer_config

    return wrap


@dataclass
class BaseOptimizerConfig(BaseMarshmallowConfig, ABC):
    """Base class for optimizers. Not meant to be used directly.

    The dataclass format prevents arbitrary properties from being set. Consequently, in child classes, all properties
    from the corresponding `torch.optim.Optimizer` class are copied over: check each class to check which attributes are
    different from the torch-specified defaults.
    """

    optimizer_class: ClassVar[Optional[torch.optim.Optimizer]] = None
    "Class variable pointing to the corresponding `torch.optim.Optimizer` class."

    type: str
    """Name corresponding to an optimizer `ludwig.modules.optimization_modules.optimizer_registry`.
       Technically mutable, but attempting to load a derived optimizer with `type` set to a mismatched value will
       result in a `ValidationError`."""

    lr: float = NonNegativeFloat(default=1e-03, description="Learning rate.")


@register_optimizer(name="sgd")
@dataclass
class SGDOptimizerConfig(BaseOptimizerConfig):
    """Parameters for stochastic gradient descent."""

    optimizer_class: ClassVar[torch.optim.Optimizer] = torch.optim.SGD
    """Points to `torch.optim.SGD`."""

    type: str = StringOptions(["sgd"], default="sgd", allow_none=False)
    """Must be 'sgd' - corresponds to name in `ludwig.modules.optimization_modules.optimizer_registry` (default:
       'sgd')"""

    lr: float = NonNegativeFloat(default=1e-03, description="Learning rate.")

    # Defaults taken from https://pytorch.org/docs/stable/generated/torch.optim.SGD.html#torch.optim.SGD :
    momentum: float = NonNegativeFloat(default=0.0, description="Momentum factor.")
    weight_decay: float = NonNegativeFloat(default=0.0, description="Weight decay ($L2$ penalty).")
    dampening: float = NonNegativeFloat(default=0.0, description="Dampening for momentum.")
    nesterov: bool = Boolean(default=False, description="Enables Nesterov momentum.")


@register_optimizer(name="adam")
@dataclass
class AdamOptimizerConfig(BaseOptimizerConfig):
    """Parameters for adam optimization."""

    optimizer_class: ClassVar[torch.optim.Optimizer] = torch.optim.Adam
    """Points to `torch.optim.Adam`."""

    type: str = StringOptions(["adam"], default="adam", allow_none=False)
    """Must be 'adam' - corresponds to name in `ludwig.modules.optimization_modules.optimizer_registry`
       (default: 'adam')"""

    # Defaults taken from https://pytorch.org/docs/stable/generated/torch.optim.Adam.html#torch.optim.Adam :
<<<<<<< HEAD
    lr: float = FloatRange(default=1e-03, min=0.0, max=1.0, description="Learning rate.")
=======
    lr: float = NonNegativeFloat(default=1e-03, description="Learning rate.")
>>>>>>> bb5e2e88

    betas: Tuple[float, float] = FloatRangeTupleDataclassField(
        default=(0.9, 0.999), description="Coefficients used for computing running averages of gradient and its square."
    )

    eps: float = NonNegativeFloat(
        default=1e-08, description="Term added to the denominator to improve numerical stability."
    )

    weight_decay: float = NonNegativeFloat(default=0.0, description="Weight decay (L2 penalty).")

    amsgrad: bool = Boolean(
        default=False,
        description=(
            "Whether to use the AMSGrad variant of this algorithm from the paper 'On the Convergence of Adam and"
            "Beyond'."
        ),
    )


@register_optimizer(name="adamw")
@dataclass
class AdamWOptimizerConfig(BaseOptimizerConfig):
    """Parameters for adamw optimization."""

    optimizer_class: ClassVar[torch.optim.Optimizer] = torch.optim.AdamW
    """Points to `torch.optim.AdamW`."""

    type: str = StringOptions(["adamw"], default="adamw", allow_none=False)
    """Must be 'adamw' - corresponds to name in `ludwig.modules.optimization_modules.optimizer_registry`
       (default: 'adamw')"""

    # Defaults taken from https://pytorch.org/docs/stable/generated/torch.optim.Adam.html#torch.optim.Adam :
<<<<<<< HEAD
    lr: float = FloatRange(default=1e-03, min=0.0, max=1.0, description="Learning rate.")
=======
    lr: float = NonNegativeFloat(default=1e-03, description="Learning rate.")
>>>>>>> bb5e2e88

    betas: Tuple[float, float] = FloatRangeTupleDataclassField(
        default=(0.9, 0.999), description="Coefficients used for computing running averages of gradient and its square."
    )

    eps: float = NonNegativeFloat(
        default=1e-08, description="Term added to the denominator to improve numerical stability."
    )

    weight_decay: float = NonNegativeFloat(default=0.0, description="Weight decay ($L2$ penalty).")

    amsgrad: bool = Boolean(
        default=False,
        description=(
            "Whether to use the AMSGrad variant of this algorithm from the paper 'On the Convergence of Adam and"
            "Beyond'."
        ),
    )


@register_optimizer(name="adadelta")
@dataclass
class AdadeltaOptimizerConfig(BaseOptimizerConfig):
    """Parameters for adadelta optimization."""

    optimizer_class: ClassVar[torch.optim.Optimizer] = torch.optim.Adadelta
    """Points to `torch.optim.Adadelta`."""

    type: str = StringOptions(["adadelta"], default="adadelta", allow_none=False)
    """Must be 'adadelta' - corresponds to name in `ludwig.modules.optimization_modules.optimizer_registry`
       (default: 'adadelta')"""

    # Defaults taken from https://pytorch.org/docs/stable/generated/torch.optim.Adadelta.html#torch.optim.Adadelta :
    rho: float = FloatRange(
        default=0.9,
        min=0.0,
        max=1.0,
        description="Coefficient used for computing a running average of squared gradients.",
    )

    eps: float = NonNegativeFloat(
        default=1e-06, description="Term added to the denominator to improve numerical stability."
    )

<<<<<<< HEAD
    lr: float = FloatRange(
=======
    lr: float = NonNegativeFloat(
>>>>>>> bb5e2e88
        default=1.0,
        description="Coefficient that scales delta before it is applied to the parameters.",
    )

    weight_decay: float = NonNegativeFloat(default=0.0, description="Weight decay ($L2$ penalty).")


@register_optimizer(name="adagrad")
@dataclass
class AdagradOptimizerConfig(BaseOptimizerConfig):
    """Parameters for adagrad optimization."""

    # Example docstring
    optimizer_class: ClassVar[torch.optim.Optimizer] = torch.optim.Adagrad
    """Points to `torch.optim.Adagrad`."""

    type: str = StringOptions(["adagrad"], default="adagrad", allow_none=False)
    """Must be 'adagrad' - corresponds to name in `ludwig.modules.optimization_modules.optimizer_registry`
       (default: 'adagrad')"""

    # Defaults taken from https://pytorch.org/docs/stable/generated/torch.optim.Adagrad.html#torch.optim.Adagrad :
    initial_accumulator_value: float = NonNegativeFloat(default=0, description="")

    lr: float = NonNegativeFloat(default=1e-2, description="Learning rate.")

    lr_decay: float = FloatRange(default=0, description="Learning rate decay.")

    weight_decay: float = FloatRange(default=0, description="Weight decay ($L2$ penalty).")

    eps: float = FloatRange(default=1e-10, description="Term added to the denominator to improve numerical stability.")


@register_optimizer(name="adamax")
@dataclass
class AdamaxOptimizerConfig(BaseOptimizerConfig):
    """Parameters for adamax optimization."""

    optimizer_class: ClassVar[torch.optim.Optimizer] = torch.optim.Adamax
    """Points to `torch.optim.Adamax`."""

    type: str = StringOptions(["adamax"], default="adamax", allow_none=False)
    """Must be 'adamax' - corresponds to name in `ludwig.modules.optimization_modules.optimizer_registry`
       (default: 'adamax')"""

    # Defaults taken from https://pytorch.org/docs/stable/generated/torch.optim.Adamax.html#torch.optim.Adamax :
<<<<<<< HEAD
    lr: float = FloatRange(default=2e-3, min=0.0, max=1.0, description="Learning rate.")
=======
    lr: float = NonNegativeFloat(default=2e-3, description="Learning rate.")
>>>>>>> bb5e2e88

    betas: Tuple[float, float] = FloatRangeTupleDataclassField(
        default=(0.9, 0.999), description="Coefficients used for computing running averages of gradient and its square."
    )

    eps: float = NonNegativeFloat(
        default=1e-08, description="Term added to the denominator to improve numerical stability."
    )

    weight_decay: float = NonNegativeFloat(default=0.0, description="Weight decay ($L2$ penalty).")


# NOTE: keep ftrl and nadam optimizers out of registry:
# @register_optimizer(name="ftrl")
@dataclass
class FtrlOptimizerConfig(BaseOptimizerConfig):

    # optimizer_class: ClassVar[torch.optim.Optimizer] = torch.optim.Ftrl
    type: str = StringOptions(["ftrl"], default="ftrl", allow_none=False)

    learning_rate_power: float = FloatRange(default=-0.5, max=0.0)

    initial_accumulator_value: float = NonNegativeFloat(default=0.1)

    l1_regularization_strength: float = NonNegativeFloat(default=0.0)

    l2_regularization_strength: float = NonNegativeFloat(default=0.0)


@register_optimizer(name="nadam")
@dataclass
class NadamOptimizerConfig(BaseOptimizerConfig):

    optimizer_class: ClassVar[torch.optim.Optimizer] = torch.optim.NAdam
    """Points to `torch.optim.NAdam`."""

    type: str = StringOptions(["nadam"], default="nadam", allow_none=False)

    # Defaults taken from https://pytorch.org/docs/stable/generated/torch.optim.NAdam.html#torch.optim.NAdam :
<<<<<<< HEAD
    lr: float = FloatRange(default=2e-3, min=0.0, max=1.0, description="Learning rate.")
=======

    lr: float = NonNegativeFloat(default=2e-3, description="Learning rate.")
>>>>>>> bb5e2e88

    betas: Tuple[float, float] = FloatRangeTupleDataclassField(
        default=(0.9, 0.999), description="Coefficients used for computing running averages of gradient and its square."
    )

    eps: float = NonNegativeFloat(
        default=1e-08, description="Term added to the denominator to improve numerical stability."
    )

    weight_decay: float = NonNegativeFloat(default=0.0, description="Weight decay ($L2$ penalty).")

    momentum_decay: float = NonNegativeFloat(default=4e-3, description="Momentum decay.")


@register_optimizer(name="rmsprop")
@dataclass
class RMSPropOptimizerConfig(BaseOptimizerConfig):
    """Parameters for rmsprop optimization."""

    optimizer_class: ClassVar[torch.optim.Optimizer] = torch.optim.RMSprop
    """Points to `torch.optim.RMSprop`."""

    type: str = StringOptions(["rmsprop"], default="rmsprop", allow_none=False)
    """Must be 'rmsprop' - corresponds to name in `ludwig.modules.optimization_modules.optimizer_registry`
       (default: 'rmsprop')"""

    # Defaults taken from https://pytorch.org/docs/stable/generated/torch.optim.RMSprop.html#torch.optim.RMSprop:
    lr: float = NonNegativeFloat(default=1e-2, description="Learning rate.")

    momentum: float = NonNegativeFloat(default=0.0, description="Momentum factor.")

    alpha: float = NonNegativeFloat(default=0.99, description="Smoothing constant.")

    eps: float = NonNegativeFloat(
        default=1e-08, description="Term added to the denominator to improve numerical stability."
    )

    centered: bool = Boolean(
        default=False,
        description=(
            "If True, computes the centered RMSProp, and the gradient is normalized by an estimation of its variance."
        ),
    )

    weight_decay: float = NonNegativeFloat(default=0.0, description="Weight decay ($L2$ penalty).")


def get_optimizer_conds():
    """Returns a JSON schema of conditionals to validate against optimizer types defined in
    `ludwig.modules.optimization_modules.optimizer_registry`."""
    conds = []
    for optimizer in optimizer_registry:
        optimizer_cls = optimizer_registry[optimizer][1]
        other_props = unload_jsonschema_from_marshmallow_class(optimizer_cls)["properties"]
        other_props.pop("type")
        preproc_cond = create_cond(
            {"type": optimizer},
            other_props,
        )
        conds.append(preproc_cond)
    return conds


def OptimizerDataclassField(default={"type": "adam"}, description="TODO"):
    """Custom dataclass field that when used inside of a dataclass will allow any optimizer in
    `ludwig.modules.optimization_modules.optimizer_registry`.

    Sets default optimizer to 'adam'.

    :param default: Dict specifying an optimizer with a `type` field and its associated parameters. Will attempt to use
           `type` to load optimizer from registry with given params. (default: {"type": "adam"}).
    :return: Initialized dataclass field that converts untyped dicts with params to optimizer dataclass instances.
    """

    class OptimizerMarshmallowField(fields.Field):
        """Custom marshmallow field that deserializes a dict to a valid optimizer from
        `ludwig.modules.optimization_modules.optimizer_registry` and creates a corresponding `oneOf` JSON schema
        for external usage."""

        def _deserialize(self, value, attr, data, **kwargs):
            if value is None:
                return None
            if isinstance(value, dict):
                if "type" in value and value["type"] in optimizer_registry:
                    opt = optimizer_registry[value["type"].lower()][1]
                    try:
                        return opt.Schema().load(value)
                    except (TypeError, ValidationError) as e:
                        raise ValidationError(
                            f"Invalid params for optimizer: {value}, see `{opt}` definition. Error: {e}"
                        )
                raise ValidationError(
                    f"Invalid params for optimizer: {value}, expect dict with at least a valid `type` attribute."
                )
            raise ValidationError("Field should be None or dict")

        @staticmethod
        def _jsonschema_type_mapping():
            # Note that this uses the same conditional pattern as combiners:
            return {
                "type": "object",
                "properties": {
                    "type": {"type": "string", "enum": list(optimizer_registry.keys()), "default": default["type"]},
                },
                "title": "optimizer_options",
                "allOf": get_optimizer_conds(),
                "required": ["type"],
                "description": description,
            }

    if not isinstance(default, dict) or "type" not in default or default["type"] not in optimizer_registry:
        raise ValidationError(f"Invalid default: `{default}`")
    try:
        opt = optimizer_registry[default["type"].lower()][1]
        load_default = opt.Schema()
        load_default = load_default.load(default)
        dump_default = opt.Schema().dump(default)

        return field(
            metadata={
                "marshmallow_field": OptimizerMarshmallowField(
                    allow_none=False,
                    dump_default=dump_default,
                    load_default=load_default,
                    metadata={"description": description},
                )
            },
            default_factory=lambda: load_default,
        )
    except Exception as e:
        raise ValidationError(f"Unsupported optimizer type: {default['type']}. See optimizer_registry. Details: {e}")


@dataclass
class GradientClippingConfig(BaseMarshmallowConfig):
    """Dataclass that holds gradient clipping parameters."""

    clipglobalnorm: Optional[float] = FloatRange(default=0.5, allow_none=True, description="")

    clipnorm: Optional[float] = FloatRange(default=None, allow_none=True, description="")

    clipvalue: Optional[float] = FloatRange(default=None, allow_none=True, description="")


def GradientClippingDataclassField(description: str, default: Dict = {}):
    """Returns custom dataclass field for `ludwig.modules.optimization_modules.GradientClippingConfig`. Allows
    `None` by default.

    :param default: dict that specifies clipping param values that will be loaded by its schema class (default: {}).
    :param allow_none: Whether this field can accept `None` as a value. (default: True)
    """
    allow_none = True

    class GradientClippingMarshmallowField(fields.Field):
        """Custom marshmallow field class for gradient clipping.

        Deserializes a dict to a valid instance of `ludwig.modules.optimization_modules.GradientClippingConfig` and
        creates a corresponding JSON schema for external usage.
        """

        def _deserialize(self, value, attr, data, **kwargs):
            if value is None:
                return value
            if isinstance(value, dict):
                try:
                    return GradientClippingConfig.Schema().load(value)
                except (TypeError, ValidationError):
                    raise ValidationError(
                        f"Invalid params for gradient clipping: {value}, see GradientClippingConfig class."
                    )
            raise ValidationError("Field should be None or dict")

        def _jsonschema_type_mapping(self):
            return {
                "oneOf": [
                    {"type": "null", "title": "disabled", "description": "Disable gradient clipping."},
                    {**unload_jsonschema_from_marshmallow_class(GradientClippingConfig), "title": "enabled_options"},
                ],
                "title": "gradient_clipping_options",
                "description": description,
            }

    if not isinstance(default, dict):
        raise ValidationError(f"Invalid default: `{default}`")

    load_default = GradientClippingConfig.Schema().load(default)
    dump_default = GradientClippingConfig.Schema().dump(default)

    return field(
        metadata={
            "marshmallow_field": GradientClippingMarshmallowField(
                allow_none=allow_none,
                load_default=load_default,
                dump_default=dump_default,
                metadata={
                    "description": description,
                    "parameter_metadata": convert_metadata_to_json(TRAINER_METADATA["gradient_clipping"]),
                },
            )
        },
        default_factory=lambda: load_default,
    )<|MERGE_RESOLUTION|>--- conflicted
+++ resolved
@@ -86,11 +86,8 @@
        (default: 'adam')"""
 
     # Defaults taken from https://pytorch.org/docs/stable/generated/torch.optim.Adam.html#torch.optim.Adam :
-<<<<<<< HEAD
-    lr: float = FloatRange(default=1e-03, min=0.0, max=1.0, description="Learning rate.")
-=======
+
     lr: float = NonNegativeFloat(default=1e-03, description="Learning rate.")
->>>>>>> bb5e2e88
 
     betas: Tuple[float, float] = FloatRangeTupleDataclassField(
         default=(0.9, 0.999), description="Coefficients used for computing running averages of gradient and its square."
@@ -124,11 +121,8 @@
        (default: 'adamw')"""
 
     # Defaults taken from https://pytorch.org/docs/stable/generated/torch.optim.Adam.html#torch.optim.Adam :
-<<<<<<< HEAD
-    lr: float = FloatRange(default=1e-03, min=0.0, max=1.0, description="Learning rate.")
-=======
+
     lr: float = NonNegativeFloat(default=1e-03, description="Learning rate.")
->>>>>>> bb5e2e88
 
     betas: Tuple[float, float] = FloatRangeTupleDataclassField(
         default=(0.9, 0.999), description="Coefficients used for computing running averages of gradient and its square."
@@ -173,11 +167,7 @@
         default=1e-06, description="Term added to the denominator to improve numerical stability."
     )
 
-<<<<<<< HEAD
-    lr: float = FloatRange(
-=======
     lr: float = NonNegativeFloat(
->>>>>>> bb5e2e88
         default=1.0,
         description="Coefficient that scales delta before it is applied to the parameters.",
     )
@@ -223,11 +213,8 @@
        (default: 'adamax')"""
 
     # Defaults taken from https://pytorch.org/docs/stable/generated/torch.optim.Adamax.html#torch.optim.Adamax :
-<<<<<<< HEAD
-    lr: float = FloatRange(default=2e-3, min=0.0, max=1.0, description="Learning rate.")
-=======
+
     lr: float = NonNegativeFloat(default=2e-3, description="Learning rate.")
->>>>>>> bb5e2e88
 
     betas: Tuple[float, float] = FloatRangeTupleDataclassField(
         default=(0.9, 0.999), description="Coefficients used for computing running averages of gradient and its square."
@@ -267,12 +254,8 @@
     type: str = StringOptions(["nadam"], default="nadam", allow_none=False)
 
     # Defaults taken from https://pytorch.org/docs/stable/generated/torch.optim.NAdam.html#torch.optim.NAdam :
-<<<<<<< HEAD
-    lr: float = FloatRange(default=2e-3, min=0.0, max=1.0, description="Learning rate.")
-=======
 
     lr: float = NonNegativeFloat(default=2e-3, description="Learning rate.")
->>>>>>> bb5e2e88
 
     betas: Tuple[float, float] = FloatRangeTupleDataclassField(
         default=(0.9, 0.999), description="Coefficients used for computing running averages of gradient and its square."

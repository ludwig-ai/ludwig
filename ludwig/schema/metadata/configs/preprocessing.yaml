force_split:
    default_value_reasoning:
        We do not expect most datasets to have an explicit "split"
        column in the data. Used mostly internally by ludwig datasets.
    expected_impact: 3
    related_parameters:
        - split_probabilities, stratify
    ui_display_name: Force Split
oversample_minority:
    default_value_reasoning:
        We do not want to randomly oversample by default since
        this is a strategy to deal with imbalanced datasets, but can cause issues
        if not implemented correctly.
    description_implications:
        The higher the value you choose gets to 1, the closer
        you will be to having an equal imbalance ratio (i.e. 1:1 positive to negative
        class), however this can lead to problems of overfitting when oversampling
        is used too liberally. As a rule of thumb, starting oversampling with a very
        conservative approach and increasing in small incremements is probably the
        best way to improve your model without experiencing model overfitting.
    example_value:
        - 0.5
    expected_impact: 2
    literature_references:
        - https://machinelearningmastery.com/random-oversampling-and-undersampling-for-imbalanced-classification/
    other_information:
        This parameter is one of many strategies to combat issues with
        class imbalance, though it is not a cure all. Oversampling too much can cause
        overfitting which can adversely affect your model so use with caution.
    suggested_values: Depends on imbalance ratio and dataset size
    ui_display_name: Oversample Minority
sample_ratio:
    default_value_reasoning:
        The default value is 1.0 because we do not want to shrink
        the dataset by default. In the rare occurences when you do want to downsample
        the entire dataset, this parameter is available, however it is not enabled
        by default, hence a default value of 1.0
    description_implications:
        Decreases the amount of data you are inputting into
        the model. Could be useful if you have more data than you need and you are
        concerned with computational costs.
    example_value:
        - 0.8
    expected_impact: 2
    suggested_values: Depends on data size
    ui_display_name: Sample Ratio
column:
<<<<<<< HEAD
    default_value_reasoning:
        The default value is `split` because it is the column name that we traditionally reserve for indicating 
        dataset splitting.
    expected_impact: 3
    ui_display_name: Split Column
=======
    expected_impact: 3
    ui_display_name: Split Column
    ui_component_type: column_selector
>>>>>>> a09669ea
split_probabilities:
    default_value_reasoning:
        Most of the dataset should be used for training, with
        some portion heldout for validation and testing.
    description_implications:
        "In machine learning, data splitting is typically done
        to avoid overfitting. That is an instance where a machine learning model fits
        its training data too well and fails to reliably fit additional data.


        The training set is the portion of data used to train the model. The model
        should observe and learn from the training set, optimizing any of its parameters.


        The dev set is a data set of examples used to change learning process parameters.
        It is also called the cross-validation or model validation set. This set of
        data has the goal of ranking the model's accuracy and can help with model
        selection.


        The testing set is the portion of data that is tested in the final model and
        is compared against the previous sets of data. The testing set acts as an
        evaluation of the final mode and algorithm."
    expected_impact: 3
    literature_references:
        - "https://www.techtarget.com/searchenterpriseai/definition/data-splitting#:~:text=Data%20splitting%20is%20when%20data,creating%20models%20based%20on%20data. "
    other_information: "Split data into train, validation, and test.


        By default, Ludwig looks for a column named split (case-sensitive) which is
        expected to consist of 3 possible values that correspond to different datasets:


        0: train

        1: validation

        2: test

        If the data does not contain the split column, then data is randomly split
        based on splitting percentages, defined by split_probabilities.


        If force_split is true, the the split column in the dataset is ignored and
        the dataset is randomly split based on splitting percentages, defined by split_probabilities."
    related_parameters:
        - force_split, stratify
    suggested_values:
        - 0.8
        - 0.1
        - 0.1
    suggested_values_reasoning:
        For larger datasets, it can be beneficial to use more
        data for training, since the test and validation sets are still plenty big
        for getting a good sense of model generalization.
    ui_display_name: Split Probabilities
stratify:
    default_value_reasoning:
        The default is set to None since we do not want to stratify
        unless specifically told to do so. There are a variety of reasons for this,
        but one example is that our data set may not even have a categorical feature
        to stratify on.
    description_implications: Depends on dataset
    example_value:
        - Category_Feature_A
    expected_impact: 3
    literature_references:
        - https://medium.com/analytics-vidhya/stratified-sampling-in-machine-learning-f5112b5b9cfe
    related_parameters:
        - force_split, split_probabilities
    suggested_values: Depends on dataset
    ui_display_name: Stratify
undersample_majority:
    default_value_reasoning:
        We do not want to randomly undersample by default since
        this is a strategy to deal with imbalanced datasets, but can cause issues
        if not implemented correctly.
    description_implications:
        The higher the value you choose gets to 1, the closer
        you will be to having an equal imbalance ratio (i.e. 1:1 positive to negative
        class), however this can lead to problems of data loss when undersampling
        is used too liberally. As a rule of thumb, starting undersampling with a very
        conservative approach and increasing in small incremements is probably the
        best way to improve your model without experiencing catastrophic data loss
        effects.
    example_value:
        - 0.5
    expected_impact: 2
    literature_references:
        - https://machinelearningmastery.com/random-oversampling-and-undersampling-for-imbalanced-classification/
    other_information:
        This parameter is one of many strategies to combat issues with
        class imbalance, though it is not a cure all. Undersampling too much can cause
        loss of data which can adversely affect your model so use with caution.
    suggested_values: Depends on imbalance ratio and dataset size
    ui_display_name: Undersample Majority
cache_encoder_embeddings:
    default_value_reasoning:
        Caching encoder embeddings means preprocessed data is not reusable across other model architectures, so
        it's not always the case that you would always want to enable it when possible.
    expected_impact: 1
    ui_display_name: Cache Encoder Embeddings<|MERGE_RESOLUTION|>--- conflicted
+++ resolved
@@ -45,17 +45,9 @@
     suggested_values: Depends on data size
     ui_display_name: Sample Ratio
 column:
-<<<<<<< HEAD
-    default_value_reasoning:
-        The default value is `split` because it is the column name that we traditionally reserve for indicating 
-        dataset splitting.
-    expected_impact: 3
-    ui_display_name: Split Column
-=======
     expected_impact: 3
     ui_display_name: Split Column
     ui_component_type: column_selector
->>>>>>> a09669ea
 split_probabilities:
     default_value_reasoning:
         Most of the dataset should be used for training, with

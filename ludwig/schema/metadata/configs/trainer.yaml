--- conflicted
+++ resolved
@@ -1,434 +1,3 @@
-<<<<<<< HEAD
-batch_size:
-    commonly_used: true
-    default_value_reasoning: Not too big, not too small.
-    description_implications:
-        There's conflicting evidence about what batch size to
-        use. Using a higher batch size will achieve the highest throughput and training
-        efficiency. However, there's also evidence that depending on other hyperparameters,
-        a smaller batch size may produce a higher quality model.
-        Batch size and learning rate are strongly intertwined,
-        so a commonly adopted strategy to set them is to find a the largest batch size
-        that allows the training process not to run out of memory,
-        and then find the best learning rate that makes the training converge
-        with that batch size.
-    expected_impact: 3
-    related_parameters:
-        - eval_batch_size
-        - learning_rate
-    suggested_values: auto
-    suggested_values_reasoning:
-        Auto batch size will determine the largest batch size that allows
-        the training process not to run out of memory.
-        Alternatively, try at least a few different batch sizes to get a
-        sense of whether and how batch size affects model performance.
-    ui_display_name: Batch Size
-bucketing_field:
-    expected_impact: 1
-    other_information:
-        When not null, when creating batches, instead of shuffling
-        randomly, the length along the last dimension of the matrix of the specified
-        input feature (i.e. the length of a sequence or text)
-        is used for bucketing examples and then randomly shuffled examples
-        from the same bin are sampled. Padding is trimmed to the longest example in
-        the batch. The specified feature should be either a sequence or text feature
-        and the encoder encoding it has to be rnn. When used, bucketing improves speed
-        of rnn encoding up to 1.5x, depending on the length distribution of the inputs.
-    ui_display_name: Bucketing Field
-checkpoints_per_epoch:
-    default_value_reasoning:
-        Per-epoch behavior, which scales according to the dataset
-        size.
-    description_implications:
-        "Epoch-based evaluation (using the default: 0) is an
-        appropriate fit for small datasets that fit in memory and
-        train quickly. Commonly available tabular datasets fit in this cateogry.
-
-        However, this is a poor fit for unstructured datasets, which tend to be much
-        larger, and train more slowly due to larger models.
-
-        It's important to setup evaluation such that you do not wait several hours
-        before getting a single evaluation result. In general, it is not necessary
-        for models to train over the entirety of a dataset, nor evaluate over the
-        entirety of a test set, to produce useful monitoring metrics and signals to
-        indicate model health.
-
-        It is also more engaging and more valuable to ensure a frequent pulse of evaluation
-        metrics, even if they are partial."
-    expected_impact: 2
-    related_parameters:
-        - train_steps
-        - steps_per_checkpoint
-    suggested_values: 2 - 10, for larger datasets
-    suggested_values_reasoning:
-        Running evaluation too frequently can be wasteful
-        while running evaluation not frequently enough can be prohibitively uninformative.
-        In many large-scale training runs, evaluation is often configured to run on
-        a sub-epoch time scale, or every few thousand steps.
-    ui_display_name: Checkpoints per epoch
-early_stop:
-    default_value_reasoning:
-        Deep learning models are prone to overfitting. It's generally
-        a good policy to set up some early stopping criteria as it's not useful to
-        have a model train after it's maximized what it can learn. 5 consecutive rounds
-        of evaluation where there hasn't been any improvement on the validation set
-        (including chance) is a reasonable policy to start with.
-    description_implications:
-        Decreasing this value is a more aggressive policy. Decreasing
-        early stopping makes model training less forgiving, as the model has less
-        runway to demonstrate consecutive metric improvements before the training
-        run is quit. This can be efficient for pruning bad models earlier, but since
-        the training process is inherently non-deterministic and noisy, sometimes
-        improvements happen very gradually over a long period of time.
-        Extending this value leads to longer training times,
-        but potentially also better final performance.
-    expected_impact: 3
-    related_parameters:
-        - epochs
-        - train_steps
-    suggested_values: 5 - 10
-    suggested_values_reasoning:
-        There's potentially a lot of randomness in how models
-        train, but so many consecutive rounds of no improvement is usually a good
-        indicator that the model converged or overfitted.
-    ui_display_name: Early Stop
-epochs:
-    default_value_reasoning:
-        A very high training length ceiling. Models will almost
-        always hit early stopping criteria before hitting a 100-epoch ceiling.
-    description_implications:
-        Decreasing this will shorten the overall runway for
-        training the model.
-    expected_impact: 3
-    related_parameters:
-        - train_steps
-    suggested_values: 100
-    suggested_values_reasoning:
-        Usually it's sensible to leave this very high and
-        rely on a solid early stopping policy to dictate when the model should stop
-        training. Some models and hyperparameter configurations require many epochs
-        through the dataset to converge while others converge before a single epoch
-        through the data.
-    ui_display_name: Epochs
-eval_batch_size:
-    default_value_reasoning:
-        Use the same batch size used for training.
-    description_implications:
-        By increasing the `eval_batch_size` past the `batch_size`
-        parameter set value, you allow for more parallelism in the batch evaluation
-        step and speed up evaluation. For example, if you have to evaluate the model
-        on a test set of size 1000, it is faster to evaluate two times with two batches
-        of size 500 as opposed to ten times with ten batches of 100.
-        Setting this parameter higher without getting past out memory limits
-        will speed up the model training process overall.
-    example_value:
-        - 512
-    expected_impact: 1
-    other_information:
-        Should only set the eval_batch_size to a level that you can fit
-        in memory.
-    related_parameters:
-        - batch_size
-    suggested_values:
-        - 256
-        - 512
-        - 1024
-    suggested_values_reasoning:
-        By observing memory consumption on training jobs,
-        you can get a sense of how much extra memory is available for increasing this
-        value. A good rule of thumb can be experimentally doubling the eval batch
-        size if you do not have insight into memory usage.
-    ui_display_name: Evaluation Batch Size
-evaluate_training_set:
-    default_value_reasoning:
-        It could be useful to monitor evaluation metrics on the
-        training set to understand convergence.
-    description_implications:
-        Running evaluation on the full training set, when your
-        training set is large, can be a huge computational cost. Turning off training
-        set evaluation will lead to significant gains in training throughput and efficiency.
-        For small datasets that train and evaluate quickly, the choice is trivial.
-    expected_impact: 1
-    suggested_values: false
-    suggested_values_reasoning:
-        Running full-scale evaluation on the full training
-        set doesn't usually provide any useful information over the validation dataset.
-        Even with this set to False, continuous training loss metrics are still computed,
-        so it will still be easy to spot signs of overfitting like when the training-validation
-        loss curves diverge.
-    ui_display_name: Evaluate Training Set
-gradient_clipping:
-    default_value_reasoning:
-        A conservative cap on the maximum gradient size to apply
-        over a single training step.
-    description_implications:
-        Gradient clipping is a technique to prevent exploding
-        gradients in very deep networks. Increasing gradient clipping can help with
-        model training loss curve stability, but it can also make training slower
-        as weights may not be updated as fast.
-    expected_impact: 2
-    suggested_values_reasoning:
-        It's usually sensible to enable gradient clipping to make modeling robust
-        to particularly bad or noisy batches of examples.
-    ui_display_name: Gradient Clipping
-increase_batch_size_eval_metric:
-    expected_impact: 1
-    ui_display_name: "Batch Size Increase: Evaluation Metric"
-increase_batch_size_eval_split:
-    expected_impact: 1
-    ui_display_name: "Batch Size Increase: Evaluation Split"
-increase_batch_size_on_plateau:
-    expected_impact: 1
-    ui_display_name: Batch Size Increase On Plateau
-increase_batch_size_on_plateau_patience:
-    expected_impact: 1
-    ui_display_name: "Batch Size Increase On Plateau: Patience"
-increase_batch_size_on_plateau_rate:
-    expected_impact: 1
-    ui_display_name: "Batch Size Increase On Plateau: Rate"
-learning_rate:
-    commonly_used: true
-    default_value_reasoning: Middle of the road learning rate to start with.
-    description_implications:
-        The learning rate is a hyperparameter that controls
-        how much to change the model in response to the estimated error each time
-        the model weights are updated. Increasing the learning rate may decrease learning
-        curve stability but also increase learning speed and efficiency, leading to
-        faster model convergence. Decreasing the learning rate can help stabilize
-        learning curves at the cost of slower time to convergence.
-    expected_impact: 3
-    suggested_values: 0.00001 - 0.1 or auto
-    related_parameters:
-        - decay
-    suggested_values_reasoning:
-        Tabular models trained from scratch typically use
-        learning rates around 1e-3 while learning rates for pre-trained models should
-        be much smaller, typically around 1e-5, which is important to mitigate catastrophic
-        forgetting. To make the model more robust to any specific choice of learning
-        rate, consider turning enabling learning rate decay.
-    ui_display_name: Learning Rate
-learning_rate_scaling:
-    default_value_reasoning:
-        Traditionally the learning rate is scaled linearly with
-        the number of workers to reflect the proportion by which the effective batch
-        size is increased.
-    description_implications:
-        Traditionally the learning rate is scaled linearly with
-        the number of workers to reflect the proportion by which the effective batch
-        size is increased. For very large batch sizes, a softer square-root scale
-        can sometimes lead to better model performance. If the learning rate is hand-tuned
-        for a given number of workers, setting this value to constant can be used
-        to disable scale-up.
-    expected_impact: 1
-    suggested_values: linear or sqrt
-    suggested_values_reasoning:
-        Traditionally the learning rate is scaled linearly
-        with the number of workers to reflect the proportion by which the effective
-        batch size is increased. For very large batch sizes, a softer square-root
-        scale can sometimes lead to better model performance. If the learning rate
-        is hand-tuned for a given number of workers, setting this value to constant
-        can be used to disable scale-up.
-    ui_display_name: Learning Rate Scaling
-max_batch_size:
-    default_value_reasoning: Not typically required.
-    description_implications:
-        Value used to manually limit the batch sizes explored
-        by auto batch size tuning and batch size increasing on plateau.
-    example_value:
-        - 1024
-    expected_impact: 1
-    related_parameters:
-        - batch_size
-        - increase_batch_size_on_plateau
-    ui_display_name: Max Batch Size
-optimizer:
-    default_value_reasoning:
-        First try Adam because it is shown to return good
-        results without an advanced fine tuning.
-    description_implications:
-        "Choosing a good optimizer for your machine learning
-         project can be overwhelming. Popular deep learning libraries such as PyTorch
-         or TensorFLow offer a broad selection of different optimizers, each
-         with its own strengths and weaknesses. However, picking the wrong optimizer
-         can have a substantial negative impact on the performance of your machine
-         learning model [1][2]. This makes optimizers a critical design choice in
-         the process of building, testing, and deploying your machine learning model."
-    expected_impact: 3
-    literature_references:
-        - https://www.youtube.com/watch?v=mdKjMPmcWjY
-    suggested_values: adam, adamw
-    suggested_values_reasoning:
-        "As a rule of thumb: If you have the resources to
-        find a good learning rate schedule, SGD with momentum is a solid choice. If
-        you are in need of quick results without extensive hyperparameter tuning,
-        adaptive gradient methods like adam or adamw are good choices."
-    ui_display_name: Optimizer
-regularization_lambda:
-    default_value_reasoning:
-        How to tune the overall impact of the regularization
-        term by multiplying its value by a scalar known as lambda (also called the
-        regularization rate).
-    description_implications:
-        "When choosing a lambda value, the goal is to strike
-        the right balance between simplicity and training-data fit:
-
-
-        If your lambda value is too high, your model will be simple, but you run the
-        risk of underfitting your data. Your model won't learn enough about the training
-        data to make useful predictions.
-
-
-        If your lambda value is too low, your model will be more complex, and you
-        run the risk of overfitting your data. Your model will learn too much about
-        the particularities of the training data, and won't be able to generalize
-        to new data. The ideal value of lambda produces a model that generalizes well
-        to new, previously unseen data. Unfortunately, that ideal value of lambda
-        is data-dependent, so you'll need to do some tuning. We recommend trying
-        a handful of values (0.001, 0.02, ... 0.4) gradually increasing the value until
-        training curves get worse"
-    expected_impact: 3
-    literature_references:
-        - "https://developers.google.com/machine-learning/crash-course/regularization-for-simplicity/lambda "
-    related_parameters:
-        - regularization_type
-    suggested_values: 0.1
-    suggested_values_reasoning:
-        "The most common type of regularization is L2, also
-         called weight decay, with values often on a logarithmic
-         scale between 0 and 0.1, such as 0.1, 0.001, 0.0001, etc."
-    ui_display_name: Regularization Lambda
-regularization_type:
-    default_value_reasoning: L2 is a standard regularization to start with.
-    description_implications:
-        "L1 regularization penalizes the sum of absolute values
-         of the weights, whereas L2 regularization penalizes the sum of squares of
-         the weights.
-
-         The L1 regularization solution is sparse, meaning some weights will be zero,
-         others will be large.
-         The L2 regularization solution is non-sparse, most weights will be small.
-
-         L2 regularization does not perform feature
-         selection, since weights are only reduced to values near 0 instead of 0.
-         L1 regularization implicitly performs feature selection. L1 regularization is more
-         robust to outliers."
-    expected_impact: 3
-    literature_references:
-        - "https://neptune.ai/blog/fighting-overfitting-with-l1-or-l2-regularization#:~:text=The%20differences%20between%20L1%20and,regularization%20solution%20is%20non%2Dsparse. "
-    related_parameters:
-        - regularization_lambda
-    suggested_values: L2
-    ui_display_name: Regularization Type
-should_shuffle:
-    default_value_reasoning:
-        In general, it's a good idea to mix up data on each batch
-        so that the neural network gets the broadest exposure to the dataset.
-    description_implications:
-        Turning off mini-batch shuffling can make training faster,
-        but it may lead to worse performance overall as shuffling helps mitigate overfitting.
-    expected_impact: 1
-    literature_references:
-        - "https://stats.stackexchange.com/questions/245502/why-should-we-shuffle-data-while-training-a-neural-network#:~:text=it%20helps%20the%20training%20converge,the%20order%20of%20the%20training "
-    suggested_values: true
-    suggested_values_reasoning:
-        One of the most powerful things about neural networks
-        is that they can be very complex functions, allowing one to learn very complex
-        relationships between your input and output data. These relationships can
-        include things you would never expect, such as the order in which data is
-        fed in per epoch. If the order of data within each epoch is the same, then
-        the model may use this as a way of reducing the training error, which is a
-        sort of overfitting.
-    ui_display_name: Should Shuffle
-steps_per_checkpoint:
-    default_value_reasoning:
-        By default, we evaluate once per epoch, which scales
-        according to the dataset size.
-    description_implications:
-        "Epoch-based evaluation (using the default: 0) is an
-        appropriate fit for tabular datasets, which are small, fit in memory, and
-        train quickly.
-
-        However, this is a poor fit for unstructured datasets, which tend to be much
-        larger, and train more slowly due to larger models.
-
-        It's important to setup evaluation such that you do not wait several hours
-        before getting a single evaluation result. In general, it is not necessary
-        for models to train over the entirety of a dataset, nor evaluate over the
-        entirety of a test set, to produce useful monitoring metrics and signals to
-        indicate model health.
-
-        It is also more engaging and more valuable to ensure a frequent pulse of evaluation
-        metrics, even if they are partial."
-    expected_impact: 1
-    related_parameters:
-        - checkpoints_per_epoch
-    suggested_values: 1000-10000 for larger datasets
-    suggested_values_reasoning:
-        Running evaluation too frequently can be wasteful
-        while running evaluation not frequently enough can be prohibitively uninformative.
-        In many large-scale training runs, evaluation is often configured to run on
-        a sub-epoch time scale, or every few thousand steps.
-    ui_display_name: Steps Per Checkpoint
-train_steps:
-    default_value_reasoning:
-        This defaults to `epochs`, which is a very high training
-        length ceiling. Models will almost always hit early stopping criteria before
-        reaching the absolute end of the training runway.
-    description_implications:
-        Decreasing this parameter will shorten the overall runway for
-        training the model.
-    expected_impact: 1
-    related_parameters:
-        - epochs
-    suggested_values: Leave unset, or 1000000, 1 for debugging
-    suggested_values_reasoning:
-        Usually it's sensible to leave the value of this parameter very high and
-        rely on a solid early stopping policy to dictate when the model should stop
-        training. Some models and hyperparameter configurations require many epochs
-        through the dataset to converge while others converge before a single epoch
-        through the data.
-    ui_display_name: Train Steps
-use_mixed_precision:
-    default_value_reasoning:
-        Speed up training by using float16 parameters where it
-        makes sense.
-    description_implications:
-        Mixed precision training on GPU can dramatically speedup
-        training, with some risks to model convergence.
-    expected_impact: 3
-    literature_references:
-        - https://pytorch.org/blog/what-every-user-should-know-about-mixed-precision-training-in-pytorch/
-    suggested_values: false
-    suggested_values_reasoning:
-        Suggested to enable this if training is taking too
-        long on GPU.
-    ui_display_name: Use Mixed Precision
-validation_field:
-    default_value_reasoning:
-        Concrete evaluation metrics are usually better than loss,
-        the penalty for a bad prediction, which is only a proxy for prediction correctness.
-    description_implications:
-        This parameter affects 1) what the early stopping policy
-        looks at to determine when to early stop and 2) hyperparameter optimization
-        for determining the best trial.
-    expected_impact: 1
-    related_parameters:
-        - validation_metric
-    suggested_values: default behavior
-    ui_display_name: Validation Field
-validation_metric:
-    description_implications:
-        This parameter affects 1) what the early stopping policy
-        looks at to determine when to early stop and 2) hyperparameter optimization
-        for determining the best trial.
-    expected_impact: 1
-    related_parameters:
-        - validation_field
-    suggested_values: default behavior
-    ui_display_name: Validation Metric
-learning_rate_scheduler:
-    warmup_evaluations:
-=======
 ecd:
     batch_size:
         commonly_used: true
@@ -467,7 +36,6 @@
             of rnn encoding up to 1.5x, depending on the length distribution of the inputs.
         ui_display_name: Bucketing Field
     checkpoints_per_epoch:
->>>>>>> 001bb3d7
         default_value_reasoning:
             Per-epoch behavior, which scales according to the dataset
             size.

--- conflicted
+++ resolved
@@ -390,10 +390,7 @@
             "marshmallow_field": fields.Boolean(
                 truthy={True},
                 falsy={False},
-<<<<<<< HEAD
-=======
                 # Necessary because marshmallow will otherwise cast any non-boolean value to a boolean:
->>>>>>> 5e57f8e9
                 validate=validate.OneOf([True, False]),
                 allow_none=False,
                 load_default=default,
@@ -989,10 +986,7 @@
                 try:
                     if value is None and mfield_meta.allow_none:
                         return None
-<<<<<<< HEAD
-=======
                     # Not every field (e.g. our custom dataclass fields) has a `validate` method:
->>>>>>> 5e57f8e9
                     if mfield_meta.validate:
                         mfield_meta.validate(value)
                     return mfield_meta._serialize(value, attr, obj, **kwargs)

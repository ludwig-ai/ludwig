import copy
from dataclasses import field
from typing import Any
from typing import Dict as TDict
from typing import List as TList
from typing import Tuple, Type, Union

import yaml
from marshmallow import EXCLUDE, fields, schema, validate, ValidationError
from marshmallow_dataclass import dataclass as m_dataclass
from marshmallow_jsonschema import JSONSchema as js

from ludwig.constants import ACTIVE, COLUMN, NAME, PROC_COLUMN, TYPE
from ludwig.modules.reduction_modules import reduce_mode_registry
from ludwig.schema.metadata.parameter_metadata import convert_metadata_to_json, ParameterMetadata
from ludwig.utils.torch_utils import activations, initializer_registry


def get_marshmallow_field_class_name(field):
    """Returns a human-readable string of the marshmallow class name."""
    return field.metadata["marshmallow_field"].__class__.__name__


def load_config(cls: Type["BaseMarshmallowConfig"], **kwargs) -> "BaseMarshmallowConfig":  # noqa 0821
    """Takes a marshmallow class and instantiates it with the given keyword args as parameters."""
    assert_is_a_marshmallow_class(cls)
    schema = cls.Schema()
    return schema.load(kwargs)


def load_trainer_with_kwargs(
    model_type: str, kwargs: dict
) -> Tuple["BaseMarshmallowConfig", TDict[str, Any]]:  # noqa: F821
    """Special case of `load_config_with_kwargs` for the trainer schemas.

    In particular, it chooses the correct default type for an incoming config (if it doesn't have one already), but
    otherwise passes all other parameters through without change.
    """
    from ludwig.constants import MODEL_ECD
    from ludwig.schema.trainer import ECDTrainerConfig, GBMTrainerConfig

    trainer_schema = ECDTrainerConfig if model_type == MODEL_ECD else GBMTrainerConfig

    return load_config_with_kwargs(trainer_schema, kwargs)


def load_config_with_kwargs(
    cls: Type["BaseMarshmallowConfig"], kwargs_overrides
) -> Tuple["BaseMarshmallowConfig", TDict[str, Any]]:  # noqa 0821
    """Instatiates an instance of the marshmallow class and kwargs overrides instantiantes the schema.

    Returns a tuple of config, and a dictionary of any keys in kwargs_overrides which are not present in config.
    """
    assert_is_a_marshmallow_class(cls)
    schema = cls.Schema()
    fields = schema.fields.keys()
    return load_config(cls, **{k: v for k, v in kwargs_overrides.items() if k in fields}), {
        k: v for k, v in kwargs_overrides.items() if k not in fields
    }


def convert_submodules(config_dict: dict) -> TDict[str, any]:
    """Helper function for converting submodules to dictionaries during a config object to dict transformation.

    Args:
        config_dict: Top level config dictionary with un-converted submodules

    Returns:
        The fully converted config dictionary
    """
    output_dict = copy.deepcopy(config_dict)

    for k, v in output_dict.items():
        if isinstance(v, dict):
            convert_submodules(v)

        elif isinstance(v, BaseMarshmallowConfig):
            output_dict[k] = v.to_dict()
            convert_submodules(output_dict[k])

        else:
            continue

    return output_dict


def create_cond(if_pred: TDict, then_pred: TDict):
    """Returns a JSONSchema conditional for the given if-then predicates."""
    return {
        "if": {"properties": {k: {"const": v} for k, v in if_pred.items()}},
        "then": {"properties": then_pred},
    }


def remove_duplicate_fields(properties: dict) -> None:
    """Util function for removing duplicated schema elements. For example, input feature json schema mapping has a
    type param defined directly on the json schema, but also has a parameter defined on the schema class. We need
    both -

    json schema level for validation and schema class level for config object - though we only need the json schema
    level for validation, so we get rid of the duplicates when converting to json schema.

    Args:
        properties: Dictionary of properties generated from a Ludwig schema class
    """
    for key in [NAME, TYPE, COLUMN, PROC_COLUMN, ACTIVE]:  # TODO: Remove col/proc_col once train metadata decoupled
        if key in properties:
            del properties[key]


class BaseMarshmallowConfig:
    """Base marshmallow class for common attributes and metadata."""

    class Meta:
        """Sub-class specifying meta information for Marshmallow.

        Currently only sets `unknown` flag to `EXCLUDE`. This is done to mirror Ludwig behavior: unknown properties are
        excluded from `load` calls so that the marshmallow_dataclass package can be used but
        `unload_jsonschema_from_marshmallow_class` will manually set a marshmallow schema's `additionalProperties` attr.
        to True so that JSON objects with extra properties do not raise errors; as a result properties are picked and
        filled in as necessary.
        """

        unknown = EXCLUDE
        "Flag that sets marshmallow `load` calls to ignore unknown properties passed as a parameter."

        ordered = True
        "Flag that maintains the order of defined parameters in the schema"

    def to_dict(self):
        """Method for getting a dictionary representation of this dataclass.

        Returns: dict for this dataclass
        """
        return convert_submodules(self.__dict__)

    def __repr__(self):
        return yaml.dump(self.to_dict(), sort_keys=False)


def assert_is_a_marshmallow_class(cls):
    assert hasattr(cls, "Schema") and isinstance(
        cls.Schema, schema.SchemaMeta
    ), f"Expected marshmallow class, but `{cls}` does not have the necessary `Schema` attribute."


def unload_jsonschema_from_marshmallow_class(mclass, additional_properties: bool = True) -> TDict:
    """Helper method to directly get a marshmallow class's JSON schema without extra wrapping props."""
    assert_is_a_marshmallow_class(mclass)
    schema = js(props_ordered=True).dump(mclass.Schema())["definitions"][mclass.__name__]
    # Check top-level ParameterMetadata:
    for prop in schema["properties"]:
        prop_schema = schema["properties"][prop]
        if "parameter_metadata" in prop_schema:
            prop_schema["parameter_metadata"] = copy.deepcopy(prop_schema["parameter_metadata"])
    schema["additionalProperties"] = additional_properties
    return schema


def InitializerOptions(default: str = "xavier_uniform", description="", parameter_metadata: ParameterMetadata = None):
    """Utility wrapper that returns a `StringOptions` field with keys from `initializer_registry`."""
    return StringOptions(
        list(initializer_registry.keys()),
        default=default,
        allow_none=False,
        description=description,
        parameter_metadata=parameter_metadata,
    )


def ActivationOptions(default: Union[str, None] = "relu", description="", parameter_metadata: ParameterMetadata = None):
    """Utility wrapper that returns a `StringOptions` field with keys from `activations` registry."""
    return StringOptions(
        list(activations.keys()),
        default=default,
        allow_none=True,
        description=description,
        parameter_metadata=parameter_metadata,
    )


def ReductionOptions(default: Union[None, str] = None, description="", parameter_metadata: ParameterMetadata = None):
    """Utility wrapper that returns a `StringOptions` field with keys from `reduce_mode_registry`."""
    return StringOptions(
        list(reduce_mode_registry.keys()),
        default=default,
        allow_none=True,
        description=description,
        parameter_metadata=parameter_metadata,
    )


def RegularizerOptions(
    default: Union[None, str] = None,
    allow_none: bool = True,
    description="",
    parameter_metadata: ParameterMetadata = None,
):
    """Utility wrapper that returns a `StringOptions` field with prefilled regularizer options."""
    return StringOptions(
        ["l1", "l2", "l1_l2"],
        default=default,
        allow_none=allow_none,
        description=description,
        parameter_metadata=parameter_metadata,
    )


def String(
    description: str,
    default: Union[None, str] = None,
    allow_none: bool = True,
    pattern: str = None,
    parameter_metadata: ParameterMetadata = None,
):
    if not allow_none and not isinstance(default, str):
        raise ValidationError(f"Provided default `{default}` should be a string!")

    if pattern is not None:
        validation = validate.Regexp(pattern)
    else:
        validation = None

    return field(
        metadata={
            "marshmallow_field": fields.String(
                validate=validation,
                allow_none=allow_none,
                load_default=default,
                dump_default=default,
                metadata={"description": description},
            ),
            "parameter_metadata": convert_metadata_to_json(parameter_metadata) if parameter_metadata else None,
        },
        default=default,
    )


def StringOptions(
    options: TList[str],
    default: Union[None, str] = None,
    allow_none: bool = True,
    description: str = "",
    parameter_metadata: ParameterMetadata = None,
):
    """Returns a dataclass field with marshmallow metadata that enforces string inputs must be one of `options`.

    By default, None is allowed (and automatically appended) to the allowed list of options.
    """
    # If None should be allowed for an enum field, it also has to be defined as a valid
    # [option](https://github.com/json-schema-org/json-schema-spec/issues/258):
    if len(options) <= 0:
        raise ValidationError("Must provide non-empty list of options!")
    if default is not None and not isinstance(default, str):
        raise ValidationError(f"Provided default `{default}` should be a string!")
    if allow_none and None not in options:
        options += [None]
    if not allow_none and None in options:
        options.remove(None)
    if default not in options:
        raise ValidationError(f"Provided default `{default}` is not one of allowed options: {options} ")
    return field(
        metadata={
            "marshmallow_field": fields.String(
                validate=validate.OneOf(options),
                allow_none=allow_none,
                load_default=default,
                dump_default=default,
                metadata={
                    "description": description,
                    "parameter_metadata": convert_metadata_to_json(parameter_metadata) if parameter_metadata else None,
                },
            )
        },
        default=default,
    )


def IntegerOptions(
    options: TList[int],
<<<<<<< HEAD
    default: Union[None, int] = None,
    allow_none: bool = True,
=======
    default: Union[None, str] = None,
>>>>>>> 54dcb5a0
    description: str = "",
    parameter_metadata: ParameterMetadata = None,
):
    """Returns a dataclass field with marshmallow metadata that enforces integer inputs must be one of `options`.

    By default, None is allowed (and automatically appended) to the allowed list of options.
    """
<<<<<<< HEAD
    # If None should be allowed for an enum field, it also has to be defined as a valid
    # [option](https://github.com/json-schema-org/json-schema-spec/issues/258):
    if len(options) <= 0:
        raise ValidationError("Must provide non-empty list of options!")
    if default is not None and not isinstance(default, int):
        raise ValidationError(f"Provided default `{default}` should be an int!")
    if allow_none and None not in options:
        options += [None]
    if not allow_none and None in options:
        options.remove(None)
    if default not in options:
        raise ValidationError(f"Provided default `{default}` is not one of allowed options: {options} ")
    return field(
        metadata={
            "marshmallow_field": fields.Integer(
                validate=validate.OneOf(options),
                allow_none=allow_none,
=======

    class IntegerOptionsField(fields.Field):
        def _deserialize(self, value, attr, data, **kwargs):
            if isinstance(value, int):
                if value not in options:
                    raise ValidationError(f"Expected one of: {options}, found: {value}")
                return value
            raise ValidationError(f"Expected integer, found: {value}")

        def _jsonschema_type_mapping(self):
            return {
                "type": "integer",
                "enum": options,
                "default": default,
                "title": self.name,
                "description": description,
            }

    return field(
        metadata={
            "marshmallow_field": IntegerOptionsField(
                allow_none=False,
>>>>>>> 54dcb5a0
                load_default=default,
                dump_default=default,
                metadata={
                    "description": description,
                    "parameter_metadata": convert_metadata_to_json(parameter_metadata) if parameter_metadata else None,
                },
            )
        },
        default=default,
    )


def Boolean(default: bool, description: str, parameter_metadata: ParameterMetadata = None):
    if default is not None:
        try:
            assert isinstance(default, bool)
        except Exception:
            raise ValidationError(f"Invalid default: `{default}`")
    return field(
        metadata={
            "marshmallow_field": fields.Boolean(
                truthy={True},
                falsy={False},
                allow_none=False,
                load_default=default,
                dump_default=default,
                metadata={
                    "description": description,
                    "parameter_metadata": convert_metadata_to_json(parameter_metadata) if parameter_metadata else None,
                },
            )
        },
        default=default,
    )


def Integer(
    default: Union[None, int] = None, allow_none=False, description="", parameter_metadata: ParameterMetadata = None
):
    """Returns a dataclass field with marshmallow metadata strictly enforcing (non-float) inputs."""
    allow_none = allow_none or default is None

    if default is not None:
        try:
            assert isinstance(default, int)
        except Exception:
            raise ValidationError(f"Invalid default: `{default}`")
    return field(
        metadata={
            "marshmallow_field": fields.Integer(
                strict=True,
                allow_none=allow_none,
                load_default=default,
                dump_default=default,
                metadata={
                    "description": description,
                    "parameter_metadata": convert_metadata_to_json(parameter_metadata) if parameter_metadata else None,
                },
            )
        },
        default=default,
    )


def PositiveInteger(
    description: str, default: Union[None, int], allow_none: bool = True, parameter_metadata: ParameterMetadata = None
):
    """Returns a dataclass field with marshmallow metadata strictly enforcing (non-float) inputs must be
    positive."""
    val = validate.Range(min=1)
    allow_none = allow_none or default is None

    if default is not None:
        try:
            assert isinstance(default, int)
            val(default)
        except Exception:
            raise ValidationError(f"Invalid default: `{default}`")
    return field(
        metadata={
            "marshmallow_field": fields.Integer(
                strict=True,
                validate=val,
                allow_none=allow_none,
                load_default=default,
                dump_default=default,
                metadata={
                    "description": description,
                    "parameter_metadata": convert_metadata_to_json(parameter_metadata) if parameter_metadata else None,
                },
            )
        },
        default=default,
    )


def NonNegativeInteger(
    description: str,
    default: Union[None, int] = None,
    allow_none: bool = True,
    parameter_metadata: ParameterMetadata = None,
):
    """Returns a dataclass field with marshmallow metadata strictly enforcing (non-float) inputs must be
    nonnegative."""
    val = validate.Range(min=0)
    allow_none = allow_none or default is None

    if default is not None:
        try:
            assert isinstance(default, int)
            val(default)
        except Exception:
            raise ValidationError(f"Invalid default: `{default}`")
    return field(
        metadata={
            "marshmallow_field": fields.Integer(
                strict=True,
                validate=val,
                allow_none=allow_none,
                load_default=default,
                dump_default=default,
                metadata={
                    "description": description,
                    "parameter_metadata": convert_metadata_to_json(parameter_metadata) if parameter_metadata else None,
                },
            )
        },
        default=default,
    )


def IntegerRange(
    description: str,
    default: Union[None, int] = None,
    allow_none=False,
    parameter_metadata: ParameterMetadata = None,
    min: int = None,
    max: int = None,
    min_inclusive: bool = True,
    max_inclusive: bool = True,
):
    """Returns a dataclass field with marshmallow metadata strictly enforcing (non-float) inputs must be in range
    set by relevant keyword args."""
    val = validate.Range(min=min, max=max, min_inclusive=min_inclusive, max_inclusive=max_inclusive)
    allow_none = allow_none or default is None

    if default is not None:
        try:
            assert isinstance(default, int)
            val(default)
        except Exception:
            raise ValidationError(f"Invalid default: `{default}`")
    return field(
        metadata={
            "marshmallow_field": fields.Integer(
                strict=True,
                validate=val,
                allow_none=allow_none,
                load_default=default,
                dump_default=default,
                metadata={
                    "description": description,
                    "parameter_metadata": convert_metadata_to_json(parameter_metadata) if parameter_metadata else None,
                },
            )
        },
        default=default,
    )


def NonNegativeFloat(
    default: Union[None, float] = None,
    allow_none=False,
    description: str = "",
    parameter_metadata: ParameterMetadata = None,
):
    """Returns a dataclass field with marshmallow metadata enforcing numeric inputs must be nonnegative."""
    val = validate.Range(min=0.0)
    allow_none = allow_none or default is None

    if default is not None:
        try:
            assert isinstance(default, float) or isinstance(default, int)
            val(default)
        except Exception:
            raise ValidationError(f"Invalid default: `{default}`")
    return field(
        metadata={
            "marshmallow_field": fields.Float(
                validate=val,
                allow_none=allow_none,
                load_default=default,
                dump_default=default,
                metadata={
                    "description": description,
                    "parameter_metadata": convert_metadata_to_json(parameter_metadata) if parameter_metadata else None,
                },
            )
        },
        default=default,
    )


def FloatRange(
    default: Union[None, float] = None,
    allow_none: bool = True,
    description: str = "",
    parameter_metadata: ParameterMetadata = None,
    min: int = None,
    max: int = None,
    min_inclusive: bool = True,
    max_inclusive: bool = True,
):
    """Returns a dataclass field with marshmallow metadata enforcing numeric inputs must be in range set by
    relevant keyword args."""
    val = validate.Range(min=min, max=max, min_inclusive=min_inclusive, max_inclusive=max_inclusive)
    allow_none = allow_none or default is None

    if default is not None:
        try:
            assert isinstance(default, float) or isinstance(default, int)
            val(default)
        except Exception:
            raise ValidationError(f"Invalid default: `{default}`")
    return field(
        metadata={
            "marshmallow_field": fields.Float(
                validate=val,
                allow_none=allow_none,
                load_default=default,
                dump_default=default,
                metadata={
                    "description": description,
                    "parameter_metadata": convert_metadata_to_json(parameter_metadata) if parameter_metadata else None,
                },
            )
        },
        default=default,
    )


def Dict(
    default: Union[None, TDict] = None,
    allow_none: bool = True,
    description: str = "",
    parameter_metadata: ParameterMetadata = None,
):
    """Returns a dataclass field with marshmallow metadata enforcing input must be a dict."""
    allow_none = allow_none or default is None

    if default is not None:
        try:
            assert isinstance(default, dict)
            assert all([isinstance(k, str) for k in default.keys()])
        except Exception:
            raise ValidationError(f"Invalid default: `{default}`")
    return field(
        metadata={
            "marshmallow_field": fields.Dict(
                fields.String(),
                allow_none=allow_none,
                load_default=default,
                dump_default=default,
                metadata={
                    "description": description,
                    "parameter_metadata": convert_metadata_to_json(parameter_metadata) if parameter_metadata else None,
                },
            )
        },
        default_factory=lambda: default,
    )


def List(
    list_type: Union[Type[str], Type[int], Type[float], Type[list]] = str,
    default: Union[None, TList[Any]] = None,
    allow_none: bool = True,
    description: str = "",
    parameter_metadata: ParameterMetadata = None,
):
    """Returns a dataclass field with marshmallow metadata enforcing input must be a list."""
    if default is not None:
        try:
            assert isinstance(default, list)

        except Exception:
            raise ValidationError(f"Invalid default: `{default}`")

    if list_type is str:
        field_type = fields.String()
    elif list_type is int:
        field_type = fields.Integer()
    elif list_type is float:
        field_type = fields.Float()
    elif list_type is list:
        field_type = fields.List(fields.Float())
    else:
        raise ValueError(f"Invalid list type: `{list_type}`")

    return field(
        metadata={
            "marshmallow_field": fields.List(
                field_type,
                allow_none=allow_none,
                load_default=default,
                dump_default=default,
                metadata={
                    "description": description,
                    "parameter_metadata": convert_metadata_to_json(parameter_metadata) if parameter_metadata else None,
                },
            )
        },
        default_factory=lambda: default,
    )


def DictList(
    default: Union[None, TList[TDict]] = None, description: str = "", parameter_metadata: ParameterMetadata = None
):
    """Returns a dataclass field with marshmallow metadata enforcing input must be a list of dicts."""
    if default is not None:
        try:
            assert isinstance(default, list)
            assert all([isinstance(d, dict) for d in default])
            for d in default:
                assert all([isinstance(k, str) for k in d.keys()])
        except Exception:
            raise ValidationError(f"Invalid default: `{default}`")

    return field(
        metadata={
            "marshmallow_field": fields.List(
                fields.Dict(fields.String()),
                allow_none=True,
                load_default=default,
                dump_default=default,
                metadata={
                    "description": description,
                    "parameter_metadata": convert_metadata_to_json(parameter_metadata) if parameter_metadata else None,
                },
            )
        },
        default_factory=lambda: default,
    )


def Embed(description: str = "", parameter_metadata: ParameterMetadata = None):
    """Returns a dataclass field with marshmallow metadata enforcing valid values for embedding input feature
    names.

    In particular, int and str values are allowed, and in the latter case the value must be one of the allowed
    `_embed_options`.
    """
    _embed_options = ["add"]

    class EmbedInputFeatureNameField(fields.Field):
        def _deserialize(self, value, attr, data, **kwargs):
            if value is None:
                return value

            if isinstance(value, str):
                if value not in _embed_options:
                    raise ValidationError(f"Expected one of: {_embed_options}, found: {value}")
                return value

            if isinstance(value, int):
                return value

            raise ValidationError("Field should be int or str")

        def _jsonschema_type_mapping(self):
            return {
                "oneOf": [
                    {
                        "type": "string",
                        "enum": _embed_options,
                        "default": "add",
                        "title": "embed_string_option",
                        "description": "MISSING",
                    },
                    {"type": "integer", "title": "embed_integer_option", "description": "MISSING"},
                    {"type": "null", "title": "embed_null_option", "description": "MISSING"},
                ],
                "title": self.name,
                "description": "Valid options for embedding (or not embedding) input feature names.",
            }

    return field(
        metadata={
            "marshmallow_field": EmbedInputFeatureNameField(
                allow_none=True,
                load_default=None,
                dump_default=None,
                metadata={
                    "description": description,
                    "parameter_metadata": convert_metadata_to_json(parameter_metadata) if parameter_metadata else None,
                },
            )
        },
        default=None,
    )


def InitializerOrDict(
    default: str = "xavier_uniform", description: str = "", parameter_metadata: ParameterMetadata = None
):
    """Returns a dataclass field with marshmallow metadata allowing customizable initializers.

    In particular, allows str or dict types; in the former case the field is equivalent to `InitializerOptions` while in
    the latter case a dict can be defined with the `type` field enforced to be one of `initializer_registry` as usual
    while additional properties are unrestricted.
    """
    initializers = list(initializer_registry.keys())
    if not isinstance(default, str) or default not in initializers:
        raise ValidationError(f"Invalid default: `{default}`")

    class InitializerOptionsOrCustomDictField(fields.Field):
        def _deserialize(self, value, attr, data, **kwargs):
            if isinstance(value, str):
                if value not in initializers:
                    raise ValidationError(f"Expected one of: {initializers}, found: {value}")
                return value

            if isinstance(value, dict):
                if "type" not in value:
                    raise ValidationError("Dict must contain 'type'")
                if value["type"] not in initializers:
                    raise ValidationError(f"Dict expected key 'type' to be one of: {initializers}, found: {value}")
                return value

            raise ValidationError("Field should be str or dict")

        def _jsonschema_type_mapping(self):
            initializers = list(initializer_registry.keys())
            return {
                "oneOf": [
                    # Note: default not provided in the custom dict option:
                    {
                        "type": "object",
                        "properties": {
                            "type": {"type": "string", "enum": initializers},
                        },
                        "required": ["type"],
                        "title": "initializer_custom_option",
                        "additionalProperties": True,
                        "description": "Customize an existing initializer.",
                    },
                    {
                        "type": "string",
                        "enum": initializers,
                        "default": default,
                        "title": "initializer_preconfigured_option",
                        "description": "Pick a preconfigured initializer.",
                    },
                ],
                "title": self.name,
                "default": default,
                "description": description,
            }

    return field(
        metadata={
            "marshmallow_field": InitializerOptionsOrCustomDictField(
                allow_none=False, load_default=default, dump_default=default, metadata={"description": description}
            )
        },
        default=default,
    )


def FloatRangeTupleDataclassField(
    n=2,
    default: Union[Tuple, None] = (0.9, 0.999),
    allow_none: bool = True,
    min=0,
    max=1,
    description="",
    parameter_metadata: ParameterMetadata = None,
):
    """Returns a dataclass field with marshmallow metadata enforcing a `N`-dim.

    tuple with all values in given range. In particular, inputs must be N-dimensional tuples of purely numeric values
    within [min, max] range, i.e. inclusive. The generated JSON schema uses a restricted array type as the equivalent
    representation of a Python tuple.
    """
    if default is not None and n != len(default):
        raise ValidationError(f"Dimension of tuple '{n}' must match dimension of default val. '{default}'")

    class FloatTupleMarshmallowField(fields.Tuple):
        def _jsonschema_type_mapping(self):
            if default is not None:
                validate_range(default)
            return {
                "oneOf": [
                    {
                        "type": "array",
                        "items": [
                            {
                                "type": "number",
                                "minimum": min,
                                "maximum": max,
                            }
                        ]
                        * n,
                        "default": default,
                        "description": description,
                    },
                    {"type": "null", "title": "null_float_tuple_option", "description": "None"},
                ],
                "title": self.name,
                "default": default,
                "description": "Valid options for FloatRangeTupleDataclassField.",
            }

    def validate_range(data: Tuple):
        if isinstance(data, tuple) and all([isinstance(x, float) or isinstance(x, int) for x in data]):
            if all(list(map(lambda b: min <= b <= max, data))):
                return data
            raise ValidationError(
                f"Values in received tuple should be in range [{min},{max}], instead received: {data}"
            )
        raise ValidationError(f'Received value should be of {n}-dimensional "Tuple[float]", instead received: {data}')

    try:
        if default is not None:
            validate_range(default)
        if default is None and not allow_none:
            raise ValidationError("Default value must not be None if allow_none is False")
    except Exception:
        raise ValidationError(f"Invalid default: `{default}`")

    return field(
        metadata={
            "marshmallow_field": FloatTupleMarshmallowField(
                tuple_fields=[fields.Float()] * n,
                allow_none=allow_none,
                validate=validate_range,
                load_default=default,
                dump_default=default,
                metadata={
                    "description": description,
                    "parameter_metadata": convert_metadata_to_json(parameter_metadata) if parameter_metadata else None,
                },
            )
        },
        default=default,
    )


def OneOfOptionsField(
    default: Any,
    description: str,
    field_options: TList,
    allow_none: bool = True,
    parameter_metadata: ParameterMetadata = None,
):
    """Returns a dataclass field that is a combination of the other fields defined in `ludwig.schema.utils`.

    NOTE: There can be at most one field_option with `allow_none=True`, or else a None value can be attributed to
    multiple field_options, which this JSON validator does not permit.
    """
    if default is None:
        # If the default is None, then this field allows none.
        allow_none = True

    fields_that_allow_none = [option for option in field_options if option.metadata["marshmallow_field"].allow_none]
    if len(fields_that_allow_none) > 1 and allow_none:
        raise ValueError(
            f"The governing OneOf has allow_none=True, but there are some field options that themselves "
            "allow_none=True, which is ambiguous for JSON validation. To maintain allow_none=True for the overall "
            "field, add allow_none=False to each of the field_options: "
            f"{[get_marshmallow_field_class_name(field) for field in fields_that_allow_none]}, and rely on the "
            "governing OneOf's allow_none=True to set the allow_none policy."
        )

    if fields_that_allow_none and not allow_none:
        raise ValueError(
            "The governing OneOf has allow_none=False, while None is permitted by the following field_options: "
            f"{[get_marshmallow_field_class_name(field) for field in fields_that_allow_none]}. This is contradictory. "
            "Please set allow_none=False for each field option to make this consistent."
        )

    class OneOfOptionsCombinatorialField(fields.Field):
        def _serialize(self, value, attr, obj, **kwargs):
            if allow_none and value is None:
                return None
            for option in field_options:
                mfield_meta = option.metadata["marshmallow_field"]
                try:
                    if value is None and mfield_meta.allow_none:
                        return None
                    mfield_meta.validate(value)
                    return mfield_meta._serialize(value, attr, obj, **kwargs)
                except Exception:
                    continue
            raise ValidationError(f"Value to serialize does not match any valid option schemas: {value}")

        def _deserialize(self, value, attr, obj, **kwargs):
            if allow_none and value is None:
                return None
            for option in field_options:
                mfield_meta = option.metadata["marshmallow_field"]
                try:
                    if mfield_meta.validate:
                        mfield_meta.validate(value)
                    return mfield_meta._deserialize(value, attr, obj, **kwargs)
                except Exception:
                    continue
            raise ValidationError(f"Value to deserialize does not match any valid option schemas: {value}")

        def _jsonschema_type_mapping(self):
            """Constructs a oneOf schema by iteratively adding the schemas of `field_options` to a list."""
            oneOf = {
                "oneOf": [],
                "description": description,
                "default": default,
                "title": self.name,
                "parameter_metadata": parameter_metadata,
            }

            for idx, option in enumerate(field_options):
                mfield_meta = option.metadata["marshmallow_field"]

                # Necessary for key/name de-duplication in case a name is not supplied by the user:
                mfield_meta_class_name = str(mfield_meta.__class__).split(".")[-1].split("'")[0].lower()

                # If the option inherits from a custom dataclass-field, then use the custom jsonschema:
                if hasattr(mfield_meta, "_jsonschema_type_mapping"):
                    oneOf["oneOf"].append(mfield_meta._jsonschema_type_mapping())
                # Otherwise, extract the jsonschema using a dummy dataclass as intermediary:
                else:

                    @m_dataclass
                    class DummyClass:
                        tmp: Any = option

                    dummy_schema = unload_jsonschema_from_marshmallow_class(DummyClass)
                    tmp_json_schema = dummy_schema["properties"]["tmp"]
                    # Manually set the title, otherwise it would be 'tmp':
                    tmp_json_schema["title"] = f"{self.name}_{mfield_meta_class_name}_option"
                    oneOf["oneOf"].append(tmp_json_schema)

            # Add null as an option if we want to allow none but none of the field options allow none.
            any_field_options_allow_none = any(
                option.metadata["marshmallow_field"].allow_none for option in field_options
            )
            if allow_none and not any_field_options_allow_none:
                oneOf["oneOf"] += [{"type": "null", "title": "null_option", "description": "Disable this parameter."}]

            return oneOf

    # Create correct default kwarg to pass to dataclass field constructor:
    def is_primitive(value):
        primitive = (int, str, bool)
        return isinstance(value, primitive)

    default_kwarg = {}
    if is_primitive(default):
        default_kwarg["default"] = default
    else:
        default_kwarg["default_factory"] = lambda: default

    return field(
        metadata={
            "marshmallow_field": OneOfOptionsCombinatorialField(
                allow_none=allow_none, load_default=default, dump_default=default, metadata={"description": description}
            ),
            "parameter_metadata": convert_metadata_to_json(parameter_metadata) if parameter_metadata else None,
        },
        **default_kwarg,
    )<|MERGE_RESOLUTION|>--- conflicted
+++ resolved
@@ -278,12 +278,7 @@
 
 def IntegerOptions(
     options: TList[int],
-<<<<<<< HEAD
-    default: Union[None, int] = None,
-    allow_none: bool = True,
-=======
     default: Union[None, str] = None,
->>>>>>> 54dcb5a0
     description: str = "",
     parameter_metadata: ParameterMetadata = None,
 ):
@@ -291,25 +286,6 @@
 
     By default, None is allowed (and automatically appended) to the allowed list of options.
     """
-<<<<<<< HEAD
-    # If None should be allowed for an enum field, it also has to be defined as a valid
-    # [option](https://github.com/json-schema-org/json-schema-spec/issues/258):
-    if len(options) <= 0:
-        raise ValidationError("Must provide non-empty list of options!")
-    if default is not None and not isinstance(default, int):
-        raise ValidationError(f"Provided default `{default}` should be an int!")
-    if allow_none and None not in options:
-        options += [None]
-    if not allow_none and None in options:
-        options.remove(None)
-    if default not in options:
-        raise ValidationError(f"Provided default `{default}` is not one of allowed options: {options} ")
-    return field(
-        metadata={
-            "marshmallow_field": fields.Integer(
-                validate=validate.OneOf(options),
-                allow_none=allow_none,
-=======
 
     class IntegerOptionsField(fields.Field):
         def _deserialize(self, value, attr, data, **kwargs):
@@ -332,7 +308,6 @@
         metadata={
             "marshmallow_field": IntegerOptionsField(
                 allow_none=False,
->>>>>>> 54dcb5a0
                 load_default=default,
                 dump_default=default,
                 metadata={

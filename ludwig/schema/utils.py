--- conflicted
+++ resolved
@@ -149,14 +149,11 @@
         return convert_submodules(self.__dict__)
 
     @classmethod
-<<<<<<< HEAD
     def from_dict(cls, d: TDict[str, Any]):
         schema = marshmallow_dataclass.class_schema(cls)()
         return schema.load(d)
 
     @classmethod
-=======
->>>>>>> 3d0c204a
     def get_valid_field_names(cls) -> Set[str]:
         schema = marshmallow_dataclass.class_schema(cls)()
         return set(schema.fields.keys())

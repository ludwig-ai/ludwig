--- conflicted
+++ resolved
@@ -115,11 +115,6 @@
     )
 
 
-<<<<<<< HEAD
-def ActivationOptions(default: Union[str, None] = "relu", description=""):
-    """Utility wrapper that returns a `StringOptions` field with keys from `activations` registry."""
-    return StringOptions(list(activations.keys()), default=default, allow_none=True, description=description)
-=======
 def ActivationOptions(default: Union[str, None] = "relu", description="", parameter_metadata: ParameterMetadata = None):
     """Utility wrapper that returns a `StringOptions` field with keys from `activations` registry."""
     return StringOptions(
@@ -129,7 +124,6 @@
         description=description,
         parameter_metadata=parameter_metadata,
     )
->>>>>>> fb9c09a5
 
 
 def ReductionOptions(default: Union[None, str] = None, description="", parameter_metadata: ParameterMetadata = None):

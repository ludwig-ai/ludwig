from dataclasses import field

from marshmallow import fields, ValidationError

from ludwig.schema import utils as schema_utils
from ludwig.schema.features.preprocessing.base import BasePreprocessingConfig
from ludwig.utils.registry import Registry

preprocessing_registry = Registry()


def register_preprocessor(name: str):
    def wrap(preprocessing_config: BasePreprocessingConfig):
        preprocessing_registry[name] = preprocessing_config
        return preprocessing_config

    return wrap


def PreprocessingDataclassField(feature_type: str):
    """Custom dataclass field that when used inside a dataclass will allow the user to specify a preprocessing
    config.

    Returns: Initialized dataclass field that converts an untyped dict with params to a preprocessing config.
    """

    class PreprocessingMarshmallowField(fields.Field):
        """Custom marshmallow field that deserializes a dict for a valid preprocessing config from the
        preprocessing_registry and creates a corresponding JSON schema for external usage."""

        def _deserialize(self, value, attr, data, **kwargs):
            if value is None:
                return None
            if isinstance(value, dict):
                if feature_type in preprocessing_registry:
                    pre = preprocessing_registry[feature_type]
                    try:
                        return pre.Schema().load(value)
                    except (TypeError, ValidationError) as error:
                        raise ValidationError(
                            f"Invalid preprocessing params: {value}, see `{pre}` definition. Error: {error}"
                        )
                raise ValidationError(
                    f"Invalid params for preprocessor: {value}, expect dict with at least a valid `type` attribute."
                )
            raise ValidationError("Field should be None or dict")

        @staticmethod
        def _jsonschema_type_mapping():
            preprocessor_cls = preprocessing_registry[feature_type]
            props = schema_utils.unload_jsonschema_from_marshmallow_class(preprocessor_cls)["properties"]
            return {
                "type": "object",
                "properties": props,
<<<<<<< HEAD
                "additionalProperties": True,
=======
                "title": "preprocessing_options",
                "additionalProperties": False,
>>>>>>> c9a5c0a2
            }

    try:
        preprocessor = preprocessing_registry[feature_type]
        load_default = preprocessor.Schema().load({"feature_type": feature_type})
        dump_default = preprocessor.Schema().dump({"feature_type": feature_type})

        return field(
            metadata={
                "marshmallow_field": PreprocessingMarshmallowField(
                    allow_none=False,
                    dump_default=dump_default,
                    load_default=load_default,
                )
            },
            default_factory=lambda: load_default,
        )
    except Exception as e:
        raise ValidationError(
            f"Unsupported preprocessing type: {feature_type}. See preprocessing_registry. " f"Details: {e}"
        )<|MERGE_RESOLUTION|>--- conflicted
+++ resolved
@@ -52,12 +52,8 @@
             return {
                 "type": "object",
                 "properties": props,
-<<<<<<< HEAD
+                "title": "preprocessing_options",
                 "additionalProperties": True,
-=======
-                "title": "preprocessing_options",
-                "additionalProperties": False,
->>>>>>> c9a5c0a2
             }
 
     try:

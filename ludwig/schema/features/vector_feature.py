from marshmallow_dataclass import dataclass
from typing import List

<<<<<<< HEAD
from ludwig.constants import VECTOR, MEAN_SQUARED_ERROR
=======
from ludwig.constants import MEAN_SQUARED_ERROR, VECTOR
>>>>>>> b55ed6c1
from ludwig.schema import utils as schema_utils
from ludwig.schema.decoders.base import BaseDecoderConfig
from ludwig.schema.decoders.utils import DecoderDataclassField
from ludwig.schema.encoders.base import BaseEncoderConfig
from ludwig.schema.encoders.utils import EncoderDataclassField
from ludwig.schema.features.base import BaseInputFeatureConfig, BaseOutputFeatureConfig
from ludwig.schema.preprocessing import BasePreprocessingConfig, PreprocessingDataclassField
from ludwig.schema.encoders.utils import EncoderDataclassField
from ludwig.schema.encoders.base import BaseEncoderConfig
from ludwig.schema.decoders.utils import DecoderDataclassField
from ludwig.schema.decoders.base import BaseDecoderConfig


@dataclass
class VectorInputFeatureConfig(BaseInputFeatureConfig):
    """VectorInputFeatureConfig is a dataclass that configures the parameters used for a vector input feature."""

    preprocessing: BasePreprocessingConfig = PreprocessingDataclassField(feature_type=VECTOR)

    encoder: BaseEncoderConfig = EncoderDataclassField(
        feature_type=VECTOR,
<<<<<<< HEAD
        default='dense',
=======
        default="dense",
>>>>>>> b55ed6c1
    )


@dataclass
class VectorOutputFeatureConfig(BaseOutputFeatureConfig):
    """VectorOutputFeatureConfig is a dataclass that configures the parameters used for a vector output feature."""

<<<<<<< HEAD
    reduce_input: str = schema_utils.ReductionOptions(
        default=None,
        description="How to reduce an input that is not a vector, but a matrix or a higher order tensor, on the first "
                    "dimension (second if you count the batch dimension)",
    )

    reduce_dependencies: str = schema_utils.ReductionOptions(
        default=None,
        description="How to reduce the dependencies of the output feature.",
    )

=======
>>>>>>> b55ed6c1
    loss: dict = schema_utils.Dict(
        default={
            "type": MEAN_SQUARED_ERROR,
            "weight": 1,
<<<<<<< HEAD
            },
=======
        },
>>>>>>> b55ed6c1
        description="A dictionary containing a loss type and its hyper-parameters.",
    )

    decoder: BaseDecoderConfig = DecoderDataclassField(
        feature_type=VECTOR,
<<<<<<< HEAD
        default='projector',
=======
        default="projector",
>>>>>>> b55ed6c1
    )<|MERGE_RESOLUTION|>--- conflicted
+++ resolved
@@ -1,11 +1,7 @@
 from marshmallow_dataclass import dataclass
 from typing import List
 
-<<<<<<< HEAD
-from ludwig.constants import VECTOR, MEAN_SQUARED_ERROR
-=======
 from ludwig.constants import MEAN_SQUARED_ERROR, VECTOR
->>>>>>> b55ed6c1
 from ludwig.schema import utils as schema_utils
 from ludwig.schema.decoders.base import BaseDecoderConfig
 from ludwig.schema.decoders.utils import DecoderDataclassField
@@ -13,10 +9,6 @@
 from ludwig.schema.encoders.utils import EncoderDataclassField
 from ludwig.schema.features.base import BaseInputFeatureConfig, BaseOutputFeatureConfig
 from ludwig.schema.preprocessing import BasePreprocessingConfig, PreprocessingDataclassField
-from ludwig.schema.encoders.utils import EncoderDataclassField
-from ludwig.schema.encoders.base import BaseEncoderConfig
-from ludwig.schema.decoders.utils import DecoderDataclassField
-from ludwig.schema.decoders.base import BaseDecoderConfig
 
 
 @dataclass
@@ -27,11 +19,7 @@
 
     encoder: BaseEncoderConfig = EncoderDataclassField(
         feature_type=VECTOR,
-<<<<<<< HEAD
-        default='dense',
-=======
         default="dense",
->>>>>>> b55ed6c1
     )
 
 
@@ -39,7 +27,6 @@
 class VectorOutputFeatureConfig(BaseOutputFeatureConfig):
     """VectorOutputFeatureConfig is a dataclass that configures the parameters used for a vector output feature."""
 
-<<<<<<< HEAD
     reduce_input: str = schema_utils.ReductionOptions(
         default=None,
         description="How to reduce an input that is not a vector, but a matrix or a higher order tensor, on the first "
@@ -51,25 +38,15 @@
         description="How to reduce the dependencies of the output feature.",
     )
 
-=======
->>>>>>> b55ed6c1
     loss: dict = schema_utils.Dict(
         default={
             "type": MEAN_SQUARED_ERROR,
             "weight": 1,
-<<<<<<< HEAD
-            },
-=======
         },
->>>>>>> b55ed6c1
         description="A dictionary containing a loss type and its hyper-parameters.",
     )
 
     decoder: BaseDecoderConfig = DecoderDataclassField(
         feature_type=VECTOR,
-<<<<<<< HEAD
-        default='projector',
-=======
         default="projector",
->>>>>>> b55ed6c1
     )
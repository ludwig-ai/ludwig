--- conflicted
+++ resolved
@@ -20,11 +20,7 @@
     reduce_input: str = schema_utils.ReductionOptions(
         default="sum",
         description="How to reduce an input that is not a vector, but a matrix or a higher order tensor, on the first "
-<<<<<<< HEAD
-                    "dimension (second if you count the batch dimension)",
-=======
         "dimension (second if you count the batch dimension)",
->>>>>>> b55ed6c1
     )
 
     dependencies: List[str] = schema_utils.List(

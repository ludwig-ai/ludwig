from abc import ABC
from typing import Optional, Union

from marshmallow_dataclass import dataclass

from ludwig.api_annotations import DeveloperAPI
from ludwig.constants import COMBINED, DEFAULT_BATCH_SIZE, LOSS, MAX_POSSIBLE_BATCH_SIZE, MODEL_ECD, MODEL_GBM, TRAINING
from ludwig.schema import utils as schema_utils
from ludwig.schema.lr_scheduler import LRSchedulerConfig, LRSchedulerDataclassField
from ludwig.schema.metadata import TRAINER_METADATA
from ludwig.schema.optimizers import (
    BaseOptimizerConfig,
    GradientClippingConfig,
    GradientClippingDataclassField,
    OptimizerDataclassField,
)
from ludwig.schema.utils import ludwig_dataclass
from ludwig.utils.registry import Registry

trainer_schema_registry = Registry()


@DeveloperAPI
def register_trainer_schema(model_type: str):
    def wrap(trainer_config: BaseTrainerConfig):
        trainer_schema_registry[model_type] = trainer_config
        return trainer_config

    return wrap


@DeveloperAPI
@ludwig_dataclass
class BaseTrainerConfig(schema_utils.BaseMarshmallowConfig, ABC):
    """Common trainer parameter values."""

    pass


@DeveloperAPI
@register_trainer_schema(MODEL_ECD)
@dataclass(order=True)
class ECDTrainerConfig(BaseTrainerConfig):
    """Dataclass that configures most of the hyperparameters used for ECD model training."""

    learning_rate: Union[float, str] = schema_utils.OneOfOptionsField(
        default=0.001,
        allow_none=False,
        description=(
            "Controls how much to change the model in response to the estimated error each time the model weights are "
            "updated. If 'auto', the optimal learning rate is estimated by choosing the learning rate that produces "
            "the smallest non-diverging gradient update."
        ),
        parameter_metadata=TRAINER_METADATA["learning_rate"],
        field_options=[
            schema_utils.FloatRange(default=0.001, allow_none=False, min=0, max=1),
            schema_utils.StringOptions(options=["auto"], default="auto", allow_none=False),
        ],
    )

    learning_rate_scheduler: LRSchedulerConfig = LRSchedulerDataclassField(
        description="Parameter values for learning rate scheduler.",
        default=None,
    )

    epochs: int = schema_utils.PositiveInteger(
        default=100,
        description="Number of epochs the algorithm is intended to be run over. Overridden if `train_steps` is set",
        parameter_metadata=TRAINER_METADATA["epochs"],
    )

    checkpoints_per_epoch: int = schema_utils.NonNegativeInteger(
        default=0,
        description=(
            "Number of checkpoints per epoch. For example, 2 -> checkpoints are written every half of an epoch. Note "
            "that it is invalid to specify both non-zero `steps_per_checkpoint` and non-zero `checkpoints_per_epoch`."
        ),
        parameter_metadata=TRAINER_METADATA["checkpoints_per_epoch"],
    )

    train_steps: int = schema_utils.PositiveInteger(
        default=None,
        description=(
            "Maximum number of training steps the algorithm is intended to be run over. Unset by default. "
            "If set, will override `epochs` and if left unset then `epochs` is used to determine training length."
        ),
        parameter_metadata=TRAINER_METADATA["train_steps"],
    )

    steps_per_checkpoint: int = schema_utils.NonNegativeInteger(
        default=0,
        description=(
            "How often the model is checkpointed. Also dictates maximum evaluation frequency. If 0 the model is "
            "checkpointed after every epoch."
        ),
        parameter_metadata=TRAINER_METADATA["steps_per_checkpoint"],
    )

    batch_size: Union[int, str] = schema_utils.OneOfOptionsField(
        default=DEFAULT_BATCH_SIZE,
        allow_none=False,
        description=(
            "The number of training examples utilized in one training step of the model. If ’auto’, the "
            "batch size that maximized training throughput (samples / sec) will be used. For CPU training, the "
            "tuned batch size is capped at 128 as throughput benefits of large batch sizes are less noticeable without "
            "a GPU."
        ),
        parameter_metadata=TRAINER_METADATA["batch_size"],
        field_options=[
            schema_utils.PositiveInteger(default=128, description="", allow_none=False),
            schema_utils.StringOptions(options=["auto"], default="auto", allow_none=False),
        ],
    )

    max_batch_size: int = schema_utils.PositiveInteger(
        default=MAX_POSSIBLE_BATCH_SIZE,
        allow_none=True,
        description=(
            "Auto batch size tuning and increasing batch size on plateau will be capped at this value. The default "
            "value is 2^40."
        ),
        parameter_metadata=TRAINER_METADATA["max_batch_size"],
    )

    early_stop: int = schema_utils.IntegerRange(
        default=5,
        min=-1,
        description=(
            "Number of consecutive rounds of evaluation without any improvement on the `validation_metric` that "
            "triggers training to stop. Can be set to -1, which disables early stopping entirely."
        ),
        parameter_metadata=TRAINER_METADATA["early_stop"],
    )

    eval_batch_size: Union[None, int, str] = schema_utils.OneOfOptionsField(
        default=None,
        description=(
            "Size of batch to pass to the model for evaluation. If it is `0` or `None`, the same value of `batch_size` "
            "is used. This is useful to speedup evaluation with a much bigger batch size than training, if enough "
            "memory is available. If ’auto’, the biggest batch size (power of 2) that can fit in memory will be used."
        ),
        parameter_metadata=TRAINER_METADATA["eval_batch_size"],
        field_options=[
            schema_utils.PositiveInteger(default=128, description="", allow_none=False),
            schema_utils.StringOptions(options=["auto"], default="auto", allow_none=False),
        ],
    )

    evaluate_training_set: bool = schema_utils.Boolean(
        default=False,
        description=(
            "Whether to evaluate on the entire training set during evaluation. By default, training metrics will be "
            "computed at the end of each training step, and accumulated up to the evaluation phase. In practice, "
            "computing training set metrics during training is up to 30% faster than running a separate evaluation "
            "pass over the training set, but results in more noisy training metrics, particularly during the earlier "
            "epochs. It's recommended to only set this to True if you need very exact training set metrics, and are "
            "willing to pay a significant performance penalty for them."
        ),
        parameter_metadata=TRAINER_METADATA["evaluate_training_set"],
    )

    validation_field: str = schema_utils.String(
        default=None,
        description="The field for which the `validation_metric` is used for validation-related mechanics like early "
        "stopping, parameter change plateaus, as well as what hyperparameter optimization uses to determine the best "
        "trial. If unset (default), the first output feature is used. If explicitly specified, neither "
        "`validation_field` nor `validation_metric` are overwritten.",
        parameter_metadata=TRAINER_METADATA["validation_field"],
    )

    validation_metric: str = schema_utils.String(
        default=LOSS,
        description=(
            "Metric from `validation_field` that is used. If validation_field is not explicitly specified, this is "
            "overwritten to be the first output feature type's `default_validation_metric`, consistent with "
            "validation_field. If the validation_metric is specified, then we will use the first output feature that "
            "produces this metric as the `validation_field`."
        ),
        parameter_metadata=TRAINER_METADATA["validation_metric"],
    )

    optimizer: BaseOptimizerConfig = OptimizerDataclassField(
        default={"type": "adam"}, description="Parameter values for selected torch optimizer."
    )

    regularization_type: Optional[str] = schema_utils.RegularizerOptions(
        default="l2",
        description="Type of regularization.",
        parameter_metadata=TRAINER_METADATA["regularization_type"],
    )

    regularization_lambda: float = schema_utils.FloatRange(
        default=0.0,
        min=0,
        max=1,
        description="Strength of the $L2$ regularization.",
        parameter_metadata=TRAINER_METADATA["regularization_lambda"],
    )

    should_shuffle: bool = schema_utils.Boolean(
        default=True,
        description="Whether to shuffle batches during training when true.",
        parameter_metadata=TRAINER_METADATA["should_shuffle"],
    )

    increase_batch_size_on_plateau: int = schema_utils.NonNegativeInteger(
        default=0,
        description="The number of times to increase the batch size on a plateau.",
        parameter_metadata=TRAINER_METADATA["increase_batch_size_on_plateau"],
    )

    increase_batch_size_on_plateau_patience: int = schema_utils.NonNegativeInteger(
        default=5,
        description="How many epochs to wait for before increasing the batch size.",
        parameter_metadata=TRAINER_METADATA["increase_batch_size_on_plateau_patience"],
    )

    increase_batch_size_on_plateau_rate: float = schema_utils.NonNegativeFloat(
        default=2.0,
        description="Rate at which the batch size increases.",
        parameter_metadata=TRAINER_METADATA["increase_batch_size_on_plateau_rate"],
    )

    increase_batch_size_eval_metric: str = schema_utils.String(
        default=LOSS,
        description="Which metric to listen on for increasing the batch size.",
        parameter_metadata=TRAINER_METADATA["increase_batch_size_eval_metric"],
    )

    increase_batch_size_eval_split: str = schema_utils.String(
        default=TRAINING,
        description="Which dataset split to listen on for increasing the batch size.",
        parameter_metadata=TRAINER_METADATA["increase_batch_size_eval_split"],
    )

    gradient_clipping: Optional[GradientClippingConfig] = GradientClippingDataclassField(
        description="Parameter values for gradient clipping.",
        default={},
    )

    learning_rate_scaling: str = schema_utils.StringOptions(
        ["constant", "sqrt", "linear"],
        default="linear",
        description="Scale by which to increase the learning rate as the number of distributed workers increases. "
        "Traditionally the learning rate is scaled linearly with the number of workers to reflect the "
        "proportion by"
        " which the effective batch size is increased. For very large batch sizes, a softer square-root "
        "scale can "
        "sometimes lead to better model performance. If the learning rate is hand-tuned for a given "
        "number of "
        "workers, setting this value to constant can be used to disable scale-up.",
        parameter_metadata=TRAINER_METADATA["learning_rate_scaling"],
    )

    bucketing_field: str = schema_utils.String(
        default=None,
        description="Feature to use for bucketing datapoints",
        parameter_metadata=TRAINER_METADATA["bucketing_field"],
    )

    use_mixed_precision: bool = schema_utils.Boolean(
        default=False,
        description="Enable automatic mixed-precision (AMP) during training.",
        parameter_metadata=TRAINER_METADATA["use_mixed_precision"],
    )


@DeveloperAPI
@register_trainer_schema(MODEL_GBM)
@ludwig_dataclass
class GBMTrainerConfig(BaseTrainerConfig):
    """Dataclass that configures most of the hyperparameters used for GBM model training."""

    # NOTE: Overwritten here since GBM performs better with a different default learning rate.
    learning_rate: Union[float, str] = schema_utils.NonNegativeFloat(
        default=0.03,
        allow_none=False,
        description=(
            "Controls how much to change the model in response to the estimated error each time the model weights are "
            "updated."
        ),
        parameter_metadata=TRAINER_METADATA["learning_rate"],
    )

    early_stop: int = schema_utils.IntegerRange(
        default=5,
        min=-1,
        description=(
            "Number of consecutive rounds of evaluation without any improvement on the `validation_metric` that "
            "triggers training to stop. Can be set to -1, which disables early stopping entirely."
        ),
        parameter_metadata=TRAINER_METADATA["early_stop"],
    )

    # LightGBM Learning Control params
    max_depth: int = schema_utils.Integer(
        default=18,
        description="Maximum depth of a tree in the GBM trainer. A negative value means no limit.",
    )

    drop_rate: float = schema_utils.FloatRange(
        default=0.1,
        min=0,
        max=1,
        description="Dropout rate for the GBM trainer. Used only with boosting_type 'dart'.",
    )

    # NOTE: Overwritten here to provide a default value. In many places, we fall back to eval_batch_size if batch_size
    # is not specified. GBM does not have a value for batch_size, so we need to specify eval_batch_size here.
    eval_batch_size: Union[None, int, str] = schema_utils.PositiveInteger(
        default=1048576,
        description="Size of batch to pass to the model for evaluation.",
        parameter_metadata=TRAINER_METADATA["eval_batch_size"],
    )

    evaluate_training_set: bool = schema_utils.Boolean(
        default=False,
        description=(
            "Whether to evaluate on the entire training set during evaluation. By default, training metrics will be "
            "computed at the end of each training step, and accumulated up to the evaluation phase. In practice, "
            "computing training set metrics during training is up to 30% faster than running a separate evaluation "
            "pass over the training set, but results in more noisy training metrics, particularly during the earlier "
            "epochs. It's recommended to only set this to True if you need very exact training set metrics, and are "
            "willing to pay a significant performance penalty for them."
        ),
        parameter_metadata=TRAINER_METADATA["evaluate_training_set"],
    )

    # TODO(#1673): Need some more logic here for validating against output features
    validation_field: str = schema_utils.String(
        default=COMBINED,
        description="First output feature, by default it is set as the same field of the first output feature.",
        parameter_metadata=TRAINER_METADATA["validation_field"],
    )

    validation_metric: str = schema_utils.String(
        default=LOSS,
        description=(
            "Metric used on `validation_field`, set by default to the "
            "output feature type's `default_validation_metric`."
        ),
        parameter_metadata=TRAINER_METADATA["validation_metric"],
    )

    tree_learner: str = schema_utils.StringOptions(
        ["serial", "feature", "data", "voting"],
        allow_none=False,
        default="serial",
        description="Type of tree learner to use with GBM trainer.",
    )

    # LightGBM core parameters (https://lightgbm.readthedocs.io/en/latest/Parameters.html)
    boosting_type: str = schema_utils.StringOptions(
<<<<<<< HEAD
        ["gbdt", "dart", "goss"],
        allow_none=False,
=======
        # TODO: Re-enable "goss" when supported: https://github.com/ludwig-ai/ludwig/issues/2988
        ["gbdt", "dart"],
>>>>>>> 648da571
        default="gbdt",
        description="Type of boosting algorithm to use with GBM trainer.",
    )

    boosting_rounds_per_checkpoint: int = schema_utils.PositiveInteger(
        default=50, description="Number of boosting rounds per checkpoint / evaluation round."
    )

    num_boost_round: int = schema_utils.PositiveInteger(
        default=1000, description="Number of boosting rounds to perform with GBM trainer."
    )

    num_leaves: int = schema_utils.PositiveInteger(
        default=82, description="Number of leaves to use in the tree with GBM trainer."
    )

    min_data_in_leaf: int = schema_utils.NonNegativeInteger(
        default=20, description="Minimum number of data points in a leaf with GBM trainer."
    )

    min_sum_hessian_in_leaf: float = schema_utils.NonNegativeFloat(
        default=1e-3, description="Minimum sum of hessians in a leaf with GBM trainer."
    )

    bagging_fraction: float = schema_utils.FloatRange(
        default=0.8, min=0, max=1, description="Fraction of data to use for bagging with GBM trainer."
    )

    pos_bagging_fraction: float = schema_utils.FloatRange(
        default=1.0, min=0, max=1, description="Fraction of positive data to use for bagging with GBM trainer."
    )

    neg_bagging_fraction: float = schema_utils.FloatRange(
        default=1.0, min=0, max=1, description="Fraction of negative data to use for bagging with GBM trainer."
    )

    bagging_freq: int = schema_utils.NonNegativeInteger(default=1, description="Frequency of bagging with GBM trainer.")

    bagging_seed: int = schema_utils.Integer(default=3, description="Random seed for bagging with GBM trainer.")

    feature_fraction: float = schema_utils.FloatRange(
        default=0.75, min=0, max=1, description="Fraction of features to use in the GBM trainer."
    )

    feature_fraction_bynode: float = schema_utils.FloatRange(
        default=1.0, min=0, max=1, description="Fraction of features to use for each tree node with GBM trainer."
    )

    feature_fraction_seed: int = schema_utils.Integer(
        default=2, description="Random seed for feature fraction with GBM trainer."
    )

    extra_trees: bool = schema_utils.Boolean(
        default=False, description="Whether to use extremely randomized trees in the GBM trainer."
    )

    extra_seed: int = schema_utils.Integer(
        default=6, description="Random seed for extremely randomized trees in the GBM trainer."
    )

    max_delta_step: float = schema_utils.FloatRange(
        default=0.0,
        min=0,
        max=1,
        description=(
            "Used to limit the max output of tree leaves in the GBM trainer. A negative value means no constraint."
        ),
    )

    lambda_l1: float = schema_utils.NonNegativeFloat(
        default=0.25, description="L1 regularization factor for the GBM trainer."
    )

    lambda_l2: float = schema_utils.NonNegativeFloat(
        default=0.2, description="L2 regularization factor for the GBM trainer."
    )

    linear_lambda: float = schema_utils.NonNegativeFloat(
        default=0.0, description="Linear tree regularization in the GBM trainer."
    )

    min_gain_to_split: float = schema_utils.NonNegativeFloat(
        default=0.03, description="Minimum gain to split a leaf in the GBM trainer."
    )

    max_drop: int = schema_utils.Integer(
        default=50,
        description=(
            "Maximum number of dropped trees during one boosting iteration. "
            "Used only with boosting_type 'dart'. A negative value means no limit."
        ),
    )

    skip_drop: float = schema_utils.FloatRange(
        default=0.5,
        min=0,
        max=1,
        description=(
            "Probability of skipping the dropout during one boosting iteration. Used only with boosting_type 'dart'."
        ),
    )

    xgboost_dart_mode: bool = schema_utils.Boolean(
        default=False,
        description="Whether to use xgboost dart mode in the GBM trainer. Used only with boosting_type 'dart'.",
    )

    uniform_drop: bool = schema_utils.Boolean(
        default=False,
        description="Whether to use uniform dropout in the GBM trainer. Used only with boosting_type 'dart'.",
    )

    drop_seed: int = schema_utils.Integer(
        default=4,
        description="Random seed to choose dropping models in the GBM trainer. Used only with boosting_type 'dart'.",
    )

    top_rate: float = schema_utils.FloatRange(
        default=0.2,
        min=0,
        max=1,
        description="The retain ratio of large gradient data in the GBM trainer. Used only with boosting_type 'goss'.",
    )

    other_rate: float = schema_utils.FloatRange(
        default=0.1,
        min=0,
        max=1,
        description="The retain ratio of small gradient data in the GBM trainer. Used only with boosting_type 'goss'.",
    )

    min_data_per_group: int = schema_utils.PositiveInteger(
        default=100,
        description="Minimum number of data points per categorical group for the GBM trainer.",
    )

    max_cat_threshold: int = schema_utils.PositiveInteger(
        default=32,
        description="Number of split points considered for categorical features for the GBM trainer.",
    )

    cat_l2: float = schema_utils.NonNegativeFloat(
        default=10.0, description="L2 regularization factor for categorical split in the GBM trainer."
    )

    cat_smooth: float = schema_utils.NonNegativeFloat(
        default=10.0, description="Smoothing factor for categorical split in the GBM trainer."
    )

    max_cat_to_onehot: int = schema_utils.PositiveInteger(
        default=4,
        description="Maximum categorical cardinality required before one-hot encoding in the GBM trainer.",
    )

    cegb_tradeoff: float = schema_utils.NonNegativeFloat(
        default=1.0,
        description="Cost-effective gradient boosting multiplier for all penalties in the GBM trainer.",
    )

    cegb_penalty_split: float = schema_utils.NonNegativeFloat(
        default=0.0,
        description="Cost-effective gradient boosting penalty for splitting a node in the GBM trainer.",
    )

    path_smooth: float = schema_utils.NonNegativeFloat(
        default=0.0,
        description="Smoothing factor applied to tree nodes in the GBM trainer.",
    )

    verbose: int = schema_utils.IntegerOptions(
        options=list(range(-1, 3)), allow_none=False, default=-1, description="Verbosity level for GBM trainer."
    )

    # LightGBM IO params
    max_bin: int = schema_utils.PositiveInteger(
        default=255, description="Maximum number of bins to use for discretizing features with GBM trainer."
    )

    feature_pre_filter: bool = schema_utils.Boolean(
        default=True,
        description="Whether to ignore features that are unsplittable based on min_data_in_leaf in the GBM trainer.",
    )


@DeveloperAPI
def get_model_type_jsonschema(model_type: str = MODEL_ECD):
    enum = [MODEL_ECD]
    if model_type == MODEL_GBM:
        enum = [MODEL_GBM]

    return {
        "type": "string",
        "enum": enum,
        "default": MODEL_ECD,
        "title": "model_type",
        "description": "Select the model type.",
    }


@DeveloperAPI
def get_trainer_jsonschema(model_type: str):
    trainer_cls = trainer_schema_registry[model_type]
    props = schema_utils.unload_jsonschema_from_marshmallow_class(trainer_cls)["properties"]

    return {
        "type": "object",
        "properties": props,
        "title": "trainer_options",
        "additionalProperties": False,
        "description": "Schema for trainer determined by Model Type",
    }<|MERGE_RESOLUTION|>--- conflicted
+++ resolved
@@ -351,13 +351,9 @@
 
     # LightGBM core parameters (https://lightgbm.readthedocs.io/en/latest/Parameters.html)
     boosting_type: str = schema_utils.StringOptions(
-<<<<<<< HEAD
-        ["gbdt", "dart", "goss"],
-        allow_none=False,
-=======
         # TODO: Re-enable "goss" when supported: https://github.com/ludwig-ai/ludwig/issues/2988
         ["gbdt", "dart"],
->>>>>>> 648da571
+        allow_none=False,
         default="gbdt",
         description="Type of boosting algorithm to use with GBM trainer.",
     )

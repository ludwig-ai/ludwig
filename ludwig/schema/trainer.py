--- conflicted
+++ resolved
@@ -25,11 +25,7 @@
     return wrap
 
 
-<<<<<<< HEAD
-@dataclass(order=True)
-=======
-@dataclass(repr=False)
->>>>>>> c4b28b92
+@dataclass(repr=False, order=True)
 class BaseTrainerConfig(schema_utils.BaseMarshmallowConfig, ABC):
     """Common trainer parameter values."""
 
@@ -100,58 +96,6 @@
         parameter_metadata=TRAINER_METADATA["early_stop"],
     )
 
-<<<<<<< HEAD
-=======
-    evaluate_training_set: bool = schema_utils.Boolean(
-        default=True,
-        description="Whether to include the entire training set during evaluation.",
-        parameter_metadata=TRAINER_METADATA["evaluate_training_set"],
-    )
-
-
-@register_trainer_schema("ecd_ray_legacy")
-@register_trainer_schema(MODEL_ECD)
-@dataclass(repr=False)
-class ECDTrainerConfig(BaseTrainerConfig):
-    """Dataclass that configures most of the hyperparameters used for ECD model training."""
-
-    optimizer: BaseOptimizerConfig = OptimizerDataclassField(
-        default={"type": "adam"}, description="Parameter values for selected torch optimizer."
-    )
-
-    epochs: int = schema_utils.PositiveInteger(
-        default=100,
-        description="Number of epochs the algorithm is intended to be run over.",
-        parameter_metadata=TRAINER_METADATA["epochs"],
-    )
-
-    train_steps: int = schema_utils.PositiveInteger(
-        default=None,
-        description=(
-            "Maximum number of training steps the algorithm is intended to be run over. "
-            + "If unset, then `epochs` is used to determine training length."
-        ),
-        parameter_metadata=TRAINER_METADATA["train_steps"],
-    )
-
-    regularization_lambda: float = schema_utils.FloatRange(
-        default=0.0,
-        min=0,
-        description="Strength of the $L2$ regularization.",
-        parameter_metadata=TRAINER_METADATA["regularization_lambda"],
-    )
-
-    regularization_type: Optional[str] = schema_utils.RegularizerOptions(
-        default="l2", description="Type of regularization."
-    )
-
-    should_shuffle: bool = schema_utils.Boolean(
-        default=True,
-        description="Whether to shuffle batches during training when true.",
-        parameter_metadata=TRAINER_METADATA["should_shuffle"],
-    )
-
->>>>>>> c4b28b92
     batch_size: Union[int, str] = schema_utils.OneOfOptionsField(
         default=DEFAULT_BATCH_SIZE,
         allow_none=False,
@@ -352,11 +296,7 @@
 
 
 @register_trainer_schema(MODEL_GBM)
-<<<<<<< HEAD
-@dataclass(order=True)
-=======
-@dataclass(repr=False)
->>>>>>> c4b28b92
+@dataclass(repr=False, order=True)
 class GBMTrainerConfig(BaseTrainerConfig):
     """Dataclass that configures most of the hyperparameters used for GBM model training."""
 

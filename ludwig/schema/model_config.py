--- conflicted
+++ resolved
@@ -1,617 +1,2 @@
-<<<<<<< HEAD
-import copy
-import logging
-import sys
-import warnings
-from typing import Dict, List
-
-import yaml
-from marshmallow import ValidationError
-
-from ludwig.api_annotations import DeveloperAPI
-from ludwig.constants import (
-    ACTIVE,
-    BINARY,
-    CATEGORY,
-    COLUMN,
-    COMBINER,
-    DECODER,
-    DEFAULT_VALIDATION_METRIC,
-    DEFAULTS,
-    ENCODER,
-    EXECUTOR,
-    HYPEROPT,
-    INPUT_FEATURES,
-    LOSS,
-    MODEL_ECD,
-    MODEL_GBM,
-    MODEL_TYPE,
-    NAME,
-    NUM_SAMPLES,
-    NUMBER,
-    OPTIMIZER,
-    OUTPUT_FEATURES,
-    PREPROCESSING,
-    PROC_COLUMN,
-    RAY,
-    SEQUENCE,
-    SPLIT,
-    TIED,
-    TRAINER,
-    TYPE,
-)
-from ludwig.features.feature_utils import compute_feature_hash
-from ludwig.modules.loss_modules import get_loss_cls
-from ludwig.schema.combiners.base import BaseCombinerConfig
-from ludwig.schema.combiners.concat import ConcatCombinerConfig
-from ludwig.schema.combiners.utils import combiner_registry
-from ludwig.schema.decoders.utils import get_decoder_cls
-from ludwig.schema.defaults.defaults import DefaultsConfig
-from ludwig.schema.encoders.base import PassthroughEncoderConfig
-from ludwig.schema.encoders.utils import get_encoder_cls
-from ludwig.schema.features.utils import (
-    get_input_feature_cls,
-    get_output_feature_cls,
-    input_config_registry,
-    output_config_registry,
-)
-from ludwig.schema.hyperopt import HyperoptConfig
-from ludwig.schema.model_types.base import ModelConfig  # noqa
-from ludwig.schema.model_types.utils import contains_grid_search_parameters
-from ludwig.schema.optimizers import get_optimizer_cls
-from ludwig.schema.preprocessing import PreprocessingConfig
-from ludwig.schema.split import get_split_cls
-from ludwig.schema.trainer import BaseTrainerConfig, ECDTrainerConfig, GBMTrainerConfig
-from ludwig.schema.utils import BaseMarshmallowConfig, convert_submodules, ludwig_dataclass, RECURSION_STOP_ENUM
-from ludwig.types import FeatureConfigDict, ModelConfigDict
-from ludwig.utils.backward_compatibility import upgrade_config_dict_to_latest_version
-from ludwig.utils.metric_utils import get_feature_to_metric_names_map
-from ludwig.utils.misc_utils import set_default_value
-
-logger = logging.getLogger(__name__)
-
-
-DEFAULTS_MODULES = {NAME, COLUMN, PROC_COLUMN, TYPE, TIED, DEFAULT_VALIDATION_METRIC}
-
-
-@DeveloperAPI
-class BaseFeatureContainer:
-    """Base Feature container for input and output features."""
-
-    def to_dict(self):
-        """Method for getting a dictionary representation of the input features.
-
-        Returns:
-            Dictionary of input features specified.
-        """
-        return convert_submodules(self.__dict__)
-
-    def to_list(self):
-        """Method for getting a list representation of the input features.
-
-        Returns:
-            List of input features specified.
-        """
-        return list(convert_submodules(self.__dict__).values())
-
-    def filter_features(self):
-        """This function is intended to filter out the parameters on input/output features that we want to show in
-        the config object repr."""
-        return {
-            key: {k: v for k, v in value.items() if k in {NAME, TYPE, ACTIVE}} for key, value in self.to_dict().items()
-        }
-
-    def get(self, feature_name):
-        """Gets a feature by name.
-
-        raises AttributeError if no feature with the specified name is present.
-        """
-        return getattr(self, feature_name)
-
-    def __repr__(self):
-        filtered_repr = self.filter_features()
-        return yaml.dump(filtered_repr, sort_keys=True)
-
-
-@DeveloperAPI
-class InputFeaturesContainer(BaseFeatureContainer):
-    """InputFeatures is a container for all input features."""
-
-    pass
-
-
-@DeveloperAPI
-class OutputFeaturesContainer(BaseFeatureContainer):
-    """OutputFeatures is a container for all output features."""
-
-    pass
-
-
-# TODO(travis): remove this in a follow-up PR
-@DeveloperAPI
-@ludwig_dataclass
-class _ModelConfig(BaseMarshmallowConfig):
-    """Configures the end-to-end LudwigModel machine learning pipeline.
-
-    Refer to https://ludwig.ai/latest/configuration/ for full documentation.
-    """
-
-    def __init__(self, config_dict: ModelConfigDict):
-        # ===== Backwards Compatibility =====
-        upgraded_config_dict = self._upgrade_config(config_dict)
-
-        # ===== Save the original (upgraded) user config =====
-        self._user_config_dict = upgraded_config_dict
-
-        # ===== Initialize Top Level Config Sections =====
-
-        # Since 'ecd' is the default model type, we set it initially here.
-        # If a user specifies a model type however, it will be overridden later.
-        self.model_type: str = MODEL_ECD
-        self.input_features: InputFeaturesContainer = InputFeaturesContainer()
-        self.output_features: OutputFeaturesContainer = OutputFeaturesContainer()
-        self.combiner: BaseCombinerConfig = ConcatCombinerConfig()
-        self.trainer: BaseTrainerConfig = ECDTrainerConfig()
-        self.preprocessing: PreprocessingConfig = PreprocessingConfig()
-        self.defaults: DefaultsConfig = copy.deepcopy(DefaultsConfig())
-
-        # ===== Set User Defined Global Defaults =====
-        if DEFAULTS in upgraded_config_dict:
-            self._set_attributes(self.defaults, upgraded_config_dict[DEFAULTS])
-
-        # ===== Features =====
-        self._set_feature_column(upgraded_config_dict)
-        self._set_proc_column(upgraded_config_dict)
-        self._initialize_input_features(upgraded_config_dict[INPUT_FEATURES])
-        self._set_input_features(upgraded_config_dict[INPUT_FEATURES])
-        self._initialize_output_features(upgraded_config_dict[OUTPUT_FEATURES])
-        self._set_output_features(upgraded_config_dict[OUTPUT_FEATURES])
-
-        # ===== Model Type =====
-        if MODEL_TYPE in upgraded_config_dict:
-            if upgraded_config_dict[MODEL_TYPE] == MODEL_GBM:
-                self.model_type = MODEL_GBM
-                self.trainer = GBMTrainerConfig()
-                if (
-                    TYPE in upgraded_config_dict.get(TRAINER, {})
-                    and upgraded_config_dict[TRAINER][TYPE] != "lightgbm_trainer"
-                ):
-                    raise ValidationError("GBM Model trainer must be of type: 'lightgbm_trainer'")
-
-                for feature in self.input_features.to_dict().keys():
-                    feature_cls = getattr(self.input_features, feature)
-                    if feature_cls.type in [BINARY, CATEGORY, NUMBER]:
-                        feature_cls.encoder = PassthroughEncoderConfig()
-                    else:
-                        raise ValidationError(
-                            "GBM Models currently only support Binary, Category, and Number " "features"
-                        )
-
-        # ===== Combiner =====
-        if COMBINER in upgraded_config_dict:
-            if self.combiner.type != upgraded_config_dict.get(COMBINER, {}).get(TYPE, None):
-                self.combiner = combiner_registry.get(upgraded_config_dict[COMBINER][TYPE]).get_schema_cls()()
-
-            if self.combiner.type == SEQUENCE:
-                encoder_family = SEQUENCE
-            else:
-                encoder_family = None
-            self._set_attributes(self.combiner, upgraded_config_dict[COMBINER], feature_type=encoder_family)
-
-        # ===== Trainer =====
-        if TRAINER in upgraded_config_dict:
-            self._set_attributes(self.trainer, upgraded_config_dict[TRAINER])
-
-        # ===== Global Preprocessing =====
-        if PREPROCESSING in upgraded_config_dict:
-            self._set_attributes(self.preprocessing, upgraded_config_dict[PREPROCESSING])
-
-        # ===== Hyperopt =====
-        self.hyperopt = upgraded_config_dict.get(HYPEROPT, {})
-
-        self._set_hyperopt_defaults()
-
-        # Set up default validation metric, which is used for plateau metrics and early stopping.
-        self._set_validation_parameters()
-
-        # ===== Validate Config =====
-        if self.model_type == MODEL_GBM:
-            self.combiner = None
-
-    def get_user_config(self) -> ModelConfigDict:
-        return self._user_config_dict
-
-    def __repr__(self):
-        config_repr = self.to_dict()
-        config_repr[INPUT_FEATURES] = self.input_features.filter_features()
-        config_repr[OUTPUT_FEATURES] = self.output_features.filter_features()
-        config_repr[DEFAULTS] = self.defaults
-        return yaml.dump(config_repr, sort_keys=False)
-
-    @classmethod
-    def from_dict(cls, dict_config):
-        return cls(dict_config)
-
-    @classmethod
-    def from_yaml(cls, yaml_path):
-        with open(yaml_path) as stream:
-            try:
-                yaml_config = yaml.safe_load(stream)
-            except yaml.YAMLError as e:
-                raise yaml.YAMLError(f"Cannot parse input yaml file: {e}")
-        return cls(yaml_config)
-
-    @staticmethod
-    def _set_feature_column(config: ModelConfigDict) -> None:
-        for feature in config[INPUT_FEATURES] + config[OUTPUT_FEATURES]:
-            if COLUMN not in feature:
-                feature[COLUMN] = feature[NAME]
-
-    @staticmethod
-    def _set_proc_column(config: ModelConfigDict) -> None:
-        for feature in config[INPUT_FEATURES] + config[OUTPUT_FEATURES]:
-            if PROC_COLUMN not in feature:
-                feature[PROC_COLUMN] = compute_feature_hash(feature)
-
-    @staticmethod
-    def _upgrade_config(config_dict: ModelConfigDict) -> ModelConfigDict:
-        """Helper function used to run backwards compatibility check on the config and return an upgraded version.
-
-        Args:
-            config_dict: Config Dictionary
-        """
-        return upgrade_config_dict_to_latest_version(config_dict)
-
-    @staticmethod
-    def _get_config_nested_cls(section: str, section_type: str, feature_type: str) -> BaseMarshmallowConfig:
-        """Helper function for getting the specified section class associated with the section type passed in.
-
-        Args:
-            section: Which nested config module we're dealing with.
-            section_type: Which config schema to get (i.e. parallel_cnn)
-            feature_type: feature type corresponding to config schema we're grabbing
-
-        Returns:
-            Config Schema to update the defaults section with.
-        """
-        if section == ENCODER:
-            cls = get_encoder_cls(feature_type, section_type)
-        elif section == DECODER:
-            cls = get_decoder_cls(feature_type, section_type)
-        elif section == LOSS:
-            cls = get_loss_cls(feature_type, section_type).get_schema_cls()
-        elif section == OPTIMIZER:
-            cls = get_optimizer_cls(section_type)
-        elif section == SPLIT:
-            cls = get_split_cls(section_type)
-        else:
-            raise ValueError("Config Section not Supported")
-
-        return copy.deepcopy(cls())
-
-    def _initialize_input_features(self, feature_dicts: List[FeatureConfigDict]) -> None:
-        """This function initializes the input features on the ModelConfig that are specified in the user defined
-        config dictionary. It does this by getting the corresponding feature config class, initializing it, then
-        setting the encoder and preprocessing sections to the value of the corresponding global defaults section.
-        By doing this, any global defaults that the user specified will be set here accordingly, however if no
-        global defaults were specified, they will already reflect the regular defaults for each feature, so the
-        input feature will initialize as expected. Any values set on the input feature itself will be set later in
-        _set_input_features().
-
-        Args:
-            feature_dicts: List of input feature definitions in user defined config dict.
-
-        Returns:
-            None -> Updates ModelConfig.
-        """
-        for feature_dict in feature_dicts:
-            # Retrieve input feature schema cls from registry to initialize feature
-            feature_config = copy.deepcopy(get_input_feature_cls(feature_dict[TYPE])())
-
-            # Set global defaults on output feature config cls - if user has defined global defaults, these
-            # will be set on the feature_config class, otherwise the global defaults already reflect the regular
-            # defaults, so it will initialize the feature as expected.
-            type_defaults = getattr(
-                self.defaults, feature_dict[TYPE]
-            )  # Global defaults section for specific feature type
-            feature_config.encoder = copy.deepcopy(type_defaults.encoder)
-            feature_config.preprocessing = copy.deepcopy(type_defaults.preprocessing)
-
-            # Assign feature on output features container
-            setattr(self.input_features, feature_dict[NAME], feature_config)
-
-    def _set_input_features(self, feature_dicts: List[FeatureConfigDict]) -> None:
-        """This function sets the values on the ModelConfig that are specified on the input features themselves.
-        This will override any global defaults that have been set in the previous function call
-        _initialize_input_features().
-
-        Args:
-            feature_dicts: List of input feature definitions in user defined config dict.
-
-        Returns:
-            None -> Updates ModelConfig.
-        """
-        for feature_dict in feature_dicts:
-            # Set the parameters that the user specified on the input feature itself
-            self._set_attributes(
-                getattr(self.input_features, feature_dict[NAME]), feature_dict, feature_type=feature_dict[TYPE]
-            )
-
-    def _initialize_output_features(self, feature_dicts: List[FeatureConfigDict]) -> None:
-        """This function initializes the output features on the ModelConfig that are specified in the user defined
-        config dictionary. It does this by getting the corresponding feature config class, initializing it, then
-        setting the decoder and loss sections to the value of the corresponding global defaults section. By doing
-        this, any global defaults that the user specified will be set here accordingly, however if no global
-        defaults were specified, each section already reflects the regular defaults for each feature, so the output
-        features will initialize as expected. Any values set on the output feature itself will be set later in
-        _set_output_features().
-
-        Args:
-            feature_dicts: List of output feature definitions in user defined config dict.
-
-        Returns:
-            None -> Updates ModelConfig.
-        """
-        for feature_dict in feature_dicts:
-            # Retrieve output feature schema cls from registry to init feature
-            feature_config = copy.deepcopy(get_output_feature_cls(feature_dict[TYPE])())
-
-            # Set global defaults on output feature config cls - if user has defined global defaults, these
-            # will be set on the feature_config class, otherwise the global defaults already reflect the regular
-            # defaults, so it will initialize the feature as expected.
-            type_defaults = getattr(
-                self.defaults, feature_dict[TYPE]
-            )  # Global defaults section for specific feature type
-            feature_config.decoder = copy.deepcopy(type_defaults.decoder)
-            feature_config.loss = copy.deepcopy(type_defaults.loss)
-
-            # TODO depending on defaults section conversation may want to enable
-            # feature_config.preprocessing = copy.deepcopy(type_defaults.preprocessing)
-
-            # Assign feature on output features container
-            setattr(self.output_features, feature_dict[NAME], feature_config)
-
-    def _set_output_features(self, feature_dicts: List[FeatureConfigDict]) -> None:
-        """This function sets the values on the ModelConfig that are specified on the output features themselves.
-        This will override any global defaults that have been set in the previous function call
-        _initialize_output_features().
-
-        Args:
-            feature_dicts: List of output feature definitions in user defined config dict.
-
-        Returns:
-            None -> Updates ModelConfig.
-        """
-        for feature_dict in feature_dicts:
-            # Set the parameters that the user specified on the output feature itself
-            self._set_attributes(
-                getattr(getattr(self, OUTPUT_FEATURES), feature_dict[NAME]),
-                feature_dict,
-                feature_type=feature_dict[TYPE],
-            )
-
-            # Set the reduce_input parameter for the tagger decoder specifically
-            if getattr(getattr(self, OUTPUT_FEATURES), feature_dict[NAME]).decoder.type == "tagger":
-                getattr(getattr(self, OUTPUT_FEATURES), feature_dict[NAME]).reduce_input = None
-
-    def _set_attributes(self, config_obj_lvl: BaseMarshmallowConfig, config_dict_lvl: dict, feature_type: str = None):
-        """
-        This function recursively parses both config object from the point that's passed in and the config dictionary to
-        make sure the config obj section in question matches the corresponding user specified config section.
-        Args:
-            config_obj_lvl: The level of the config object we're currently at.
-            config_dict_lvl: The level of the config dict we're currently at.
-            feature_type: The feature type to be piped into recursive calls for registry retrievals.
-
-        Returns:
-            None -> Updates config object.
-        """
-        for key, val in config_dict_lvl.items():
-
-            # Persist feature type for getting schemas from registries
-            if key in input_config_registry.keys():
-                feature_type = key
-
-            #  Set new section for nested feature fields and recurse into function for setting values
-            if key in [ENCODER, DECODER, LOSS, OPTIMIZER, SPLIT]:
-                section = getattr(config_obj_lvl, key)
-
-                # Check if nested section needs to be replaced
-                if TYPE in val and section.type != val[TYPE]:
-                    section = self._get_config_nested_cls(key, val[TYPE], feature_type)
-                    setattr(config_obj_lvl, key, section)
-
-                #  Now set the other defaults specified in the module
-                self._set_attributes(section, val, feature_type=feature_type)
-
-            # If val is a nested section (i.e. preprocessing) recurse into function to set values.
-            elif key not in RECURSION_STOP_ENUM and isinstance(val, dict):
-                self._set_attributes(getattr(config_obj_lvl, key), val, feature_type=feature_type)
-
-            # Base case for setting values on leaves
-            else:
-                setattr(config_obj_lvl, key, val)
-
-    def _set_gbm_attributes(self, config_dict: ModelConfigDict) -> None:
-        """This function sets the appropriate attributes on the config object when the model type is 'gbm'. These
-        are things such as the correct model trainer config class and passthrough encoders for the features.
-
-        Args:
-            config_dict: The user defined config dictionary.
-
-        Returns:
-            None -> Updates config object.
-        """
-        self.model_type = MODEL_GBM
-        self.trainer = GBMTrainerConfig()
-        if TYPE in config_dict.get(TRAINER, {}) and config_dict[TRAINER][TYPE] != "lightgbm_trainer":
-            raise ValidationError("GBM Model trainer must be of type: 'lightgbm_trainer'")
-
-        for feature in self.input_features.to_dict().keys():
-            feature_cls = getattr(self.input_features, feature)
-            if feature_cls.type in [BINARY, CATEGORY, NUMBER]:
-                feature_cls.encoder = PassthroughEncoderConfig()
-            else:
-                raise ValidationError("GBM Models currently only support Binary, Category, and Number " "features")
-
-    def _set_validation_parameters(self):
-        """Sets validation-related parameters used for early stopping, determining the best hyperopt trial, etc."""
-        output_features = list(self.output_features.to_dict().values())
-
-        # The user has explicitly set validation_field. Don't override any validation parameters.
-        if TRAINER in self._user_config_dict and "validation_field" in self._user_config_dict[TRAINER]:
-            # TODO(Justin): Validate that validation_field is valid.
-            return
-
-        # The user has explicitly set the validation_metric.
-        if TRAINER in self._user_config_dict and "validation_metric" in self._user_config_dict[TRAINER]:
-            # Loss is valid for all features.
-            if self._user_config_dict[TRAINER]["validation_metric"] == LOSS:
-                return
-
-            # Determine the proper validation field for the user, like if the user specifies "accuracy" but forgets to
-            # change the validation field from "combined" to the name of the feature that produces accuracy metrics.
-            feature_to_metric_names_map = get_feature_to_metric_names_map(output_features)
-            validation_field = None
-            for feature_name, metric_names in feature_to_metric_names_map.items():
-                if self.trainer.validation_metric in metric_names:
-                    if validation_field is None:
-                        validation_field = feature_name
-                    else:
-                        raise ValidationError(
-                            f"The validation_metric: '{self.trainer.validation_metric}' corresponds to multiple "
-                            f"possible validation_fields, '{validation_field}' and '{feature_name}'. Please explicitly "
-                            "specify the validation_field that should be used with the validation_metric "
-                            f"'{self.trainer.validation_metric}'."
-                        )
-            if validation_field is None:
-                raise ValidationError("User-specified trainer.validation_metric is not valid for any output feature.")
-            self.trainer.validation_field = validation_field
-            return
-
-        # The user has not explicitly set any validation fields.
-        # Default to using the first output feature's default validation metric.
-        self.trainer.validation_field = output_features[0]["name"]
-        self.trainer.validation_metric = output_config_registry[output_features[0]["type"]].default_validation_metric
-
-    def _set_hyperopt_defaults(self):
-        """This function was migrated from defaults.py with the intention of setting some hyperopt defaults while
-        the hyperopt section of the config object is not fully complete.
-
-        Returns:
-            None -> modifies trainer and hyperopt sections
-        """
-        if not self.hyperopt:
-            return
-
-        # Convert hyperopt config to hyperopt schema to populate with schema defaults
-        # This fills in missing splits, executor config, search_alg, etc.
-        self.hyperopt = HyperoptConfig.from_dict(self.hyperopt).to_dict()
-
-        # Set default num_samples based on search space if not set by user
-        if self.hyperopt[EXECUTOR].get(NUM_SAMPLES) is None:
-            _contains_grid_search_params = contains_grid_search_parameters(self.hyperopt)
-            if _contains_grid_search_params:
-                logger.info(
-                    "Setting hyperopt num_samples to 1 to prevent duplicate trials from being run. Duplicate trials are"
-                    " created when there are hyperopt parameters that use the `grid_search` search space.",
-                )
-                self.hyperopt[EXECUTOR][NUM_SAMPLES] = 1
-            else:
-                logger.info("Setting hyperopt num_samples to 10.")
-                self.hyperopt[EXECUTOR][NUM_SAMPLES] = 10
-
-        scheduler = self.hyperopt.get(EXECUTOR, {}).get("scheduler")
-        if not scheduler:
-            return
-
-        if EXECUTOR in self.hyperopt:
-            set_default_value(self.hyperopt[EXECUTOR], TYPE, RAY)
-
-        # Disable early stopping when using a scheduler. We achieve this by setting the parameter
-        # to -1, which ensures the condition to apply early stopping is never met.
-        early_stop = self.trainer.early_stop
-        if early_stop is not None and early_stop != -1 and scheduler.get("type", {}) != "fifo":
-            warnings.warn("Can't utilize `early_stop` while using a hyperopt scheduler. Setting early stop to -1.")
-            self.trainer.early_stop = -1
-
-        max_t = scheduler.get("max_t")
-        time_attr = scheduler.get("time_attr")
-        epochs_key = "epochs" if self.model_type == MODEL_ECD else "num_boost_round"
-        epochs = self.trainer.to_dict().get(epochs_key, None)
-        if max_t is not None:
-            if time_attr == "time_total_s":
-                if epochs is None:
-                    setattr(self.trainer, epochs_key, sys.maxsize)  # continue training until time limit hit
-                # else continue training until either time or trainer epochs limit hit
-            elif epochs is not None and epochs != max_t:
-                raise ValueError(
-                    f"Cannot set trainer `{epochs_key}` when using hyperopt scheduler w/ "
-                    "different training_iteration `max_t`. "
-                    "Unset one of these parameters in your config or make sure their values match."
-                )
-            else:
-                setattr(self.trainer, epochs_key, max_t)  # run trainer until scheduler epochs limit hit
-        elif epochs is not None:
-            scheduler["max_t"] = epochs  # run scheduler until trainer epochs limit hit
-
-    def update_with_dict(self, config_dict: ModelConfigDict):
-        """This function enables the functionality to update the config object with the config dict in case it has
-        been altered by a particular section of the Ludwig pipeline. For example, preprocessing/auto_tune_config
-        make changes to the config dict that need to be reconciled with the config obj. This function will ideally
-        be removed once the entire codebase conforms to the config object, but until then, it will be very helpful!
-
-        Args:
-            config_dict: Altered config dict to use when reconciling changes
-
-        Returns:
-            None -> Alters config object
-        """
-        # ==== Update Features ====
-        self._set_input_features(config_dict[INPUT_FEATURES])
-        self._set_output_features(config_dict[OUTPUT_FEATURES])
-
-        # ==== Combiner ====
-        if COMBINER in config_dict:
-            if self.combiner.type == SEQUENCE:
-
-                # Encoder family will be used when getting sequence encoders for the sequence combiner. This is passed
-                # into feature type so the sequence encoders set on this combiner will be available upon registry get
-                encoder_family = SEQUENCE
-            else:
-                encoder_family = None
-
-            # Set parameters on combiner with encoder family passed in
-            self._set_attributes(self.combiner, config_dict[COMBINER], feature_type=encoder_family)
-
-        # ==== Update Trainer ====
-        if TRAINER in config_dict:
-            self._set_attributes(self.trainer, config_dict[TRAINER])
-
-    def to_dict(self) -> Dict[str, any]:
-        """This method converts the current config object into an equivalent dictionary representation for the
-        parts of the codebase that use the dictionary representation of the config.
-
-        Returns:
-            Config Dictionary
-        """
-        input_features = [feat for feat in self.input_features.to_list() if feat["active"]]
-        output_features = [feat for feat in self.output_features.to_list() if feat["active"]]
-
-        config_dict = {
-            "model_type": self.model_type,
-            "input_features": input_features,
-            "output_features": output_features,
-            "trainer": self.trainer.to_dict(),
-            "preprocessing": self.preprocessing.to_dict(),
-            "hyperopt": self.hyperopt,
-            "defaults": self.defaults.to_dict(),
-        }
-
-        if self.combiner is not None:
-            config_dict["combiner"] = self.combiner.to_dict()
-        return convert_submodules(config_dict)
-=======
 # TODO(travis) consider removing this in the future after deprecation period
-from ludwig.schema.model_types.base import ModelConfig  # noqa
->>>>>>> 05a1a60c
+from ludwig.schema.model_types.base import ModelConfig  # noqa
--- conflicted
+++ resolved
@@ -46,12 +46,7 @@
     return {
         "type": "object",
         "properties": props,
-<<<<<<< HEAD
-        "additionalProperties": True,
-        "title": "type",
-=======
         "additionalProperties": False,
         "title": "global_preprocessing_options",
->>>>>>> d6ad95e8
         "description": "Select the preprocessing type.",
     }
#! /usr/bin/env python
# Copyright (c) 2020 Uber Technologies, Inc.
#
# Licensed under the Apache License, Version 2.0 (the "License");
# you may not use this file except in compliance with the License.
# You may obtain a copy of the License at
#
#     http://www.apache.org/licenses/LICENSE-2.0
#
# Unless required by applicable law or agreed to in writing, software
# distributed under the License is distributed on an "AS IS" BASIS,
# WITHOUT WARRANTIES OR CONDITIONS OF ANY KIND, either express or implied.
# See the License for the specific language governing permissions and
# limitations under the License.
# ==============================================================================

import contextlib
import copy
import logging
from functools import partial
from typing import Any, Callable, Dict, List, Optional, Tuple, Type, TYPE_CHECKING, Union

import dask
import numpy as np
import pandas as pd
import ray
import ray.air as ra
import ray.train as rt
import torch
import tqdm
from packaging import version
from pyarrow.fs import FSSpecHandler, PyFileSystem
from ray import ObjectRef
from ray.air import session
from ray.air.checkpoint import Checkpoint
from ray.air.config import DatasetConfig, RunConfig, ScalingConfig
from ray.air.result import Result
from ray.train.base_trainer import TrainingFailedError
from ray.train.torch import TorchCheckpoint
from ray.train.trainer import BaseTrainer as RayBaseTrainer
from ray.tune.tuner import Tuner
from ray.util.dask import ray_dask_get
from ray.util.placement_group import placement_group, remove_placement_group

from ludwig.distributed import get_default_strategy_name, get_dist_strategy, init_dist_strategy
from ludwig.utils.batch_size_tuner import BatchSizeEvaluator

if TYPE_CHECKING:
    from ludwig.api import LudwigModel

from ludwig.api_annotations import DeveloperAPI
from ludwig.backend.base import Backend, RemoteTrainingMixin
from ludwig.backend.datasource import BinaryIgnoreNoneTypeDatasource
from ludwig.constants import CPU_RESOURCES_PER_TRIAL, EXECUTOR, MODEL_ECD, NAME, PROC_COLUMN
from ludwig.data.dataframe.base import DataFrameEngine
from ludwig.data.dataframe.dask import tensor_extension_casting
from ludwig.data.dataset.ray import RayDataset, RayDatasetManager, RayDatasetShard
from ludwig.models.base import BaseModel
from ludwig.models.predictor import BasePredictor, get_output_columns, Predictor, RemotePredictor
from ludwig.schema.trainer import ECDTrainerConfig
from ludwig.trainers.registry import ray_trainers_registry, register_ray_trainer
from ludwig.trainers.trainer import BaseTrainer, RemoteTrainer, Trainer
from ludwig.types import HyperoptConfigDict, ModelConfigDict, TrainerConfigDict, TrainingSetMetadataDict
from ludwig.utils.dataframe_utils import set_index_name
from ludwig.utils.fs_utils import get_fs_and_path
from ludwig.utils.misc_utils import get_from_registry
from ludwig.utils.system_utils import Resources
from ludwig.utils.torch_utils import get_torch_device, initialize_pytorch
from ludwig.utils.types import DataFrame, Series

_ray220 = version.parse(ray.__version__) >= version.parse("2.2.0")
_ray230 = version.parse(ray.__version__) >= version.parse("2.3.0")

if not _ray220:
    from ludwig.backend._ray210_compat import TunerRay210

logger = logging.getLogger(__name__)


RAY_DEFAULT_PARALLELISM = 200
FIFTEEN_MINS_IN_S = 15 * 60


def _num_nodes() -> int:
    node_resources = [node["Resources"] for node in ray.nodes()]
    return len(node_resources)


def get_trainer_kwargs(**kwargs) -> TrainerConfigDict:
    kwargs = copy.deepcopy(kwargs)

    # Our goal is to have a worker per resource used for training.
    # The priority is GPUs, but can fall back to CPUs if there are no
    # GPUs available.
    use_gpu = kwargs.get("use_gpu", int(ray.cluster_resources().get("GPU", 0)) > 0)
    if use_gpu:
        num_workers = int(ray.cluster_resources().get("GPU", 0))
    else:
        num_workers = _num_nodes()

    strategy = kwargs.pop("strategy", get_default_strategy_name())
    backend = get_dist_strategy(strategy).get_ray_trainer_backend(**kwargs)

    # Remove params used by strategy but not the trainer here
    kwargs.pop("nics", None)

    defaults = dict(
        backend=backend,
        strategy=strategy,
        num_workers=num_workers,
        use_gpu=use_gpu,
        resources_per_worker={
            "CPU": 0 if use_gpu else 1,
            "GPU": 1 if use_gpu else 0,
        },
    )
    return {**defaults, **kwargs}


def _create_dask_engine(**kwargs):
    from ludwig.data.dataframe.dask import DaskEngine

    return DaskEngine(**kwargs)


def _create_modin_engine(**kwargs):
    from ludwig.data.dataframe.modin import ModinEngine

    return ModinEngine(**kwargs)


def _create_pandas_engine(**kwargs):
    from ludwig.data.dataframe.pandas import PandasEngine

    return PandasEngine(**kwargs)


_engine_registry = {
    "dask": _create_dask_engine,
    "modin": _create_modin_engine,
    "pandas": _create_pandas_engine,
}


def _get_df_engine(processor):
    logger.info(f"Ray processor params: {processor}")
    if processor is None:
        # TODO ray: find an informed way to set the parallelism, in practice
        #  it looks like Dask handles this well on its own most of the time
        return _create_dask_engine()

    processor_kwargs = processor.copy()

    dtype = processor_kwargs.pop("type", "dask")
    engine_cls = _engine_registry.get(dtype)

    return engine_cls(**processor_kwargs)


def _local_size() -> int:
    return torch.cuda.device_count() if torch.cuda.is_available() else 1


def train_fn(
    distributed_strategy: str,
    executable_kwargs: Dict[str, Any] = None,
    model_ref: ObjectRef = None,  # noqa: F821
    training_set_metadata: TrainingSetMetadataDict = None,
    features: Dict[str, Dict] = None,
    **kwargs,
):
    # Pin GPU before loading the model to prevent memory leaking onto other devices
    initialize_pytorch(local_rank=session.get_local_rank(), local_size=_local_size())
    distributed = init_dist_strategy(distributed_strategy)
    try:
        train_shard = RayDatasetShard(
            session.get_dataset_shard("train"),
            features,
            training_set_metadata,
        )

        try:
            val_shard = session.get_dataset_shard("val")
        except KeyError:
            val_shard = None

        if val_shard is not None:
            val_shard = RayDatasetShard(val_shard, features, training_set_metadata)

        try:
            test_shard = session.get_dataset_shard("test")
        except KeyError:
            test_shard = None

        if test_shard is not None:
            test_shard = RayDatasetShard(test_shard, features, training_set_metadata)

        model = ray.get(model_ref)
        device = get_torch_device()
        model = model.to(device)

        trainer = RemoteTrainer(model=model, distributed=distributed, report_tqdm_to_ray=True, **executable_kwargs)
        results = trainer.train(train_shard, val_shard, test_shard, **kwargs)

        if results is not None:
            # only return the model state dict back to the head node.
            trained_model, *args = results
            results = (trained_model.cpu().state_dict(), *args)

        torch.cuda.empty_cache()

        # Passing objects containing Torch tensors as metrics is not supported as it will throw an
        # exception on deserialization, so create a checkpoint and return via session.report() along
        # with the path of the checkpoint
        ckpt = Checkpoint.from_dict({"state_dict": results})
        torch_ckpt = TorchCheckpoint.from_checkpoint(ckpt)

        # The checkpoint is put in the object store and then retrieved by the Trainable actor to be reported to Tune.
        # It is also persisted on disk by the Trainable (and synced to cloud, if configured to do so)
        # The result object returned from trainer.fit() contains the metrics from the last session.report() call.
        # So, make a final call to session.report with the train_results object above.
        session.report(
            metrics={
                "validation_field": trainer.validation_field,
                "validation_metric": trainer.validation_metric,
            },
            checkpoint=torch_ckpt,
        )

    except Exception:
        logger.exception("Exception raised during training by one of the workers")
        raise

    finally:
        distributed.shutdown()


def tune_batch_size_fn(
    dataset: RayDataset = None,
    executable_kwargs: Dict[str, Any] = None,
    model_ref: ObjectRef = None,
    ludwig_config: ModelConfigDict = None,
    training_set_metadata: TrainingSetMetadataDict = None,
    features: Dict[str, Dict] = None,
    trainer_cls: Callable[[], Trainer] = RemoteTrainer,
    **kwargs,
):
    # Pin GPU before loading the model to prevent memory leaking onto other devices
<<<<<<< HEAD
    local_rank = ra.session.get_local_rank() if _ray220 else rt.local_rank()
    initialize_pytorch(local_rank=local_rank, local_size=_local_size())
    distributed = get_current_dist_strategy(allow_local=False)()

=======
    #
    # As of Ray >= 2.1, to use ray.air.session.get_local_rank(), you need to be inside a train session
    # or a tune session. In Ludwig's current code implementation, batch size tuning doesn't get instantiated
    # inside of a RayTrainer class, so we manually set the local_rank to 0 so that it picks up the right
    # device to tune batch size on.
    initialize_pytorch(local_rank=0, local_size=_local_size())
    distributed = init_dist_strategy("local")
>>>>>>> 9e3a98ff
    try:
        train_shard = RayDatasetShard(
            dataset.ds,
            features,
            training_set_metadata,
        )

        model = ray.get(model_ref)
        device = get_torch_device()
        model = model.to(device)

        def on_best_batch_size_updated(best_batch_size: int, best_samples_per_sec: float, count: int):
            session.report(
                metrics=dict(best_batch_size=best_batch_size),
            )

        trainer: Trainer = trainer_cls(model=model, distributed=distributed, **executable_kwargs)
        best_batch_size = trainer.tune_batch_size(
            ludwig_config, train_shard, on_best_batch_size_updated=on_best_batch_size_updated, **kwargs
        )
        session.report(
            metrics=dict(best_batch_size=best_batch_size),
        )
    finally:
        torch.cuda.empty_cache()
        distributed.shutdown()


@DeveloperAPI
class TqdmCallback(ray.tune.callback.Callback):
    """Class for a custom Ray callback that updates tqdm progress bars in the driver process."""

    def __init__(self) -> None:
        """Constructor for TqdmCallback."""
        super().__init__()
        self.progress_bars = {}

    def on_trial_result(self, iteration, trials, trial, result, **info):
        """Called after receiving a result from a trial
        https://docs.ray.io/en/latest/_modules/ray/tune/callback.html#Callback.on_trial_result."""
        progress_bar_opts = result.get("progress_bar")
        if not progress_bar_opts:
            return
        # Skip commands received by non-coordinators
        if not progress_bar_opts["is_coordinator"]:
            return
        _id = progress_bar_opts["id"]
        action = progress_bar_opts.pop("action")
        if action == "create":
            progress_bar_config = progress_bar_opts.get("config")
            self.progress_bars[_id] = tqdm.tqdm(**progress_bar_config)
        elif action == "close":
            self.progress_bars[_id].close()
        elif action == "update":
            update_by = progress_bar_opts.pop("update_by")
            self.progress_bars[_id].update(update_by)


@contextlib.contextmanager
def create_runner(**kwargs):
    trainer_kwargs = get_trainer_kwargs(**kwargs)
    yield RayAirRunner(trainer_kwargs)


def fit_no_exception(trainer: RayBaseTrainer) -> Result:
    trainable = trainer.as_trainable()

    kwargs = dict(trainable=trainable, run_config=trainer.run_config)
    tuner = Tuner(**kwargs) if _ray220 else TunerRay210(**kwargs)
    result_grid = tuner.fit()
    assert len(result_grid) == 1

    result = result_grid[0]
    return result


def raise_result_error(result: Result):
    from ray.tune.error import TuneError

    try:
        raise result.error
    except TuneError as e:
        raise TrainingFailedError from e


class RayAirRunner:
    def __init__(self, trainer_kwargs: Dict[str, Any]) -> None:
        trainer_kwargs = copy.copy(trainer_kwargs)
        self.backend_config = trainer_kwargs.pop("backend", None)
        self.strategy = trainer_kwargs.pop("strategy", get_default_strategy_name())

        if "max_retries" in trainer_kwargs:
            logger.warning("`max_retries` is no longer supported as a trainer argument in Ray backend. Ignoring it.")
            del trainer_kwargs["max_retries"]

        # When training on GPU, you want to pack workers together to limit network latency during
        # allreduce. Conversely, for CPU training you want to spread out the workers to limit
        # CPU and memory contention and avoid too many workers on a single machine.
        strategy = "PACK" if trainer_kwargs.get("use_gpu", False) else "SPREAD"
        # Ray Tune automatically creates a PlacementGroupFactory from the ScalingConfig internally
        self.scaling_config = ScalingConfig(
            placement_strategy=strategy,
            # Override the default of 1 to prevent unnecessary CPU usage.
            trainer_resources={"CPU": 0},
            **trainer_kwargs,
        )

    def _get_dataset_configs(
        self,
        datasets: Dict[str, Any],
        stream_window_size: Dict[str, Union[None, float]],
        data_loader_kwargs: Dict[str, Any],
    ) -> Dict[str, DatasetConfig]:
        """Generates DatasetConfigs for each dataset passed into the trainer."""
        dataset_configs = {}
        for dataset_name, _ in datasets.items():
            if _ray230:
                # DatasetConfig.use_stream_api and DatasetConfig.stream_window_size have been removed as of Ray 2.3.
                # We need to use DatasetConfig.max_object_store_memory_fraction instead -> default to 20% when windowing
                # is enabled unless the end user specifies a different fraction.
                # https://docs.ray.io/en/master/ray-air/check-ingest.html?highlight=max_object_store_memory_fraction#enabling-streaming-ingest # noqa
                dataset_conf = DatasetConfig(
                    split=True,
                    max_object_store_memory_fraction=stream_window_size.get(dataset_name),
                )
            else:
                dataset_conf = DatasetConfig(
                    split=True,
                    use_stream_api=True,
                    stream_window_size=stream_window_size.get(dataset_name),
                )

            if dataset_name == "train":
                # Mark train dataset as always required
                dataset_conf.required = True
                # Check data loader kwargs to see if shuffle should be enabled for the
                # train dataset. global_shuffle is False by default for all other datasets.
                dataset_conf.global_shuffle = data_loader_kwargs.get("shuffle", True)
            dataset_configs[dataset_name] = dataset_conf
        return dataset_configs

    def run(
        self,
        train_loop_per_worker: Callable,
        config: Dict[str, Any],
        dataset: Dict[str, Any] = None,
        data_loader_kwargs: Dict[str, Any] = None,
        stream_window_size: Dict[str, Union[None, float]] = None,
        callbacks: List[Any] = None,
        exception_on_error: bool = True,
    ) -> Result:
        dataset_config = None
        if dataset is not None:
            data_loader_kwargs = data_loader_kwargs or {}
            stream_window_size = stream_window_size or {}
            dataset_config = self._get_dataset_configs(dataset, stream_window_size, data_loader_kwargs)

        callbacks = callbacks or []

        trainer_cls, kwargs = get_dist_strategy(self.strategy).get_trainer_cls(self.backend_config)
        train_loop_config = {**config, "distributed_strategy": self.strategy}
        trainer = trainer_cls(
            train_loop_per_worker=train_loop_per_worker,
            train_loop_config=train_loop_config,
            datasets=dataset,
            scaling_config=self.scaling_config,
            dataset_config=dataset_config,
            run_config=RunConfig(callbacks=callbacks, verbose=0),
            **kwargs,
        )

        if exception_on_error:
            return trainer.fit()
        else:
            return fit_no_exception(trainer)


@register_ray_trainer(MODEL_ECD, default=True)
class RayTrainerV2(BaseTrainer):
    def __init__(
        self,
        model: BaseModel,
        trainer_kwargs: Dict[str, Any],
        data_loader_kwargs: Dict[str, Any],
        executable_kwargs: Dict[str, Any],
        **kwargs,
    ):
        self.model = model.cpu()
        self.data_loader_kwargs = data_loader_kwargs or {}
        self.executable_kwargs = executable_kwargs
        self.trainer_kwargs = trainer_kwargs
        self._validation_field = None
        self._validation_metric = None

    @staticmethod
    def get_schema_cls():
        return ECDTrainerConfig

    def train(
        self,
        training_set: RayDataset,
        validation_set: Optional[RayDataset] = None,
        test_set: Optional[RayDataset] = None,
        **kwargs,
    ):
        executable_kwargs = self.executable_kwargs
        kwargs = {
            "training_set_metadata": training_set.training_set_metadata,
            "features": training_set.features,
            **kwargs,
        }

        dataset = {"train": training_set.ds}
        stream_window_size = {"train": training_set.window_size_bytes}
        if validation_set is not None:
            dataset["val"] = validation_set.ds
            stream_window_size["val"] = validation_set.window_size_bytes
        if test_set is not None:
            dataset["test"] = test_set.ds
            stream_window_size["test"] = test_set.window_size_bytes

        with create_runner(**self.trainer_kwargs) as runner:
            trainer_results = runner.run(
                lambda config: train_fn(**config),
                config={
                    "executable_kwargs": executable_kwargs,
                    "model_ref": ray.put(self.model),
                    **kwargs,
                },
                callbacks=[TqdmCallback()],
                data_loader_kwargs=self.data_loader_kwargs,
                dataset=dataset,
                stream_window_size=stream_window_size,
            )

        # Set validation field and metric used by trainer
        self._validation_field = trainer_results.metrics["validation_field"]
        self._validation_metric = trainer_results.metrics["validation_metric"]

        # Load model from checkpoint
        ckpt = TorchCheckpoint.from_checkpoint(trainer_results.checkpoint)
        results = ckpt.to_dict()["state_dict"]

        # load state dict back into the model
        state_dict, *args = results
        self.model.load_state_dict(state_dict)
        results = (self.model, *args)

        return results

    def train_online(self, *args, **kwargs):
        # TODO: When this is implemented we also need to update the
        # Tqdm flow to report back the callback
        raise NotImplementedError()

    def tune_batch_size(
        self,
        config: ModelConfigDict,
        training_set: RayDataset,
        trainer_cls: Callable[[], Trainer] = RemoteTrainer,
        **kwargs,
    ) -> int:
        with create_runner(**self.trainer_kwargs) as runner:
            result = runner.run(
                lambda config: tune_batch_size_fn(**config),
                config=dict(
                    dataset=training_set,
                    executable_kwargs=self.executable_kwargs,
                    model_ref=ray.put(self.model),
                    ludwig_config=config,
                    training_set_metadata=training_set.training_set_metadata,
                    features=training_set.features,
                    trainer_cls=trainer_cls,
                    **kwargs,
                ),
                exception_on_error=False,
            )

        best_batch_size = result.metrics.get("best_batch_size")
        if best_batch_size is None:
            raise_result_error(result)
        elif result.error:
            logger.warning(f"Exception raised during batch size tuning. Error: {str(result.error)}")
        return best_batch_size

    @property
    def validation_field(self):
        return self._validation_field

    @property
    def validation_metric(self):
        return self._validation_metric

    @property
    def config(self) -> ECDTrainerConfig:
        return self.executable_kwargs["config"]

    @property
    def batch_size(self) -> int:
        return self.config.batch_size

    @batch_size.setter
    def batch_size(self, value: int):
        self.config.batch_size = value

    @property
    def eval_batch_size(self) -> int:
        return self.config.eval_batch_size if self.config.eval_batch_size is not None else self.config.batch_size

    @eval_batch_size.setter
    def eval_batch_size(self, value: int):
        self.config.eval_batch_size = value

    @property
    def resources_per_worker(self) -> Dict[str, Any]:
        trainer_kwargs = get_trainer_kwargs(**self.trainer_kwargs)
        return trainer_kwargs.get("resources_per_worker", {})

    @property
    def num_cpus(self) -> int:
        return self.resources_per_worker.get("CPU", 1)

    @property
    def num_gpus(self) -> int:
        return self.resources_per_worker.get("GPU", 0)

    def shutdown(self):
        pass


def eval_fn(
    distributed_strategy: str,
    predictor_kwargs: Dict[str, Any] = None,
    model_ref: ObjectRef = None,  # noqa: F821
    training_set_metadata: TrainingSetMetadataDict = None,
    features: Dict[str, Dict] = None,
    **kwargs,
):
    # Pin GPU before loading the model to prevent memory leaking onto other devices
    initialize_pytorch(local_rank=session.get_local_rank(), local_size=_local_size())
    distributed = init_dist_strategy(distributed_strategy)
    try:
        eval_shard = RayDatasetShard(
            session.get_dataset_shard("eval"),
            features,
            training_set_metadata,
        )

        model = ray.get(model_ref)
        device = get_torch_device()
        model = model.to(device)

        predictor = RemotePredictor(model=model, distributed=distributed, report_tqdm_to_ray=True, **predictor_kwargs)
        results = predictor.batch_evaluation(eval_shard, **kwargs)

        # The result object returned from trainer.fit() contains the metrics from the last session.report() call.
        # So, make a final call to session.report with the eval_results object above.
        session.report(metrics={"eval_results": results})
    finally:
        torch.cuda.empty_cache()
        distributed.shutdown()


class RayPredictor(BasePredictor):
    def __init__(
        self, model: BaseModel, df_engine: DataFrameEngine, trainer_kwargs, data_loader_kwargs, **predictor_kwargs
    ):
        self.batch_size = predictor_kwargs["batch_size"]
        self.trainer_kwargs = trainer_kwargs
        self.data_loader_kwargs = data_loader_kwargs
        self.predictor_kwargs = predictor_kwargs
        self.actor_handles = []
        self.model = model.cpu()
        self.df_engine = df_engine

    def get_trainer_kwargs(self) -> Dict[str, Any]:
        return get_trainer_kwargs(**self.trainer_kwargs)

    def get_resources_per_worker(self) -> Tuple[int, int]:
        trainer_kwargs = self.get_trainer_kwargs()
        resources_per_worker = trainer_kwargs.get("resources_per_worker", {})
        num_gpus = resources_per_worker.get("GPU", 0)
        num_cpus = resources_per_worker.get("CPU", (1 if num_gpus == 0 else 0))
        return num_cpus, num_gpus

    def batch_predict(self, dataset: RayDataset, *args, collect_logits: bool = False, **kwargs):
        self._check_dataset(dataset)

        predictor_kwargs = self.predictor_kwargs
        output_columns = get_output_columns(self.model.output_features, include_logits=collect_logits)
        batch_predictor = self.get_batch_infer_model(
            self.model,
            predictor_kwargs,
            output_columns,
            dataset.features,
            dataset.training_set_metadata,
            *args,
            collect_logits=collect_logits,
            **kwargs,
        )

        num_cpus, num_gpus = self.get_resources_per_worker()

        with tensor_extension_casting(False):
            predictions = dataset.ds.map_batches(
                batch_predictor,
                batch_size=self.batch_size,
                compute="actors",
                batch_format="pandas",
                num_cpus=num_cpus,
                num_gpus=num_gpus,
            )
            predictions = self.df_engine.from_ray_dataset(predictions)

        for of_feature in self.model.output_features.values():
            predictions = of_feature.unflatten(predictions)

        return predictions

    def predict_single(self, batch):
        raise NotImplementedError("predict_single can only be called on a local predictor")

    def batch_evaluation(
        self,
        dataset: RayDataset,
        collect_predictions: bool = False,
        collect_logits=False,
        **kwargs,
    ):
        # We need to be in a Horovod context to collect the aggregated metrics, since it relies on collective
        # communication ops. However, Horovod is not suitable for transforming one big dataset to another. For that
        # we will use Ray Datasets. Therefore, we break this up into two separate steps, and two passes over the
        # dataset. In the future, we can explore ways to combine these into a single step to reduce IO.
        with create_runner(**self.trainer_kwargs) as runner:
            # Collect eval metrics by distributing work across nodes / gpus with Horovod
            datasets = {"eval": dataset.ds}
            stream_window_size = {"eval": dataset.window_size_bytes}
            predictor_kwargs = {**self.predictor_kwargs, "collect_predictions": False}
            eval_results = runner.run(
                lambda config: eval_fn(**config),
                config={
                    "predictor_kwargs": predictor_kwargs,
                    "model_ref": ray.put(self.model),
                    "training_set_metadata": dataset.training_set_metadata,
                    "features": dataset.features,
                    **kwargs,
                },
                dataset=datasets,
                data_loader_kwargs=self.data_loader_kwargs,
                stream_window_size=stream_window_size,
            )

        eval_stats = eval_results.metrics["eval_results"][0]

        predictions = None
        if collect_predictions:
            # Collect eval predictions by using Ray Datasets to transform partitions of the data in parallel
            predictions = self.batch_predict(dataset, collect_logits=collect_logits)

        return eval_stats, predictions

    def batch_collect_activations(self, model, *args, **kwargs):
        raise NotImplementedError("Ray backend does not support collecting activations at this time.")

    def _check_dataset(self, dataset):
        if not isinstance(dataset, RayDataset):
            raise RuntimeError(f"Ray backend requires RayDataset for inference, " f"found: {type(dataset)}")

    def shutdown(self):
        for handle in self.actor_handles:
            ray.kill(handle)
        self.actor_handles.clear()

    def get_batch_infer_model(
        self,
        model: "LudwigModel",  # noqa: F821
        predictor_kwargs: Dict[str, Any],
        output_columns: List[str],
        features: Dict[str, Dict],
        training_set_metadata: TrainingSetMetadataDict,
        *args,
        **kwargs,
    ):
        model_ref = ray.put(model)

        class BatchInferModel:
            def __init__(self):
                model = ray.get(model_ref)
                device = get_torch_device()
                self.model = model.to(device)

                self.output_columns = output_columns
                self.features = features
                self.training_set_metadata = training_set_metadata
                self.reshape_map = {
                    f[PROC_COLUMN]: training_set_metadata[f[NAME]].get("reshape") for f in features.values()
                }
                predictor = Predictor(model, **predictor_kwargs)
                self.predict = partial(predictor.predict_single, *args, **kwargs)

            def __call__(self, df: pd.DataFrame) -> pd.DataFrame:
                dataset = self._prepare_batch(df)
                predictions = self.predict(batch=dataset).set_index(df.index)
                for output_feature in self.model.output_features.values():
                    predictions = output_feature.flatten(predictions)
                ordered_predictions = predictions[self.output_columns]
                return ordered_predictions

            # TODO(travis): consolidate with implementation in data/ray.py
            def _prepare_batch(self, batch: pd.DataFrame) -> Dict[str, np.ndarray]:
                res = {}
                for c in self.features.keys():
                    if batch[c].values.dtype == "object":
                        # Ensure columns stacked instead of turned into np.array([np.array, ...], dtype=object) objects
                        res[c] = np.stack(batch[c].values)
                    else:
                        res[c] = batch[c].to_numpy()

                for c in self.features.keys():
                    reshape = self.reshape_map.get(c)
                    if reshape is not None:
                        res[c] = res[c].reshape((-1, *reshape))

                return res

        return BatchInferModel


class RayBackend(RemoteTrainingMixin, Backend):
    BACKEND_TYPE = "ray"

    def __init__(self, processor=None, trainer=None, loader=None, preprocessor_kwargs=None, **kwargs):
        super().__init__(dataset_manager=RayDatasetManager(self), **kwargs)
        self._preprocessor_kwargs = preprocessor_kwargs or {}
        self._df_engine = _get_df_engine(processor)
        self._horovod_kwargs = trainer or {}
        self._pytorch_kwargs = {}
        self._data_loader_kwargs = loader or {}
        self._preprocessor_pg = None

    def initialize(self):
        initialize_ray()

        dask.config.set(scheduler=ray_dask_get)
        # Disable placement groups on dask
        dask.config.set(annotations={"ray_remote_args": {"placement_group": None}})

    def generate_bundles(self, num_cpu):
        # Ray requires that each bundle be scheduleable on a single node.
        # So a bundle of 320 cpus would never get scheduled. For now a simple heuristic
        # to be used is to just request 1 cpu at a time.
        return [{"CPU": 1} for _ in range(int(num_cpu))]

    @contextlib.contextmanager
    def provision_preprocessing_workers(self):
        num_cpu = self._preprocessor_kwargs.get("num_cpu")
        if not num_cpu:
            logger.info(
                "Backend config has num_cpu not set." " provision_preprocessing_workers() is a no-op in this case."
            )
            yield
        else:
            bundles = self.generate_bundles(num_cpu)
            logger.info("Requesting bundles of %s for preprocessing", bundles)
            self._preprocessor_pg = placement_group(bundles)
            ready = self._preprocessor_pg.wait(FIFTEEN_MINS_IN_S)

            if not ready:
                remove_placement_group(self._preprocessor_pg)
                raise TimeoutError(
                    "Ray timed out in provisioning the placement group for preprocessing."
                    f" {num_cpu} CPUs were requested but were unable to be provisioned."
                )

            logger.info("%s CPUs were requested and successfully provisioned", num_cpu)
            try:
                with dask.config.set(annotations={"ray_remote_args": {"placement_group": self._preprocessor_pg}}):
                    yield
            finally:
                self._release_preprocessing_workers()

    def _release_preprocessing_workers(self):
        if self._preprocessor_pg is not None:
            remove_placement_group(self._preprocessor_pg)
        self._preprocessor_pg = None

    def initialize_pytorch(self, **kwargs):
        # Make sure we don't claim any GPU resources on the head node
        initialize_pytorch(gpus=-1)
        self._pytorch_kwargs = kwargs

    def create_trainer(self, model: BaseModel, **kwargs) -> "BaseTrainer":  # noqa: F821
        executable_kwargs = {**kwargs, **self._pytorch_kwargs}

        trainer_cls = get_from_registry(model.type(), ray_trainers_registry)

        all_kwargs = {
            "model": model,
            "trainer_kwargs": self._horovod_kwargs,
            "data_loader_kwargs": self._data_loader_kwargs,
            "executable_kwargs": executable_kwargs,
        }
        all_kwargs.update(kwargs)

        return trainer_cls(**all_kwargs)

    def create_predictor(self, model: BaseModel, **kwargs):
        executable_kwargs = {**kwargs, **self._pytorch_kwargs}
        return RayPredictor(
            model,
            self.df_engine,
            self._horovod_kwargs,
            self._data_loader_kwargs,
            **executable_kwargs,
        )

    @property
    def distributed_kwargs(self):
        return self._horovod_kwargs

    @distributed_kwargs.setter
    def distributed_kwargs(self, value):
        self._horovod_kwargs = value

    @property
    def df_engine(self):
        return self._df_engine

    @property
    def supports_multiprocessing(self):
        return False

    def read_binary_files(
        self, column: Series, map_fn: Optional[Callable] = None, file_size: Optional[int] = None
    ) -> Series:
        column = column.fillna(np.nan).replace([np.nan], [None])  # normalize NaNs to None

        # Assume that the list of filenames is small enough to fit in memory. Should be true unless there
        # are literally billions of filenames.
        # TODO(travis): determine if there is a performance penalty to passing in individual files instead of
        #  a directory. If so, we can do some preprocessing to determine if it makes sense to read the full directory
        #  then filter out files as a postprocessing step (depending on the ratio of included to excluded files in
        #  the directory). Based on a preliminary look at how Ray handles directory expansion to files, it looks like
        #  there should not be any difference between providing a directory versus a list of files.
        pd_column = self.df_engine.compute(column)
        fnames = pd_column.values.tolist()
        idxs = pd_column.index.tolist()

        # Sample a filename to extract the filesystem info
        sample_fname = fnames[0]
        if isinstance(sample_fname, str):
            fs, _ = get_fs_and_path(sample_fname)

            read_datasource_fn_kwargs = {
                "path_and_idxs": list(zip(fnames, idxs)),
                "filesystem": PyFileSystem(FSSpecHandler(fs)),
            }
            if self.df_engine.partitioned and file_size is not None:
                # Heuristic to determine parallelism: if the average file size is known (in bytes), then we can
                # extrapolate to determine the total file size. We aim to have ~50MB partitions (5e7 bytes), so we
                # set parallelism to be the total size / 50MB.
                total_size = file_size * len(fnames)
                parallelism = int(total_size / 5e7)
                # Only set parallelism if it matches or exceeds the Ray default kwarg for parallelism
                read_datasource_fn_kwargs["parallelism"] = max(RAY_DEFAULT_PARALLELISM, parallelism)

            # The resulting column is named "value", which is a dict with two keys: "idx" and "data".
            ds = ray.data.read_datasource(BinaryIgnoreNoneTypeDatasource(), **read_datasource_fn_kwargs)
            df = self.df_engine.from_ray_dataset(ds)
            # Persist the dataframe to prevent re-reading binary files on each subsequent map_objects call
            df = self.df_engine.persist(df)
            df["idx"] = self.df_engine.map_objects(df["value"], lambda row: int(row["idx"]))
            df["value"] = self.df_engine.map_objects(df["value"], lambda row: row["data"])
            df = df.rename(columns={"value": column.name})
        else:
            # Assume the path has already been read in, so just convert directly to a dataset
            # Name the column "value" to match the behavior of the above
            df = column.to_frame(name=column.name)
            df["idx"] = df.index

        if map_fn is not None:
            df[column.name] = self.df_engine.map_objects(df[column.name], map_fn)

        if "idx" in df.columns:
            df = df.set_index("idx", drop=True)
            df = self.df_engine.map_partitions(
                df, lambda pd_df: set_index_name(pd_df, column.index.name), meta={column.name: "object"}
            )
        return df[column.name]

    @property
    def num_nodes(self) -> int:
        if not ray.is_initialized():
            return 1
        return len(ray.nodes())

    def get_available_resources(self) -> Resources:
        resources = ray.cluster_resources()
        return Resources(cpus=resources.get("CPU", 0), gpus=resources.get("GPU", 0))

    def max_concurrent_trials(self, hyperopt_config: HyperoptConfigDict) -> Union[int, None]:
        cpus_per_trial = hyperopt_config[EXECUTOR].get(CPU_RESOURCES_PER_TRIAL, 1)
        num_cpus_available = self.get_available_resources().cpus

        # No actors will compete for ray datasets tasks dataset tasks are cpu bound
        if cpus_per_trial == 0:
            return None

        if num_cpus_available < 2:
            logger.warning(
                "At least 2 CPUs are required for hyperopt when using a RayBackend, but only found "
                f"{num_cpus_available}. If you are not using an auto-scaling Ray cluster, your hyperopt "
                "trials may hang."
            )

        # Ray requires at least 1 free CPU to ensure trials don't stall
        max_possible_trials = int(num_cpus_available // cpus_per_trial) - 1

        # Users may be using an autoscaling cluster, so return None
        if max_possible_trials < 1:
            logger.warning(
                f"Hyperopt trials will request {cpus_per_trial} CPUs in addition to CPUs needed for Ray Datasets, "
                f" but only {num_cpus_available} CPUs are currently available. If you are not using an auto-scaling "
                " Ray cluster, your hyperopt trials may hang."
            )
            return None

        return max_possible_trials

    def tune_batch_size(self, evaluator_cls: Type[BatchSizeEvaluator], dataset_len: int) -> int:
        return ray.get(
            _tune_batch_size_fn.options(**self._get_transform_kwargs()).remote(
                evaluator_cls,
                dataset_len,
            )
        )

    def batch_transform(self, df: DataFrame, batch_size: int, transform_fn: Callable, name: str = None) -> DataFrame:
        ds = self.df_engine.to_ray_dataset(df)
        with tensor_extension_casting(False):
            ds = ds.map_batches(
                transform_fn,
                batch_size=batch_size,
                compute="actors",
                batch_format="pandas",
                **self._get_transform_kwargs(),
            )
            return self.df_engine.from_ray_dataset(ds)

    def _get_transform_kwargs(self) -> Dict[str, Any]:
        trainer_kwargs = get_trainer_kwargs(**self._horovod_kwargs)
        resources_per_worker = trainer_kwargs.get("resources_per_worker", {})
        num_gpus = resources_per_worker.get("GPU", 0)
        num_cpus = resources_per_worker.get("CPU", (1 if num_gpus == 0 else 0))
        return dict(num_cpus=num_cpus, num_gpus=num_gpus)


@ray.remote(max_calls=1)
def _tune_batch_size_fn(evaluator_cls: Type[BatchSizeEvaluator], dataset_len: int) -> int:
    evaluator = evaluator_cls()
    return evaluator.select_best_batch_size(dataset_len)


def initialize_ray():
    if not ray.is_initialized():
        try:
            ray.init("auto", ignore_reinit_error=True)
        except ConnectionError:
            init_ray_local()


def init_ray_local():
    logger.info("Initializing new Ray cluster...")
    ray.init(ignore_reinit_error=True)<|MERGE_RESOLUTION|>--- conflicted
+++ resolved
@@ -246,12 +246,10 @@
     **kwargs,
 ):
     # Pin GPU before loading the model to prevent memory leaking onto other devices
-<<<<<<< HEAD
     local_rank = ra.session.get_local_rank() if _ray220 else rt.local_rank()
     initialize_pytorch(local_rank=local_rank, local_size=_local_size())
     distributed = get_current_dist_strategy(allow_local=False)()
 
-=======
     #
     # As of Ray >= 2.1, to use ray.air.session.get_local_rank(), you need to be inside a train session
     # or a tune session. In Ludwig's current code implementation, batch size tuning doesn't get instantiated
@@ -259,7 +257,6 @@
     # device to tune batch size on.
     initialize_pytorch(local_rank=0, local_size=_local_size())
     distributed = init_dist_strategy("local")
->>>>>>> 9e3a98ff
     try:
         train_shard = RayDatasetShard(
             dataset.ds,

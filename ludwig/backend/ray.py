--- conflicted
+++ resolved
@@ -217,11 +217,7 @@
         self._df_engine = _get_df_engine(engine)
         self._horovod_kwargs = horovod_kwargs or {}
         self._tensorflow_kwargs = {}
-<<<<<<< HEAD
-        if data_format not in [PARQUET, TFRECORD]:
-=======
-        if cache_format != PARQUET:
->>>>>>> f519b6f2
+        if cache_format not in [PARQUET, TFRECORD]:
             raise ValueError(
                 f'Data format {cache_format} is not supported when using the Ray backend. '
                 f'Try setting to `parquet`.'

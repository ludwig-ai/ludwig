#! /usr/bin/env python
# Copyright (c) 2020 Uber Technologies, Inc.
#
# Licensed under the Apache License, Version 2.0 (the "License");
# you may not use this file except in compliance with the License.
# You may obtain a copy of the License at
#
#     http://www.apache.org/licenses/LICENSE-2.0
#
# Unless required by applicable law or agreed to in writing, software
# distributed under the License is distributed on an "AS IS" BASIS,
# WITHOUT WARRANTIES OR CONDITIONS OF ANY KIND, either express or implied.
# See the License for the specific language governing permissions and
# limitations under the License.
# ==============================================================================

import contextlib
import copy
import logging
from functools import partial
from typing import Any, Callable, Dict, List, Optional, Tuple, TYPE_CHECKING, Union

import dask
import numpy as np
import pandas as pd
import ray
import torch
import tqdm
from packaging import version
from pyarrow.fs import FSSpecHandler, PyFileSystem
from ray import ObjectRef
from ray.air import session
from ray.air.checkpoint import Checkpoint
from ray.air.config import DatasetConfig, RunConfig, ScalingConfig
from ray.train.horovod import HorovodTrainer
from ray.train.torch import TorchCheckpoint
from ray.util.dask import ray_dask_get
from ray.util.placement_group import placement_group, remove_placement_group

from ludwig.distributed import get_current_dist_strategy, get_dist_strategy

if TYPE_CHECKING:
    from ludwig.api import LudwigModel

from ludwig.api_annotations import DeveloperAPI
from ludwig.backend._ray210_compat import HorovodTrainerRay210
from ludwig.backend.base import Backend, RemoteTrainingMixin
from ludwig.backend.datasource import BinaryIgnoreNoneTypeDatasource
from ludwig.constants import CPU_RESOURCES_PER_TRIAL, EXECUTOR, MODEL_ECD, NAME, PREPROCESSING, PROC_COLUMN, TYPE
from ludwig.data.dataframe.base import DataFrameEngine
from ludwig.data.dataset.ray import _SCALAR_TYPES, RayDataset, RayDatasetManager, RayDatasetShard
from ludwig.models.base import BaseModel
from ludwig.models.ecd import ECD
from ludwig.models.predictor import BasePredictor, get_output_columns, Predictor, RemotePredictor
from ludwig.schema.trainer import ECDTrainerConfig
from ludwig.trainers.registry import ray_trainers_registry, register_ray_trainer
from ludwig.trainers.trainer import BaseTrainer, RemoteTrainer
from ludwig.types import HyperoptConfigDict, ModelConfigDict, TrainerConfigDict, TrainingSetMetadataDict
from ludwig.utils.dataframe_utils import set_index_name
from ludwig.utils.fs_utils import get_fs_and_path
from ludwig.utils.misc_utils import get_from_registry
from ludwig.utils.system_utils import Resources
from ludwig.utils.torch_utils import get_torch_device, initialize_pytorch
from ludwig.utils.types import Series

_ray220 = version.parse(ray.__version__) >= version.parse("2.2.0")

logger = logging.getLogger(__name__)


RAY_DEFAULT_PARALLELISM = 200
FIFTEEN_MINS_IN_S = 15 * 60


def _num_nodes() -> int:
    node_resources = [node["Resources"] for node in ray.nodes()]
    return len(node_resources)


def get_trainer_kwargs(**kwargs) -> TrainerConfigDict:
    kwargs = copy.deepcopy(kwargs)

    # Our goal is to have a worker per resource used for training.
    # The priority is GPUs, but can fall back to CPUs if there are no
    # GPUs available.
    use_gpu = kwargs.get("use_gpu", int(ray.cluster_resources().get("GPU", 0)) > 0)
    if use_gpu:
        num_workers = int(ray.cluster_resources().get("GPU", 0))
    else:
        num_workers = _num_nodes()

    strategy = kwargs.pop("strategy", "horovod")
    backend = get_dist_strategy(strategy).get_ray_trainer_backend(**kwargs)

    # Remove params used by strategy but not the trainer here
    kwargs.pop("nics", None)

    defaults = dict(
        backend=backend,
        num_workers=num_workers,
        use_gpu=use_gpu,
        resources_per_worker={
            "CPU": 0 if use_gpu else 1,
            "GPU": 1 if use_gpu else 0,
        },
    )
    return {**defaults, **kwargs}


def _create_dask_engine(**kwargs):
    from ludwig.data.dataframe.dask import DaskEngine

    return DaskEngine(**kwargs)


def _create_modin_engine(**kwargs):
    from ludwig.data.dataframe.modin import ModinEngine

    return ModinEngine(**kwargs)


def _create_pandas_engine(**kwargs):
    from ludwig.data.dataframe.pandas import PandasEngine

    return PandasEngine(**kwargs)


_engine_registry = {
    "dask": _create_dask_engine,
    "modin": _create_modin_engine,
    "pandas": _create_pandas_engine,
}


def _get_df_engine(processor):
    logger.info(f"Ray processor params: {processor}")
    if processor is None:
        # TODO ray: find an informed way to set the parallelism, in practice
        #  it looks like Dask handles this well on its own most of the time
        return _create_dask_engine()

    processor_kwargs = processor.copy()

    dtype = processor_kwargs.pop("type", "dask")
    engine_cls = _engine_registry.get(dtype)

    return engine_cls(**processor_kwargs)


def _local_size() -> int:
    return torch.cuda.device_count() if torch.cuda.is_available() else 1


def train_fn(
    executable_kwargs: Dict[str, Any] = None,
    model_ref: ObjectRef = None,  # noqa: F821
    training_set_metadata: TrainingSetMetadataDict = None,
    features: Dict[str, Dict] = None,
    **kwargs,
):
    # Pin GPU before loading the model to prevent memory leaking onto other devices
    initialize_pytorch(local_rank=rt.local_rank(), local_size=_local_size())
    distributed = get_current_dist_strategy(allow_local=False)()
    try:
<<<<<<< HEAD
        initialize_pytorch(horovod=hvd)

        train_shard = RayDatasetShard(session.get_dataset_shard("train"), features, training_set_metadata)
=======
        train_shard = RayDatasetShard(
            rt.get_dataset_shard("train"),
            features,
            training_set_metadata,
        )
>>>>>>> a376b761

        try:
            val_shard = session.get_dataset_shard("val")
        except KeyError:
            val_shard = None

        if val_shard is not None:
            val_shard = RayDatasetShard(val_shard, features, training_set_metadata)

        try:
            test_shard = session.get_dataset_shard("test")
        except KeyError:
            test_shard = None

        if test_shard is not None:
            test_shard = RayDatasetShard(test_shard, features, training_set_metadata)

        model = ray.get(model_ref)
        device = get_torch_device()
        model = model.to(device)

        trainer = RemoteTrainer(model=model, distributed=distributed, report_tqdm_to_ray=True, **executable_kwargs)
        results = trainer.train(train_shard, val_shard, test_shard, **kwargs)

        if results is not None:
            # only return the model state dict back to the head node.
            trained_model, *args = results
            results = (trained_model.cpu().state_dict(), *args)

        torch.cuda.empty_cache()

<<<<<<< HEAD
        # Passing objects containing Torch tensors as metrics is not supported as it will throw an
        # exception on deserialization, so create a checkpoint and return via session.report() along
        # with the path of the checkpoint
        ckpt = Checkpoint.from_dict({"state_dict": results})
        torch_ckpt = TorchCheckpoint.from_checkpoint(ckpt)

        # The checkpoint is put in the object store and then retrieved by the Trainable actor to be reported to Tune.
        # It is also persisted on disk by the Trainable (and synced to cloud, if configured to do so)
        # The result object returned from trainer.fit() contains the metrics from the last session.report() call.
        # So, make a final call to session.report with the train_results object above.
        session.report(
            metrics={
                "validation_field": trainer.validation_field,
                "validation_metric": trainer.validation_metric,
            },
            checkpoint=torch_ckpt,
        )
    finally:
        hvd.shutdown()
=======
        train_results = results, trainer.validation_field, trainer.validation_metric

    except Exception:
        logger.exception("Exception raised during training by one of the workers")
        raise

    finally:
        distributed.shutdown()

    return train_results
>>>>>>> a376b761


@ray.remote(max_calls=1)
def tune_batch_size_fn(
    dataset: RayDataset = None,
    data_loader_kwargs: Dict[str, Any] = None,
    executable_kwargs: Dict[str, Any] = None,
    model: ECD = None,  # noqa: F821
    ludwig_config: ModelConfigDict = None,
    training_set_metadata: TrainingSetMetadataDict = None,
    features: Dict[str, Dict] = None,
    **kwargs,
) -> int:
    # Pin GPU before loading the model to prevent memory leaking onto other devices
    initialize_pytorch(local_rank=rt.local_rank(), local_size=_local_size())
    distributed = get_current_dist_strategy(allow_local=True)()
    try:
<<<<<<< HEAD
        initialize_pytorch(horovod=hvd)

        train_shard = RayDatasetShard(dataset.ds, features, training_set_metadata)
=======
        pipe = dataset.pipeline(shuffle=False, **data_loader_kwargs)
        train_shard = RayDatasetShard(
            pipe,
            features,
            training_set_metadata,
        )
>>>>>>> a376b761

        device = get_torch_device()
        model = model.to(device)

        trainer = RemoteTrainer(model=model, distributed=distributed, **executable_kwargs)
        return trainer.tune_batch_size(ludwig_config, train_shard, **kwargs)
    finally:
        torch.cuda.empty_cache()
        distributed.shutdown()


@DeveloperAPI
class TqdmCallback(ray.tune.callback.Callback):
    """Class for a custom Ray callback that updates tqdm progress bars in the driver process."""

    def __init__(self) -> None:
        """Constructor for TqdmCallback."""
        super().__init__()
        self.progress_bars = {}

    def on_trial_result(self, iteration, trials, trial, result, **info):
        """Called after receiving a result from a trial
        https://docs.ray.io/en/latest/_modules/ray/tune/callback.html#Callback.on_trial_result."""
        progress_bar_opts = result.get("progress_bar")
        if not progress_bar_opts:
            return
        # Skip commands received by non-coordinators
        if not progress_bar_opts["is_coordinator"]:
            return
        _id = progress_bar_opts["id"]
        action = progress_bar_opts.pop("action")
        if action == "create":
            progress_bar_config = progress_bar_opts.get("config")
            self.progress_bars[_id] = tqdm.tqdm(**progress_bar_config)
        elif action == "close":
            self.progress_bars[_id].close()
        elif action == "update":
            update_by = progress_bar_opts.pop("update_by")
            self.progress_bars[_id].update(update_by)


@contextlib.contextmanager
def create_runner(**kwargs):
    trainer_kwargs = get_trainer_kwargs(**kwargs)
    yield RayAirRunner(trainer_kwargs)


class RayAirRunner:
    def __init__(self, trainer_kwargs: Dict[str, Any]) -> None:
        trainer_kwargs = copy.copy(trainer_kwargs)
        self.backend_config = trainer_kwargs.pop("backend", None)

        # When training on GPU, you want to pack workers together to limit network latency during
        # allreduce. Conversely, for CPU training you want to spread out the workers to limit
        # CPU and memory contention and avoid too many workers on a single machine.
        strategy = "PACK" if trainer_kwargs.get("use_gpu", False) else "SPREAD"
        # Ray Tune automatically creates a PlacementGroupFactory from the ScalingConfig internally
        self.scaling_config = ScalingConfig(
            placement_strategy=strategy,
            # Override the default of 1 to prevent unnecessary CPU usage.
            trainer_resources={"CPU": 0},
            **trainer_kwargs,
        )

    def _get_dataset_configs(
        self,
        datasets: Dict[str, Any],
        stream_window_size: Dict[str, Union[None, float]],
        data_loader_kwargs: Dict[str, Any],
    ) -> Dict[str, DatasetConfig]:
        """Generates DatasetConfigs for each dataset passed into the trainer."""
        dataset_configs = {}
        for dataset_name, _ in datasets.items():
            dataset_conf = DatasetConfig(
                split=True,
                use_stream_api=True,
                stream_window_size=stream_window_size.get(dataset_name),
            )
            if dataset_name == "train":
                # Mark train dataset as always required
                dataset_conf.required = True
                # Check data loader kwargs to see if shuffle should be enabled for the
                # train dataset. global_shuffle is False by default for all other datasets.
                dataset_conf.global_shuffle = data_loader_kwargs.get("shuffle", True)
            dataset_configs[dataset_name] = dataset_conf
        return dataset_configs

    def run(
        self,
        train_loop_per_worker: Callable,
        config: Dict[str, Any],
        dataset: Dict[str, Any],
        data_loader_kwargs: Dict[str, Any],
        stream_window_size: Dict[str, Union[None, float]],
        callbacks: List[Any] = [],
    ) -> Tuple[Dict, TorchCheckpoint]:
        trainer_cls = HorovodTrainerRay210 if not _ray220 else HorovodTrainer
        trainer = trainer_cls(
            train_loop_per_worker=train_loop_per_worker,
            train_loop_config=config,
            horovod_config=self.backend_config,
            datasets=dataset,
            scaling_config=self.scaling_config,
            dataset_config=self._get_dataset_configs(dataset, stream_window_size, data_loader_kwargs),
            run_config=RunConfig(callbacks=callbacks),
        )
        return trainer.fit()


@register_ray_trainer(MODEL_ECD, default=True)
class RayTrainerV2(BaseTrainer):
    def __init__(
        self,
        model: BaseModel,
        trainer_kwargs: Dict[str, Any],
        data_loader_kwargs: Dict[str, Any],
        executable_kwargs: Dict[str, Any],
        **kwargs,
    ):
        self.model = model.cpu()
        self.data_loader_kwargs = data_loader_kwargs or {}
        self.executable_kwargs = executable_kwargs
        self.trainer_kwargs = trainer_kwargs
        self._validation_field = None
        self._validation_metric = None

    @staticmethod
    def get_schema_cls():
        return ECDTrainerConfig

    def train(
        self,
        training_set: RayDataset,
        validation_set: Optional[RayDataset] = None,
        test_set: Optional[RayDataset] = None,
        **kwargs,
    ):
        executable_kwargs = self.executable_kwargs

        kwargs = {
            "training_set_metadata": training_set.training_set_metadata,
            "features": training_set.features,
            **kwargs,
        }

        dataset = {"train": training_set.ds}
        stream_window_size = {
            "train": training_set.get_window_size_bytes(self.data_loader_kwargs.get("window_size_bytes", None))
        }
        if validation_set is not None:
            dataset["val"] = validation_set.ds
            stream_window_size["val"] = validation_set.get_window_size_bytes(
                self.data_loader_kwargs.get("window_size_bytes", None)
            )
        if test_set is not None:
            dataset["test"] = test_set.ds
            stream_window_size["test"] = test_set.get_window_size_bytes(
                self.data_loader_kwargs.get("window_size_bytes", None)
            )

        with create_runner(**self.trainer_kwargs) as runner:
            trainer_results = runner.run(
                lambda config: train_fn(**config),
                config={
                    "executable_kwargs": executable_kwargs,
                    "model_ref": ray.put(self.model),
                    **kwargs,
                },
                callbacks=[TqdmCallback()],
                data_loader_kwargs=self.data_loader_kwargs,
                dataset=dataset,
                stream_window_size=stream_window_size,
            )

        # Set validation field and metric used by trainer
        self._validation_field = trainer_results.metrics["validation_field"]
        self._validation_metric = trainer_results.metrics["validation_metric"]

        # Load model from checkpoint
        ckpt = TorchCheckpoint.from_checkpoint(trainer_results.checkpoint)
        results = ckpt.to_dict()["state_dict"]

        # load state dict back into the model
        state_dict, *args = results
        self.model.load_state_dict(state_dict)
        results = (self.model, *args)

        return results

    def train_online(self, *args, **kwargs):
        # TODO: When this is implemented we also need to update the
        # Tqdm flow to report back the callback
        raise NotImplementedError()

    def tune_batch_size(
        self,
        config: ModelConfigDict,
        training_set: RayDataset,
        **kwargs,
    ) -> int:
        return ray.get(
            tune_batch_size_fn.options(num_cpus=self.num_cpus, num_gpus=self.num_gpus).remote(
                dataset=training_set,
                data_loader_kwargs=self.data_loader_kwargs,
                executable_kwargs=self.executable_kwargs,
                model=ray.put(self.model),
                ludwig_config=config,
                training_set_metadata=training_set.training_set_metadata,
                features=training_set.features,
                **kwargs,
            )
        )

    @property
    def validation_field(self):
        return self._validation_field

    @property
    def validation_metric(self):
        return self._validation_metric

    @property
    def config(self) -> ECDTrainerConfig:
        return self.executable_kwargs["config"]

    @property
    def batch_size(self) -> int:
        return self.config.batch_size

    @batch_size.setter
    def batch_size(self, value: int):
        self.config.batch_size = value

    @property
    def eval_batch_size(self) -> int:
        return self.config.eval_batch_size if self.config.eval_batch_size is not None else self.config.batch_size

    @eval_batch_size.setter
    def eval_batch_size(self, value: int):
        self.config.eval_batch_size = value

    @property
    def resources_per_worker(self) -> Dict[str, Any]:
        trainer_kwargs = get_trainer_kwargs(**self.trainer_kwargs)
        return trainer_kwargs.get("resources_per_worker", {})

    @property
    def num_cpus(self) -> int:
        return self.resources_per_worker.get("CPU", 1)

    @property
    def num_gpus(self) -> int:
        return self.resources_per_worker.get("GPU", 0)

    def set_base_learning_rate(self, learning_rate: float):
        self.config.learning_rate = learning_rate

    def shutdown(self):
        pass


<<<<<<< HEAD
=======
def legacy_train_fn(
    trainer: RemoteTrainer = None,
    remote_model: "LudwigModel" = None,  # noqa: F821
    training_set_metadata: TrainingSetMetadataDict = None,
    features: Dict[str, FeatureConfigDict] = None,
    train_shards: List[DatasetPipeline] = None,
    val_shards: List[DatasetPipeline] = None,
    test_shards: List[DatasetPipeline] = None,
    **kwargs,
):
    # Pin GPU before loading the model to prevent memory leaking onto other devices
    initialize_pytorch(local_rank=rt.local_rank(), local_size=_local_size())
    distributed = get_current_dist_strategy(allow_local=False)()

    train_shard = RayDatasetShard(
        train_shards[distributed.rank()],
        features,
        training_set_metadata,
    )

    val_shard = val_shards[distributed.rank()] if val_shards else None
    if val_shard is not None:
        val_shard = RayDatasetShard(
            val_shard,
            features,
            training_set_metadata,
        )

    test_shard = test_shards[distributed.rank()] if test_shards else None
    if test_shard is not None:
        test_shard = RayDatasetShard(
            test_shard,
            features,
            training_set_metadata,
        )

    results = trainer.train(train_shard, val_shard, test_shard, **kwargs)
    return results


>>>>>>> a376b761
class HorovodRemoteTrainer(RemoteTrainer):
    def __init__(self, **kwargs):
        distributed = get_current_dist_strategy(allow_local=False)()
        super().__init__(distributed=distributed, **kwargs)


def eval_fn(
    predictor_kwargs: Dict[str, Any] = None,
    model_ref: ObjectRef = None,  # noqa: F821
    training_set_metadata: TrainingSetMetadataDict = None,
    features: Dict[str, Dict] = None,
    **kwargs,
):
    # Pin GPU before loading the model to prevent memory leaking onto other devices
    initialize_pytorch(local_rank=rt.local_rank(), local_size=_local_size())
    distributed = get_current_dist_strategy(allow_local=False)()
    try:
<<<<<<< HEAD
        initialize_pytorch(horovod=hvd)

        eval_shard = RayDatasetShard(session.get_dataset_shard("eval"), features, training_set_metadata)
=======
        eval_shard = RayDatasetShard(
            rt.get_dataset_shard("eval"),
            features,
            training_set_metadata,
        )
>>>>>>> a376b761

        model = ray.get(model_ref)
        device = get_torch_device()
        model = model.to(device)

<<<<<<< HEAD
        predictor = RemotePredictor(model=model, horovod=hvd, report_tqdm_to_ray=True, **predictor_kwargs)
        results = predictor.batch_evaluation(eval_shard, **kwargs)

        # The result object returned from trainer.fit() contains the metrics from the last session.report() call.
        # So, make a final call to session.report with the eval_results object above.
        session.report(metrics={"eval_results": results})
=======
        predictor = RemotePredictor(model=model, distributed=distributed, report_tqdm_to_ray=True, **predictor_kwargs)
        return predictor.batch_evaluation(eval_shard, **kwargs)
>>>>>>> a376b761
    finally:
        torch.cuda.empty_cache()
        distributed.shutdown()


class RayPredictor(BasePredictor):
    def __init__(
        self, model: BaseModel, df_engine: DataFrameEngine, trainer_kwargs, data_loader_kwargs, **predictor_kwargs
    ):
        self.batch_size = predictor_kwargs["batch_size"]
        self.trainer_kwargs = trainer_kwargs
        self.data_loader_kwargs = data_loader_kwargs
        self.predictor_kwargs = predictor_kwargs
        self.actor_handles = []
        self.model = model.cpu()
        self.df_engine = df_engine

    def get_trainer_kwargs(self) -> Dict[str, Any]:
        return get_trainer_kwargs(**self.trainer_kwargs)

    def get_resources_per_worker(self) -> Tuple[int, int]:
        trainer_kwargs = self.get_trainer_kwargs()
        resources_per_worker = trainer_kwargs.get("resources_per_worker", {})
        num_gpus = resources_per_worker.get("GPU", 0)
        num_cpus = resources_per_worker.get("CPU", (1 if num_gpus == 0 else 0))
        return num_cpus, num_gpus

    def batch_predict(self, dataset: RayDataset, *args, collect_logits: bool = False, **kwargs):
        self._check_dataset(dataset)

        predictor_kwargs = self.predictor_kwargs
        output_columns = get_output_columns(self.model.output_features, include_logits=collect_logits)
        batch_predictor = self.get_batch_infer_model(
            self.model,
            predictor_kwargs,
            output_columns,
            dataset.features,
            dataset.training_set_metadata,
            *args,
            collect_logits=collect_logits,
            **kwargs,
        )

        num_cpus, num_gpus = self.get_resources_per_worker()

        predictions = dataset.ds.map_batches(
            batch_predictor,
            batch_size=self.batch_size,
            compute="actors",
            batch_format="pandas",
            num_cpus=num_cpus,
            num_gpus=num_gpus,
        )

        predictions = self.df_engine.from_ray_dataset(predictions)

        for of_feature in self.model.output_features.values():
            predictions = of_feature.unflatten(predictions)

        return predictions

    def predict_single(self, batch):
        raise NotImplementedError("predict_single can only be called on a local predictor")

    def batch_evaluation(
        self,
        dataset: RayDataset,
        collect_predictions: bool = False,
        collect_logits=False,
        **kwargs,
    ):
        # We need to be in a Horovod context to collect the aggregated metrics, since it relies on collective
        # communication ops. However, Horovod is not suitable for transforming one big dataset to another. For that
        # we will use Ray Datasets. Therefore, we break this up into two separate steps, and two passes over the
        # dataset. In the future, we can explore ways to combine these into a single step to reduce IO.
        with create_runner(**self.trainer_kwargs) as runner:
            # Collect eval metrics by distributing work across nodes / gpus with Horovod
            datasets = {"eval": dataset.ds}
            stream_window_size = {
                "eval": dataset.get_window_size_bytes(self.data_loader_kwargs.get("window_size_bytes", None))
            }
            predictor_kwargs = {**self.predictor_kwargs, "collect_predictions": False}
            eval_results = runner.run(
                lambda config: eval_fn(**config),
                config={
                    "predictor_kwargs": predictor_kwargs,
                    "model_ref": ray.put(self.model),
                    "training_set_metadata": dataset.training_set_metadata,
                    "features": dataset.features,
                    **kwargs,
                },
                dataset=datasets,
                data_loader_kwargs=self.data_loader_kwargs,
                stream_window_size=stream_window_size,
            )

        eval_stats = eval_results.metrics["eval_results"][0]

        predictions = None
        if collect_predictions:
            # Collect eval predictions by using Ray Datasets to transform partitions of the data in parallel
            predictions = self.batch_predict(dataset, collect_logits=collect_logits)

        return eval_stats, predictions

    def batch_collect_activations(self, model, *args, **kwargs):
        raise NotImplementedError("Ray backend does not support collecting activations at this time.")

    def _check_dataset(self, dataset):
        if not isinstance(dataset, RayDataset):
            raise RuntimeError(f"Ray backend requires RayDataset for inference, " f"found: {type(dataset)}")

    def shutdown(self):
        for handle in self.actor_handles:
            ray.kill(handle)
        self.actor_handles.clear()

    def get_batch_infer_model(
        self,
        model: "LudwigModel",  # noqa: F821
        predictor_kwargs: Dict[str, Any],
        output_columns: List[str],
        features: Dict[str, Dict],
        training_set_metadata: TrainingSetMetadataDict,
        *args,
        **kwargs,
    ):
        model_ref = ray.put(model)

        class BatchInferModel:
            def __init__(self):
                model = ray.get(model_ref)
                device = get_torch_device()
                self.model = model.to(device)

                self.output_columns = output_columns
                self.features = features
                self.training_set_metadata = training_set_metadata
                self.reshape_map = {
                    f[PROC_COLUMN]: training_set_metadata[f[NAME]].get("reshape") for f in features.values()
                }
                predictor = Predictor(model, **predictor_kwargs)
                self.predict = partial(predictor.predict_single, *args, **kwargs)

            def __call__(self, df: pd.DataFrame) -> pd.DataFrame:
                dataset = self._prepare_batch(df)
                predictions = self.predict(batch=dataset).set_index(df.index)
                for output_feature in self.model.output_features.values():
                    predictions = output_feature.flatten(predictions)
                ordered_predictions = predictions[self.output_columns]
                return ordered_predictions

            def _prepare_batch(self, batch: pd.DataFrame) -> Dict[str, np.ndarray]:
                res = {}
                for c in self.features.keys():
                    if self.features[c][TYPE] not in _SCALAR_TYPES:
                        # Ensure columns stacked instead of turned into np.array([np.array, ...], dtype=object) objects
                        res[c] = np.stack(batch[c].values)
                    else:
                        res[c] = batch[c].to_numpy()

                for c in self.features.keys():
                    reshape = self.reshape_map.get(c)
                    if reshape is not None:
                        res[c] = res[c].reshape((-1, *reshape))

                return res

        return BatchInferModel


class RayBackend(RemoteTrainingMixin, Backend):
    BACKEND_TYPE = "ray"

    def __init__(self, processor=None, trainer=None, loader=None, preprocessor_kwargs=None, **kwargs):
        super().__init__(dataset_manager=RayDatasetManager(self), **kwargs)
        self._preprocessor_kwargs = preprocessor_kwargs or {}
        self._df_engine = _get_df_engine(processor)
        self._horovod_kwargs = trainer or {}
        self._pytorch_kwargs = {}
        self._data_loader_kwargs = loader or {}
        self._preprocessor_pg = None

    def initialize(self):
        initialize_ray()

        dask.config.set(scheduler=ray_dask_get)
        # Disable placement groups on dask
        dask.config.set(annotations={"ray_remote_args": {"placement_group": None}})

    def generate_bundles(self, num_cpu):
        # Ray requires that each bundle be scheduleable on a single node.
        # So a bundle of 320 cpus would never get scheduled. For now a simple heuristic
        # to be used is to just request 1 cpu at a time.
        return [{"CPU": 1} for _ in range(int(num_cpu))]

    @contextlib.contextmanager
    def provision_preprocessing_workers(self):
        num_cpu = self._preprocessor_kwargs.get("num_cpu")
        if not num_cpu:
            logger.info(
                "Backend config has num_cpu not set." " provision_preprocessing_workers() is a no-op in this case."
            )
            yield
        else:
            bundles = self.generate_bundles(num_cpu)
            logger.info("Requesting bundles of %s for preprocessing", bundles)
            self._preprocessor_pg = placement_group(bundles)
            ready = self._preprocessor_pg.wait(FIFTEEN_MINS_IN_S)

            if not ready:
                remove_placement_group(self._preprocessor_pg)
                raise TimeoutError(
                    "Ray timed out in provisioning the placement group for preprocessing."
                    f" {num_cpu} CPUs were requested but were unable to be provisioned."
                )

            logger.info("%s CPUs were requested and successfully provisioned", num_cpu)
            try:
                with dask.config.set(annotations={"ray_remote_args": {"placement_group": self._preprocessor_pg}}):
                    yield
            finally:
                self._release_preprocessing_workers()

    def _release_preprocessing_workers(self):
        if self._preprocessor_pg is not None:
            remove_placement_group(self._preprocessor_pg)
        self._preprocessor_pg = None

    def initialize_pytorch(self, **kwargs):
        # Make sure we don't claim any GPU resources on the head node
        initialize_pytorch(gpus=-1)
        self._pytorch_kwargs = kwargs

    def create_trainer(self, model: BaseModel, **kwargs) -> "BaseTrainer":  # noqa: F821
        executable_kwargs = {**kwargs, **self._pytorch_kwargs}

        trainer_cls = get_from_registry(model.type(), ray_trainers_registry)

        # Deep copy to workaround https://github.com/ray-project/ray/issues/24139
        all_kwargs = {
            "model": model,
            "trainer_kwargs": self._horovod_kwargs,
            "data_loader_kwargs": self._data_loader_kwargs,
            "executable_kwargs": executable_kwargs,
        }
        all_kwargs.update(kwargs)
        return trainer_cls(**all_kwargs)

    def create_predictor(self, model: BaseModel, **kwargs):
        executable_kwargs = {**kwargs, **self._pytorch_kwargs}
        return RayPredictor(
            model,
            self.df_engine,
            self._horovod_kwargs,
            self._data_loader_kwargs,
            **executable_kwargs,
        )

    @property
    def distributed_kwargs(self):
        return self._horovod_kwargs

    @distributed_kwargs.setter
    def distributed_kwargs(self, value):
        self._horovod_kwargs = value

    @property
    def df_engine(self):
        return self._df_engine

    @property
    def supports_multiprocessing(self):
        return False

    def check_lazy_load_supported(self, feature):
        if not feature[PREPROCESSING]["in_memory"]:
            raise ValueError(
                f"RayBackend does not support lazy loading of data files at train time. "
                f"Set preprocessing config `in_memory: True` for feature {feature[NAME]}"
            )

    def read_binary_files(
        self, column: Series, map_fn: Optional[Callable] = None, file_size: Optional[int] = None
    ) -> Series:
        column = column.fillna(np.nan).replace([np.nan], [None])  # normalize NaNs to None

        # Assume that the list of filenames is small enough to fit in memory. Should be true unless there
        # are literally billions of filenames.
        # TODO(travis): determine if there is a performance penalty to passing in individual files instead of
        #  a directory. If so, we can do some preprocessing to determine if it makes sense to read the full directory
        #  then filter out files as a postprocessing step (depending on the ratio of included to excluded files in
        #  the directory). Based on a preliminary look at how Ray handles directory expansion to files, it looks like
        #  there should not be any difference between providing a directory versus a list of files.
        pd_column = self.df_engine.compute(column)
        fnames = pd_column.values.tolist()
        idxs = pd_column.index.tolist()

        # Sample a filename to extract the filesystem info
        sample_fname = fnames[0]
        if isinstance(sample_fname, str):
            fs, _ = get_fs_and_path(sample_fname)

            read_datasource_fn_kwargs = {
                "paths": list(zip(fnames, idxs)),
                "filesystem": PyFileSystem(FSSpecHandler(fs)),
            }
            if self.df_engine.partitioned and file_size is not None:
                # Heuristic to determine parallelism: if the average file size is known (in bytes), then we can
                # extrapolate to determine the total file size. We aim to have ~50MB partitions (5e7 bytes), so we
                # set parallelism to be the total size / 50MB.
                total_size = file_size * len(fnames)
                parallelism = int(total_size / 5e7)
                # Only set parallelism if it matches or exceeds the Ray default kwarg for parallelism
                read_datasource_fn_kwargs["parallelism"] = max(RAY_DEFAULT_PARALLELISM, parallelism)

            # The resulting column is named "value"
            ds = ray.data.read_datasource(BinaryIgnoreNoneTypeDatasource(), **read_datasource_fn_kwargs)
            ds = ds.add_column("idx", lambda df: df["value"].map(lambda row: int(row["idx"])))
            # Overwrite the "value" column with the actual data
            ds = ds.add_column("value", lambda df: df["value"].map(lambda row: row["data"]))
            df = self.df_engine.from_ray_dataset(ds).rename(columns={"value": column.name})
        else:
            # Assume the path has already been read in, so just convert directly to a dataset
            # Name the column "value" to match the behavior of the above
            df = column.to_frame(name=column.name)
            df["idx"] = df.index

        if map_fn is not None:
            df[column.name] = self.df_engine.map_objects(df[column.name], map_fn)

        if "idx" in df.columns:
            df = df.set_index("idx", drop=True)
            df = self.df_engine.map_partitions(
                df, lambda pd_df: set_index_name(pd_df, column.index.name), meta={column.name: "object"}
            )
        return df[column.name]

    @property
    def num_nodes(self) -> int:
        if not ray.is_initialized():
            return 1
        return len(ray.nodes())

    def get_available_resources(self) -> Resources:
        resources = ray.cluster_resources()
        return Resources(cpus=resources.get("CPU", 0), gpus=resources.get("GPU", 0))

    def max_concurrent_trials(self, hyperopt_config: HyperoptConfigDict) -> Union[int, None]:
        cpus_per_trial = hyperopt_config[EXECUTOR].get(CPU_RESOURCES_PER_TRIAL, 1)
        num_cpus_available = self.get_available_resources().cpus

        # No actors will compete for ray datasets tasks dataset tasks are cpu bound
        if cpus_per_trial == 0:
            return None

        if num_cpus_available < 2:
            logger.warning(
                "At least 2 CPUs are required for hyperopt when using a RayBackend, but only found "
                f"{num_cpus_available}. If you are not using an auto-scaling Ray cluster, your hyperopt "
                "trials may hang."
            )

        # Ray requires at least 1 free CPU to ensure trials don't stall
        max_possible_trials = int(num_cpus_available // cpus_per_trial) - 1

        # Users may be using an autoscaling cluster, so return None
        if max_possible_trials < 1:
            logger.warning(
                f"Hyperopt trials will request {cpus_per_trial} CPUs in addition to CPUs needed for Ray Datasets, "
                f" but only {num_cpus_available} CPUs are currently available. If you are not using an auto-scaling "
                " Ray cluster, your hyperopt trials may hang."
            )
            return None

        return max_possible_trials


def initialize_ray():
    if not ray.is_initialized():
        try:
            ray.init("auto", ignore_reinit_error=True)
        except ConnectionError:
            init_ray_local()


def init_ray_local():
    logger.info("Initializing new Ray cluster...")
    ray.init(ignore_reinit_error=True)<|MERGE_RESOLUTION|>--- conflicted
+++ resolved
@@ -159,20 +159,14 @@
     **kwargs,
 ):
     # Pin GPU before loading the model to prevent memory leaking onto other devices
-    initialize_pytorch(local_rank=rt.local_rank(), local_size=_local_size())
+    initialize_pytorch(local_rank=session.get_local_rank(), local_size=_local_size())
     distributed = get_current_dist_strategy(allow_local=False)()
     try:
-<<<<<<< HEAD
-        initialize_pytorch(horovod=hvd)
-
-        train_shard = RayDatasetShard(session.get_dataset_shard("train"), features, training_set_metadata)
-=======
         train_shard = RayDatasetShard(
-            rt.get_dataset_shard("train"),
+            session.get_dataset_shard("train"),
             features,
             training_set_metadata,
         )
->>>>>>> a376b761
 
         try:
             val_shard = session.get_dataset_shard("val")
@@ -204,7 +198,6 @@
 
         torch.cuda.empty_cache()
 
-<<<<<<< HEAD
         # Passing objects containing Torch tensors as metrics is not supported as it will throw an
         # exception on deserialization, so create a checkpoint and return via session.report() along
         # with the path of the checkpoint
@@ -222,10 +215,6 @@
             },
             checkpoint=torch_ckpt,
         )
-    finally:
-        hvd.shutdown()
-=======
-        train_results = results, trainer.validation_field, trainer.validation_metric
 
     except Exception:
         logger.exception("Exception raised during training by one of the workers")
@@ -233,9 +222,6 @@
 
     finally:
         distributed.shutdown()
-
-    return train_results
->>>>>>> a376b761
 
 
 @ray.remote(max_calls=1)
@@ -250,21 +236,14 @@
     **kwargs,
 ) -> int:
     # Pin GPU before loading the model to prevent memory leaking onto other devices
-    initialize_pytorch(local_rank=rt.local_rank(), local_size=_local_size())
+    initialize_pytorch(local_rank=session.get_local_rank(), local_size=_local_size())
     distributed = get_current_dist_strategy(allow_local=True)()
     try:
-<<<<<<< HEAD
-        initialize_pytorch(horovod=hvd)
-
-        train_shard = RayDatasetShard(dataset.ds, features, training_set_metadata)
-=======
-        pipe = dataset.pipeline(shuffle=False, **data_loader_kwargs)
         train_shard = RayDatasetShard(
-            pipe,
+            dataset.ds,
             features,
             training_set_metadata,
         )
->>>>>>> a376b761
 
         device = get_torch_device()
         model = model.to(device)
@@ -526,49 +505,6 @@
         pass
 
 
-<<<<<<< HEAD
-=======
-def legacy_train_fn(
-    trainer: RemoteTrainer = None,
-    remote_model: "LudwigModel" = None,  # noqa: F821
-    training_set_metadata: TrainingSetMetadataDict = None,
-    features: Dict[str, FeatureConfigDict] = None,
-    train_shards: List[DatasetPipeline] = None,
-    val_shards: List[DatasetPipeline] = None,
-    test_shards: List[DatasetPipeline] = None,
-    **kwargs,
-):
-    # Pin GPU before loading the model to prevent memory leaking onto other devices
-    initialize_pytorch(local_rank=rt.local_rank(), local_size=_local_size())
-    distributed = get_current_dist_strategy(allow_local=False)()
-
-    train_shard = RayDatasetShard(
-        train_shards[distributed.rank()],
-        features,
-        training_set_metadata,
-    )
-
-    val_shard = val_shards[distributed.rank()] if val_shards else None
-    if val_shard is not None:
-        val_shard = RayDatasetShard(
-            val_shard,
-            features,
-            training_set_metadata,
-        )
-
-    test_shard = test_shards[distributed.rank()] if test_shards else None
-    if test_shard is not None:
-        test_shard = RayDatasetShard(
-            test_shard,
-            features,
-            training_set_metadata,
-        )
-
-    results = trainer.train(train_shard, val_shard, test_shard, **kwargs)
-    return results
-
-
->>>>>>> a376b761
 class HorovodRemoteTrainer(RemoteTrainer):
     def __init__(self, **kwargs):
         distributed = get_current_dist_strategy(allow_local=False)()
@@ -583,36 +519,25 @@
     **kwargs,
 ):
     # Pin GPU before loading the model to prevent memory leaking onto other devices
-    initialize_pytorch(local_rank=rt.local_rank(), local_size=_local_size())
+    initialize_pytorch(local_rank=session.get_local_rank(), local_size=_local_size())
     distributed = get_current_dist_strategy(allow_local=False)()
     try:
-<<<<<<< HEAD
-        initialize_pytorch(horovod=hvd)
-
-        eval_shard = RayDatasetShard(session.get_dataset_shard("eval"), features, training_set_metadata)
-=======
         eval_shard = RayDatasetShard(
-            rt.get_dataset_shard("eval"),
+            session.get_dataset_shard("eval"),
             features,
             training_set_metadata,
         )
->>>>>>> a376b761
 
         model = ray.get(model_ref)
         device = get_torch_device()
         model = model.to(device)
 
-<<<<<<< HEAD
-        predictor = RemotePredictor(model=model, horovod=hvd, report_tqdm_to_ray=True, **predictor_kwargs)
+        predictor = RemotePredictor(model=model, distributed=distributed, report_tqdm_to_ray=True, **predictor_kwargs)
         results = predictor.batch_evaluation(eval_shard, **kwargs)
 
         # The result object returned from trainer.fit() contains the metrics from the last session.report() call.
         # So, make a final call to session.report with the eval_results object above.
         session.report(metrics={"eval_results": results})
-=======
-        predictor = RemotePredictor(model=model, distributed=distributed, report_tqdm_to_ray=True, **predictor_kwargs)
-        return predictor.batch_evaluation(eval_shard, **kwargs)
->>>>>>> a376b761
     finally:
         torch.cuda.empty_cache()
         distributed.shutdown()

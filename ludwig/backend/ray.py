--- conflicted
+++ resolved
@@ -110,9 +110,6 @@
     return len(node_resources)
 
 
-<<<<<<< HEAD
-def get_trainer_kwargs(**kwargs) -> TrainerConfigDict:
-=======
 def initialize_horovod():
     # Guarded import here to avoid causing import errors when doing hyperopt without
     # distributed training, where Horovod is an optional dependency.
@@ -121,11 +118,10 @@
     return _initialize_horovod()
 
 
-def get_trainer_kwargs(**kwargs) -> Dict[str, Any]:
+def get_trainer_kwargs(**kwargs) -> TrainerConfigDict:
     # Horovod an optional import, so avoid importing at the top.
     from ray.train.horovod import HorovodConfig
 
->>>>>>> 6ee67ef2
     kwargs = copy.deepcopy(kwargs)
 
     # Our goal is to have a worker per resource used for training.

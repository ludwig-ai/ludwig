--- conflicted
+++ resolved
@@ -22,12 +22,6 @@
 from ludwig.data.dataset.base import DatasetManager
 from ludwig.data.dataset.pandas import PandasDatasetManager
 from ludwig.models.ecd import ECD
-<<<<<<< HEAD
-from ludwig.models.predictor import Predictor
-from ludwig.models.trainer import Trainer
-from ludwig.utils.schema_utils import load_config_with_kwargs
-=======
->>>>>>> 2282467b
 from ludwig.utils.torch_utils import initialize_pytorch
 
 
@@ -102,14 +96,11 @@
         initialize_pytorch(*args, **kwargs)
 
     def create_trainer(self, **kwargs):
-<<<<<<< HEAD
+        from ludwig.models.trainer import Trainer
+        from ludwig.utils.schema_utils import load_config_with_kwargs
+
         config, kwargs = load_config_with_kwargs(Trainer.get_schema_cls(), kwargs)
         return Trainer(config=config, **kwargs)
-=======
-        from ludwig.models.trainer import Trainer
-
-        return Trainer(**kwargs)
->>>>>>> 2282467b
 
     def create_predictor(self, model: ECD, **kwargs):
         from ludwig.models.predictor import Predictor

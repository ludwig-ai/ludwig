#! /usr/bin/env python
# coding=utf-8
# Copyright (c) 2020 Uber Technologies, Inc.
#
# Licensed under the Apache License, Version 2.0 (the "License");
# you may not use this file except in compliance with the License.
# You may obtain a copy of the License at
#
#     http://www.apache.org/licenses/LICENSE-2.0
#
# Unless required by applicable law or agreed to in writing, software
# distributed under the License is distributed on an "AS IS" BASIS,
# WITHOUT WARRANTIES OR CONDITIONS OF ANY KIND, either express or implied.
# See the License for the specific language governing permissions and
# limitations under the License.
# ==============================================================================

from abc import ABC, abstractmethod
from contextlib import contextmanager
import os
import re
import logging

from ludwig.data.cache.manager import CacheManager
from ludwig.data.dataframe.pandas import PANDAS
from ludwig.data.dataset import create_dataset_manager
from ludwig.data.dataset.base import DatasetManager
from ludwig.data.dataset.pandas import PandasDatasetManager
from ludwig.models.predictor import Predictor
from ludwig.models.trainer import Trainer
<<<<<<< HEAD
from ludwig.utils.tf_utils import initialize_tensorflow
from ludwig.utils.data_utils import save_csv
=======
from ludwig.utils.torch_utils import initialize_pytorch
>>>>>>> 8d6272ba

logger = logging.getLogger(__name__)

class Backend(ABC):
    def __init__(self, dataset_manager: DatasetManager, cache_dir: str = None):
        self._dataset_manager = dataset_manager
        self._cache_manager = CacheManager(self._dataset_manager, cache_dir)

    @property
    def cache(self):
        return self._cache_manager

    @property
    def dataset_manager(self):
        return self._dataset_manager

    @abstractmethod
    def initialize(self):
        raise NotImplementedError()

    @abstractmethod
    def initialize_pytorch(self, *args, **kwargs):
        raise NotImplementedError()

    @contextmanager
    @abstractmethod
    def create_trainer(self, **kwargs):
        raise NotImplementedError()

    @abstractmethod
    def sync_model(self, model):
        raise NotImplementedError()

    @abstractmethod
    def broadcast_return(self, fn):
        raise NotImplementedError()

    @abstractmethod
    def is_coordinator(self):
        raise NotImplementedError()

    @property
    @abstractmethod
    def df_engine(self):
        raise NotImplementedError()

    @property
    @abstractmethod
    def supports_multiprocessing(self):
        raise NotImplementedError()

    @abstractmethod
    def check_lazy_load_supported(self, feature):
        raise NotImplementedError()


class LocalPreprocessingMixin:
    @property
    def df_engine(self):
        return PANDAS

    @property
    def supports_multiprocessing(self):
        return True

    def check_lazy_load_supported(self, feature):
        pass


class LocalTrainingMixin:
    def initialize_pytorch(self, *args, **kwargs):
        initialize_pytorch(*args, **kwargs)

    def create_trainer(self, **kwargs):
        return Trainer(**kwargs)

    def create_predictor(self, **kwargs):
        return Predictor(**kwargs)

    def sync_model(self, model):
        pass

    def broadcast_return(self, fn):
        return fn()

    def is_coordinator(self):
        return True


class RemoteTrainingMixin:
    def sync_model(self, model):
        pass

    def broadcast_return(self, fn):
        return fn()

    def is_coordinator(self):
        return True


class LocalBackend(LocalPreprocessingMixin, LocalTrainingMixin, Backend):
    def __init__(self, **kwargs):
        super().__init__(dataset_manager=PandasDatasetManager(self), **kwargs)

    def initialize(self):
        pass

    def export_predictions(
            self,
            postprocessed_output,
            output_directory
    ):
        # LocalBackend save predictions in csv format
        # for each column in the postprocessed_output dataframe save as a csv

        # setup to parse column names to form csv files
        # column names are one of the following forms
        #   <feature_name>_predictions
        #   <feature_name>_probabilities
        #   <feature_name>_probability
        #   <feature_name>_probabilities_<token_text>
        pattern = re.compile(
            r"""^(?P<feature_name>.*?)       # output feature name
            (?P<pred_type>\(_probabilities_|_predictions|_probabilities|_probability\)?)  #prediction type
            (?P<token_text>\($|.*$\)?)""",
            # if present, text value seq or category
            re.VERBOSE
        )
        for c in postprocessed_output.columns:
            # parse column name
            match = pattern.match(c)
            try:
                if len(match.group('token_text')) == 0:
                    # create file name w/o token text suffix
                    csv_filename = os.path.join(
                        output_directory,
                        '{}_{}.csv'.format(
                            match.group('feature_name'),
                            match.group('pred_type').strip('_')
                        )
                    )
                else:
                    # create file name w/ token text suffix
                    csv_filename = os.path.join(
                        output_directory,
                        '{}_{}_{}.csv'.format(
                            match.group('feature_name'),
                            match.group('pred_type').strip('_'),
                            match.group('token_text').strip('_')
                        )
                    )

                # save csv file with prediction values
                save_csv(csv_filename, postprocessed_output[c].to_numpy())
            except AttributeError:
                logger.error(
                    f'Unable to parse column name "{c}" to generate csv '
                    'prediction file.'
                )
                raise<|MERGE_RESOLUTION|>--- conflicted
+++ resolved
@@ -17,9 +17,6 @@
 
 from abc import ABC, abstractmethod
 from contextlib import contextmanager
-import os
-import re
-import logging
 
 from ludwig.data.cache.manager import CacheManager
 from ludwig.data.dataframe.pandas import PANDAS
@@ -28,14 +25,8 @@
 from ludwig.data.dataset.pandas import PandasDatasetManager
 from ludwig.models.predictor import Predictor
 from ludwig.models.trainer import Trainer
-<<<<<<< HEAD
-from ludwig.utils.tf_utils import initialize_tensorflow
-from ludwig.utils.data_utils import save_csv
-=======
 from ludwig.utils.torch_utils import initialize_pytorch
->>>>>>> 8d6272ba
 
-logger = logging.getLogger(__name__)
 
 class Backend(ABC):
     def __init__(self, dataset_manager: DatasetManager, cache_dir: str = None):
@@ -139,58 +130,4 @@
         super().__init__(dataset_manager=PandasDatasetManager(self), **kwargs)
 
     def initialize(self):
-        pass
-
-    def export_predictions(
-            self,
-            postprocessed_output,
-            output_directory
-    ):
-        # LocalBackend save predictions in csv format
-        # for each column in the postprocessed_output dataframe save as a csv
-
-        # setup to parse column names to form csv files
-        # column names are one of the following forms
-        #   <feature_name>_predictions
-        #   <feature_name>_probabilities
-        #   <feature_name>_probability
-        #   <feature_name>_probabilities_<token_text>
-        pattern = re.compile(
-            r"""^(?P<feature_name>.*?)       # output feature name
-            (?P<pred_type>\(_probabilities_|_predictions|_probabilities|_probability\)?)  #prediction type
-            (?P<token_text>\($|.*$\)?)""",
-            # if present, text value seq or category
-            re.VERBOSE
-        )
-        for c in postprocessed_output.columns:
-            # parse column name
-            match = pattern.match(c)
-            try:
-                if len(match.group('token_text')) == 0:
-                    # create file name w/o token text suffix
-                    csv_filename = os.path.join(
-                        output_directory,
-                        '{}_{}.csv'.format(
-                            match.group('feature_name'),
-                            match.group('pred_type').strip('_')
-                        )
-                    )
-                else:
-                    # create file name w/ token text suffix
-                    csv_filename = os.path.join(
-                        output_directory,
-                        '{}_{}_{}.csv'.format(
-                            match.group('feature_name'),
-                            match.group('pred_type').strip('_'),
-                            match.group('token_text').strip('_')
-                        )
-                    )
-
-                # save csv file with prediction values
-                save_csv(csv_filename, postprocessed_output[c].to_numpy())
-            except AttributeError:
-                logger.error(
-                    f'Unable to parse column name "{c}" to generate csv '
-                    'prediction file.'
-                )
-                raise+        pass
import argparse
import importlib
import logging
import os
from collections import OrderedDict
from functools import lru_cache
<<<<<<< HEAD
from typing import Any, Dict, List
=======
from io import BytesIO
from typing import Any, Dict, List, Union
>>>>>>> bc452e60

import yaml

from ludwig.api_annotations import DeveloperAPI, PublicAPI
from ludwig.datasets import configs, model_configs
from ludwig.datasets.dataset_config import DatasetConfig
from ludwig.globals import LUDWIG_VERSION
from ludwig.utils.print_utils import print_ludwig


def _load_dataset_config(config_filename: str):
    """Loads a dataset config."""
    config_path = os.path.join(os.path.dirname(configs.__file__), config_filename)
    with open(config_path) as f:
        return DatasetConfig(**yaml.safe_load(f))


@lru_cache(maxsize=1)
def _get_dataset_configs() -> Dict[str, DatasetConfig]:
    """Returns all dataset configs indexed by name."""
    import importlib.resources

    config_files = [f for f in importlib.resources.contents(configs) if f.endswith(".yaml")]
    config_objects = [_load_dataset_config(f) for f in config_files]
    return {c.name: c for c in config_objects}


def _get_dataset_config(dataset_name) -> DatasetConfig:
    """Get the config for a dataset."""
    configs = _get_dataset_configs()
    if dataset_name not in configs:
        raise AttributeError(f"No config found for dataset {dataset_name}")
    return configs[dataset_name]


def _load_model_config(model_config_filename: str):
    """Loads a model config."""
    model_config_path = os.path.join(os.path.dirname(model_configs.__file__), model_config_filename)
    with open(model_config_path) as f:
        return yaml.safe_load(f)


@lru_cache(maxsize=3)
def _get_model_configs(dataset_name: str) -> Dict[str, Dict]:
    """Returns all model configs for the specified dataset.

    Model configs are named <dataset_name>_<config_name>.yaml
    """
    import importlib.resources

    config_filenames = [
        f for f in importlib.resources.contents(model_configs) if f.endswith(".yaml") and f.startswith(dataset_name)
    ]
    configs = {}
    for config_filename in config_filenames:
        basename = os.path.splitext(config_filename)[0]
        config_name = basename[len(dataset_name) + 1 :]
        configs[config_name] = _load_model_config(config_filename)
    return configs


@PublicAPI
def get_dataset(dataset_name, cache_dir=None) -> Any:
    """Gets an instance of the dataset loader for a dataset."""
    config = _get_dataset_config(dataset_name)
    class_name = config.loader.split(".")[-1]
    module_name = "." + ".".join(config.loader.split(".")[:-1])
    loader_module = importlib.import_module(module_name, package="ludwig.datasets.loaders")
    loader_cls = getattr(loader_module, class_name)
    if cache_dir:
        return loader_cls(config, cache_dir=cache_dir)
    return loader_cls(config)


@PublicAPI
def list_datasets() -> List[str]:
    """Returns a list of the names of all available datasets."""
    return sorted(_get_dataset_configs().keys())


@PublicAPI
def get_datasets_output_features(dataset: str = None) -> dict:
    """Returns a dictionary with the output features for each dataset. Optionally, you can pass a dataset name
    which will then cause the function to return a dictionary with the output features for that dataset.

    :param dataset: (str) name of the dataset
    :return: (dict) dictionary with the output features for each dataset or a dictionary with the output features for
                    the specified dataset
    """
    ordered_configs = OrderedDict(sorted(_get_dataset_configs().items()))

    for name, config in ordered_configs.items():
        ordered_configs[name] = {"name": config.name, "output_features": config.output_features}

    if dataset:
        return ordered_configs[dataset]
    return ordered_configs


@PublicAPI
def describe_dataset(dataset_name: str) -> str:
    """Returns the description of the dataset."""
    return _get_dataset_configs()[dataset_name].description


@PublicAPI
def model_configs_for_dataset(dataset_name: str) -> Dict[str, Dict]:
    """Returns a dictionary of built-in model configs for the specified dataset.

    Maps config name to ludwig config dict.
    """
    return _get_model_configs(dataset_name)


@PublicAPI
def download_dataset(dataset_name: str, output_dir: str = "."):
    """Downloads the dataset to the specified directory."""
    output_dir = os.path.expanduser(os.path.normpath(output_dir))
    dataset = get_dataset(dataset_name)
    dataset.export(output_dir)


@DeveloperAPI
def get_buffer(dataset_name: str):
    """Returns a byte buffer for the specified dataset."""
    try:
        dataset = get_dataset(dataset_name).load()
        buffer = BytesIO(dataset.to_parquet())
        return buffer
    except Exception as e:
        logging.error(logging.ERROR, f"Failed to upload dataset {dataset_name}: {e}")


def cli(sys_argv):
    parser = argparse.ArgumentParser(
        description="This command downloads and lists Ludwig-ready datasets.",
        prog="ludwig datasets",
        usage="%(prog)s [options]",
    )
    sub_parsers = parser.add_subparsers(dest="command", help="download and list datasets")

    parser_download = sub_parsers.add_parser("download", help="download a dataset")
    parser_download.add_argument("dataset", help="dataset to download")
    parser_download.add_argument(
        "-o",
        "--output_dir",
        type=str,
        default=".",
        help="output directory to download into",
        required=False,
    )

    sub_parsers.add_parser("list", help="list datasets")

    parser_describe = sub_parsers.add_parser("describe", help="describe datasets")
    parser_describe.add_argument("dataset", help="dataset to describe")

    args = parser.parse_args(sys_argv)
    print_ludwig(f"Datasets {args.command}", LUDWIG_VERSION)

    if args.command == "list":
        datasets = list_datasets()
        for ds in datasets:
            print(ds)
    elif args.command == "describe":
        print(describe_dataset(args.dataset))
    elif args.command == "download":
        download_dataset(args.dataset, args.output_dir)
    else:
        raise ValueError(f"Unrecognized command: {args.command}")


def __getattr__(name: str) -> Any:
    """Module-level __getattr__ allows us to return an instance of a class.  For example:

         from ludwig.datasets import titanic

    returns an instance of DatasetLoader configured to load titanic.

    If you want to download a dataset in a non-default ludwig cache directory, there are two options:
        1. set the LUDWIG_CACHE environment variable to your desired path before importing the dataset
        2. Use ludwig.datasets.get_dataset(dataset_name, cache_dir=<CACHE_DIR>)
    """
    public_methods = {
        "list_datasets",
        "describe_dataset",
        "download_dataset",
        "cli",
        "get_dataset",
        "model_configs_for_dataset",
    }
    if name in public_methods:
        return globals()[name]
    return get_dataset(name)<|MERGE_RESOLUTION|>--- conflicted
+++ resolved
@@ -4,12 +4,8 @@
 import os
 from collections import OrderedDict
 from functools import lru_cache
-<<<<<<< HEAD
+from io import BytesIO
 from typing import Any, Dict, List
-=======
-from io import BytesIO
-from typing import Any, Dict, List, Union
->>>>>>> bc452e60
 
 import yaml
 

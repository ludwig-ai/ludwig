version: 1.0
name: telco_customer_churn
kaggle_dataset_id: blastchar/telco-customer-churn
archive_filenames: telco-customer-churn.zip
dataset_filenames: WA_Fn-UseC_-Telco-Customer-Churn.csv
sha256:
  telco-customer-churn.zip: cf7e6dcd8a238ecaa841a7d133142525453992d8d5e3ef6d1e5f0d359e7bf444
description: |
  The Telco customer churn data contains information about a fictional telco company
  that provided home phone and Internet services to customers. Each row represents a
  customer, each column contains customer’s attributes described on the column Metadata.
  https://www.kaggle.com/datasets/blastchar/telco-customer-churn
<<<<<<< HEAD
task: Binary Classification
=======
output_features:
    - name: Churn
      type: binary
>>>>>>> c37d49cb
<|MERGE_RESOLUTION|>--- conflicted
+++ resolved
@@ -10,10 +10,6 @@
   that provided home phone and Internet services to customers. Each row represents a
   customer, each column contains customer’s attributes described on the column Metadata.
   https://www.kaggle.com/datasets/blastchar/telco-customer-churn
-<<<<<<< HEAD
-task: Binary Classification
-=======
 output_features:
     - name: Churn
-      type: binary
->>>>>>> c37d49cb
+      type: binary
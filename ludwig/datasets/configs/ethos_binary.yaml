version: 1.0
name: ethos_binary
download_urls:
  - https://raw.githubusercontent.com/intelligence-csd-auth-gr/Ethos-Hate-Speech-Dataset/master/ethos/ethos_data/Ethos_Dataset_Binary.csv
sha256:
  Ethos_Dataset_Binary.csv: 0cd0050c2592afcb5eca5876df485ca15cda9d7d16fe32c269857260fd10d96c
loader: ethos_binary.EthosBinaryLoader
description: |
  The Ethos Hate Speech Dataset.

  Source Paper:
      ETHOS: an Online Hate Speech Detection Dataset
          Ioannis Mollas and Zoe Chrysopoulou and Stamatis Karlos and
          Grigorios Tsoumakas
<<<<<<< HEAD
task: Binary Classification
=======
output_features:
  - name: isHate
    type: binary
>>>>>>> c37d49cb
<|MERGE_RESOLUTION|>--- conflicted
+++ resolved
@@ -12,10 +12,6 @@
       ETHOS: an Online Hate Speech Detection Dataset
           Ioannis Mollas and Zoe Chrysopoulou and Stamatis Karlos and
           Grigorios Tsoumakas
-<<<<<<< HEAD
-task: Binary Classification
-=======
 output_features:
   - name: isHate
-    type: binary
->>>>>>> c37d49cb
+    type: binary
version: 1.0
name: bbcnews
kaggle_competition: learn-ai-bbc
archive_filenames: learn-ai-bbc.zip
train_filenames: "BBC News Train.csv"
test_filenames: "BBC News Test.csv"
sha256:
  learn-ai-bbc.zip: 450dd79c6654248af15d91d94c269fe7e8001effd89389f93c7184aac6699e62
description: |
  BBC News Classification from Kaggle.
  https://www.kaggle.com/competitions/learn-ai-bbc/overview
<<<<<<< HEAD
task: Multi-Class Classification
=======
output_features:
    - name: Category
      type: category
>>>>>>> c37d49cb
<|MERGE_RESOLUTION|>--- conflicted
+++ resolved
@@ -9,10 +9,6 @@
 description: |
   BBC News Classification from Kaggle.
   https://www.kaggle.com/competitions/learn-ai-bbc/overview
-<<<<<<< HEAD
-task: Multi-Class Classification
-=======
 output_features:
     - name: Category
-      type: category
->>>>>>> c37d49cb
+      type: category
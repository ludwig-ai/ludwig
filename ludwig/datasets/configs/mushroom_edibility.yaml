--- conflicted
+++ resolved
@@ -34,10 +34,6 @@
   Each species is identified as definitely edible, definitely poisonous,
   or of unknown edibility and not recommended. This latter class was combined with
   the poisonous one.
-<<<<<<< HEAD
-task: Multi-Class Classification
-=======
 output_features:
   - name: class
-    type: category
->>>>>>> c37d49cb
+    type: category
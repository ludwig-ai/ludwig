version: 1.0
name: adult_census_income
download_urls:
  - https://archive.ics.uci.edu/ml/machine-learning-databases/adult/adult.data
  - https://archive.ics.uci.edu/ml/machine-learning-databases/adult/adult.test
train_filenames: adult.data
test_filenames: adult.test
sha256:
    adult.data: 5b00264637dbfec36bdeaab5676b0b309ff9eb788d63554ca0a249491c86603d
    adult.test: a2a9044bc167a35b2361efbabec64e89d69ce82d9790d2980119aac5fd7e9c05
columns:
  - age
  - workclass
  - fnlwgt
  - education
  - education-num
  - marital-status
  - occupation
  - relationship
  - race
  - sex
  - capital-gain
  - capital-loss
  - hours-per-week
  - native-country
  - income
loader: adult_census_income.AdultCensusIncomeLoader
description: |
  Predict whether income exceeds $50K/yr based on census data
  https://archive.ics.uci.edu/ml/datasets/adult
<<<<<<< HEAD
task: Binary Classification
=======
output_features:
    - name: income
      type: binary
>>>>>>> c37d49cb
<|MERGE_RESOLUTION|>--- conflicted
+++ resolved
@@ -28,10 +28,6 @@
 description: |
   Predict whether income exceeds $50K/yr based on census data
   https://archive.ics.uci.edu/ml/datasets/adult
-<<<<<<< HEAD
-task: Binary Classification
-=======
 output_features:
     - name: income
-      type: binary
->>>>>>> c37d49cb
+      type: binary
version: 1.0
name: connect4
kaggle_dataset_id: tbrewer/connect-4
archive_filenames: connect-4.zip
dataset_filenames: c4_game_database.csv
sha256:
  connect-4.zip: 46c33c47f2664948a4abe53bafee92a602773f31db615bc8bd239e1f98a3d2cf
description: |
  Each row represents the end results of a Connect-4 game.
  Columns 1-42 are the positions on the grid from left to right, top to bottom. Each element in these columns represent to player's piece : 1, and -1, 0 marks an empty cell.
  Column 43 marks the winner of the game : -1, 1, and 0 for tie games.
<<<<<<< HEAD
task: Multi-Class Classification
=======
output_features:
  - name: winner
    type: category
>>>>>>> c37d49cb
<|MERGE_RESOLUTION|>--- conflicted
+++ resolved
@@ -9,10 +9,6 @@
   Each row represents the end results of a Connect-4 game.
   Columns 1-42 are the positions on the grid from left to right, top to bottom. Each element in these columns represent to player's piece : 1, and -1, 0 marks an empty cell.
   Column 43 marks the winner of the game : -1, 1, and 0 for tie games.
-<<<<<<< HEAD
-task: Multi-Class Classification
-=======
 output_features:
   - name: winner
-    type: category
->>>>>>> c37d49cb
+    type: category
version: 1.0
name: women_clothing_review
download_urls:
  - https://automl-mm-bench.s3.amazonaws.com/women_clothing_review/train.pq
  - https://automl-mm-bench.s3.amazonaws.com/women_clothing_review/test.pq
sha256:
  test.pq: 477de72fe7e672ef87e1eca00de312f55ba884a9b80fbd04fa79c0d0159e5593
  train.pq: 1b3d248397cee76a6ccff814560f29ae3d66eeb26a6e97ac0837e021629bc740
train_filenames: train.pq
test_filenames: test.pq
description: |
  Women's E-Commerce Clothing Reviews
  23,000 Customer Reviews and Ratings
  https://www.kaggle.com/nicapotato/womens-ecommerce-clothing-reviews
<<<<<<< HEAD
task: Classification
=======
output_features:
  - name: Rating
    type: number
>>>>>>> c37d49cb
<|MERGE_RESOLUTION|>--- conflicted
+++ resolved
@@ -12,10 +12,6 @@
   Women's E-Commerce Clothing Reviews
   23,000 Customer Reviews and Ratings
   https://www.kaggle.com/nicapotato/womens-ecommerce-clothing-reviews
-<<<<<<< HEAD
-task: Classification
-=======
 output_features:
   - name: Rating
-    type: number
->>>>>>> c37d49cb
+    type: number
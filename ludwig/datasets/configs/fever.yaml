version: 1.0
name: fever
download_urls:
  - https://fever.ai/download/fever/train.jsonl
  - https://fever.ai/download/fever/paper_dev.jsonl
  - https://fever.ai/download/fever/paper_test.jsonl
sha256:
  train.jsonl: eba7e8f87076753f8494718b9a857827af7bf73e76c9e4b75420207d26e588b6
  paper_test.jsonl: fb7b0280a0adc2302bbb29bfb7af37274fa585de3171bcf908f180642d11d88e
  paper_dev.jsonl: 41158707810008747946bf23471e82df53e77a513524b9e3ec1c2e674ef5ef8c
train_filenames: train.jsonl
test_filenames: paper_test.jsonl
validation_filenames: paper_dev.jsonl
column_types:
  evidence: str
description: |
  FEVER: a Large-scale Dataset for Fact Extraction and VERification
<<<<<<< HEAD
task: Multi-Class Classification
=======
output_features:
  - name: label
    type: category
>>>>>>> c37d49cb
<|MERGE_RESOLUTION|>--- conflicted
+++ resolved
@@ -15,10 +15,6 @@
   evidence: str
 description: |
   FEVER: a Large-scale Dataset for Fact Extraction and VERification
-<<<<<<< HEAD
-task: Multi-Class Classification
-=======
 output_features:
   - name: label
-    type: category
->>>>>>> c37d49cb
+    type: category
version: 1.0
name: allstate_claims_severity
kaggle_competition: allstate-claims-severity
archive_filenames: allstate-claims-severity.zip
sha256:
  allstate-claims-severity.zip: 165f7b4bc5ed40f43656dc958da6572143a7e126e2d37bcd41f1299bfbaa68e2
train_filenames: train.csv
test_filenames: test.csv
loader: allstate_claims_severity.AllstateClaimsSeverityLoader
description: |
  Allstate Claims Severity.
  https://www.kaggle.com/c/allstate-claims-severity/overview
<<<<<<< HEAD
task: Regression
=======
output_features:
  - name: loss
    type: number
>>>>>>> c37d49cb
<|MERGE_RESOLUTION|>--- conflicted
+++ resolved
@@ -10,10 +10,6 @@
 description: |
   Allstate Claims Severity.
   https://www.kaggle.com/c/allstate-claims-severity/overview
-<<<<<<< HEAD
-task: Regression
-=======
 output_features:
   - name: loss
-    type: number
->>>>>>> c37d49cb
+    type: number
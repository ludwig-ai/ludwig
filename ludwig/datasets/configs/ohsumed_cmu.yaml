version: 1.0
name: ohsumed_cmu
download_urls: http://boston.lti.cs.cmu.edu/classes/95-865-K/HW/HW2/ohsumed-allcats-6.zip
sha256:
  ohsumed-allcats-6.zip: 3f2f6c4e27faaac1c8dc179a121bed92d6adbdf91a1e11d2d124f7bd963798da
description: |
  OHSUMED is a well-known medical abstracts dataset. It contains 348,566 references,
  and is still used for research and development.

  This is a subset of OHSUMED containing 6 categories, from this CMU course:
  http://boston.lti.cs.cmu.edu/classes/95-865-K/HW/HW2/
<<<<<<< HEAD
task: Multi-Class Classification
=======
output_features:
  - name: class
    type: category
>>>>>>> c37d49cb
<|MERGE_RESOLUTION|>--- conflicted
+++ resolved
@@ -9,10 +9,6 @@
 
   This is a subset of OHSUMED containing 6 categories, from this CMU course:
   http://boston.lti.cs.cmu.edu/classes/95-865-K/HW/HW2/
-<<<<<<< HEAD
-task: Multi-Class Classification
-=======
 output_features:
   - name: class
-    type: category
->>>>>>> c37d49cb
+    type: category
--- conflicted
+++ resolved
@@ -13,10 +13,6 @@
   In this challenge, participants are required to use the dataset to build a
   Machine Learning model to predict the price of books based on a given set of features.
   https://machinehack.com/hackathons/predict_the_price_of_books/overview
-<<<<<<< HEAD
-task: Regression
-=======
 output_features:
   - name: Price
-    type: number
->>>>>>> c37d49cb
+    type: number
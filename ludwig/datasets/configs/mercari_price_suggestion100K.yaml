version: 1.0
name: mercari_price_suggestion100K
download_urls:
  - https://automl-mm-bench.s3.amazonaws.com/mercari_price_suggestion100K/train.pq
  - https://automl-mm-bench.s3.amazonaws.com/mercari_price_suggestion100K/test.pq
sha256:
  test.pq: 60431577bd6cb433bae287ced2edc7a557497b66b1fe90e2fbec6ffc24bf35eb
  train.pq: f60063847d9b828f1e9366eb69fa53774771b53291586d1cce506c931b7173f4
train_filenames: train.pq
test_filenames: test.pq
description: |
  Predict product price based on details like product category name, brand name, and item condition.
  We have converted price to log price by log(1 + price).
  https://www.kaggle.com/c/mercari-price-suggestion-challenge
<<<<<<< HEAD
task: Regression
=======
output_features:
  - name: price
    type: number
>>>>>>> c37d49cb
<|MERGE_RESOLUTION|>--- conflicted
+++ resolved
@@ -12,10 +12,6 @@
   Predict product price based on details like product category name, brand name, and item condition.
   We have converted price to log price by log(1 + price).
   https://www.kaggle.com/c/mercari-price-suggestion-challenge
-<<<<<<< HEAD
-task: Regression
-=======
 output_features:
   - name: price
-    type: number
->>>>>>> c37d49cb
+    type: number
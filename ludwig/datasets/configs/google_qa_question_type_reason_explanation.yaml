version: 1.0
name: google_qa_question_type_reason_explanation
download_urls:
  - https://automl-mm-bench.s3.amazonaws.com/google_quest_qa/train.pq
  - https://automl-mm-bench.s3.amazonaws.com/google_quest_qa/dev.pq
sha256:
  train.pq: 92274286ffb759c96bfca77001c10eb323b3531db3a0e178813db9b82e80a12a
  dev.pq: 2e66450215b94dc404eadc7dde83a1eabad9640d946863c298aa2d42c998ed84
train_filenames: train.pq
test_filenames: dev.pq
description: |
  Google QUEST Q&A Labeling
  Improving automated understanding of complex question answer content.
  The data for this competition includes questions and answers from various StackExchange properties.
  https://www.kaggle.com/c/google-quest-challenge/data
  Note: this is the same dataset as `google_quest_qa`. It is duplicated here to have a one-to-one mapping
  with the benchmarking datasets in https://arxiv.org/pdf/2111.02705.pdf
  In this paper, the column `question_type_reason_explanation` is used as the output feature.
<<<<<<< HEAD
task: Regression
=======
output_features:
  - name: question_type_reason_explanation
    type: category
>>>>>>> c37d49cb
<|MERGE_RESOLUTION|>--- conflicted
+++ resolved
@@ -16,10 +16,6 @@
   Note: this is the same dataset as `google_quest_qa`. It is duplicated here to have a one-to-one mapping
   with the benchmarking datasets in https://arxiv.org/pdf/2111.02705.pdf
   In this paper, the column `question_type_reason_explanation` is used as the output feature.
-<<<<<<< HEAD
-task: Regression
-=======
 output_features:
   - name: question_type_reason_explanation
-    type: category
->>>>>>> c37d49cb
+    type: category
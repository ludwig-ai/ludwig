version: 1.0
name: news_channel
download_urls:
  - https://automl-mm-bench.s3.amazonaws.com/news_channel/train.csv
  - https://automl-mm-bench.s3.amazonaws.com/news_channel/test.csv
sha256:
  test.csv: d48e7261dce69964eb1163c89e05261b8732c676b10de9b40339b2d95559c9c3
  train.csv: 46e433fcf070ec684cfaf30bada482a73637e8dd954edc3e1fe860de8e661055
train_filenames: train.csv
test_filenames: test.csv
description: |
  Online News Popularity Data Set
  This dataset summarizes a heterogeneous set of features about articles
  published by Mashable in a period of two years. The goal is to predict
  the number of shares in social networks (popularity).
  https://archive.ics.uci.edu/ml/datasets/online+news+popularity
<<<<<<< HEAD
task: Regression
=======
output_features:
  - name: shares
    type: number
>>>>>>> c37d49cb
<|MERGE_RESOLUTION|>--- conflicted
+++ resolved
@@ -14,10 +14,6 @@
   published by Mashable in a period of two years. The goal is to predict
   the number of shares in social networks (popularity).
   https://archive.ics.uci.edu/ml/datasets/online+news+popularity
-<<<<<<< HEAD
-task: Regression
-=======
 output_features:
   - name: shares
-    type: number
->>>>>>> c37d49cb
+    type: number
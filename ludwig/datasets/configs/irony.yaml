version: 1.0
name: irony
download_urls: https://raw.githubusercontent.com/bwallace/ACL-2014-irony/master/irony-labeled.csv
sha256:
  irony-labeled.csv: 11f4d0964bd9c5c8363de2920612f5d926a4e6b3a8ab9187da2c33cfc0fdd02b
description: |
  The Reddit Irony dataset.
  Source Paper: Humans Require Context to Infer Ironic Intent (so Computers Probably do, too)
  Byron C Wallace, Do Kook Choe, Laura Kertz, and Eugene Charniak
<<<<<<< HEAD
task: Binary Classification
=======
output_features:
  - name: label
    type: binary
>>>>>>> c37d49cb
<|MERGE_RESOLUTION|>--- conflicted
+++ resolved
@@ -7,10 +7,6 @@
   The Reddit Irony dataset.
   Source Paper: Humans Require Context to Infer Ironic Intent (so Computers Probably do, too)
   Byron C Wallace, Do Kook Choe, Laura Kertz, and Eugene Charniak
-<<<<<<< HEAD
-task: Binary Classification
-=======
 output_features:
   - name: label
-    type: binary
->>>>>>> c37d49cb
+    type: binary
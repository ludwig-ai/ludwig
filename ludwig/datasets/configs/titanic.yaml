version: 1.0
name: titanic
kaggle_competition: titanic
archive_filenames: titanic.zip
sha256:
  titanic.zip: bb1bda464cc6819d412b41d34be69fd89d26b372dc24c09421c3dbca1b0dbe9f
train_filenames: train.csv
test_filenames: test.csv
description: |
  The Titanic dataset: use machine learning to create a model
  that predicts which passengers survived the Titanic shipwreck.
<<<<<<< HEAD
task: Binary Classification
=======
    https://www.kaggle.com/c/titanic
output_features:
    - name: Survived
      type: binary
>>>>>>> c37d49cb
<|MERGE_RESOLUTION|>--- conflicted
+++ resolved
@@ -9,11 +9,7 @@
 description: |
   The Titanic dataset: use machine learning to create a model
   that predicts which passengers survived the Titanic shipwreck.
-<<<<<<< HEAD
-task: Binary Classification
-=======
     https://www.kaggle.com/c/titanic
 output_features:
     - name: Survived
-      type: binary
->>>>>>> c37d49cb
+      type: binary
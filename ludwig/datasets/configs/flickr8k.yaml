version: 1.0
name: flickr8k
download_urls:
  - https://github.com/jbrownlee/Datasets/releases/download/Flickr8k/Flickr8k_Dataset.zip
  - https://github.com/jbrownlee/Datasets/releases/download/Flickr8k/Flickr8k_text.zip
dataset_filenames: flickr8k_dataset.csv
preserve_paths: Flicker8k_Dataset
sha256:
  Flickr8k_Dataset.zip: 61e4b111d32b24a55b69dafd91f4c3aec07391b7b9217face15dd35d517fe6de
  Flickr8k_text.zip: 4992ddc8110e9aa49da5bf698522b0c8f11c448814a488584ee6bf040e5137e7
loader: flickr8k.Flickr8kLoader
description: |
  A new benchmark collection for sentence-based image description and search,
  consisting of 8,000 images that are each paired with five different
  captions which provide clear descriptions of the salient entities and
  events. The images were chosen from six different Flickr groups, and tend
  not to contain any well-known people or locations, but were manually
  selected to depict a variety of scenes and situations.
<<<<<<< HEAD
task: Multi-Class Classification
=======
output_features:
  - name: caption0
    type: text
  - name: caption1
    type: text
  - name: caption2
    type: text
  - name: caption3
    type: text
  - name: caption4
    type: text
>>>>>>> c37d49cb
<|MERGE_RESOLUTION|>--- conflicted
+++ resolved
@@ -16,9 +16,6 @@
   events. The images were chosen from six different Flickr groups, and tend
   not to contain any well-known people or locations, but were manually
   selected to depict a variety of scenes and situations.
-<<<<<<< HEAD
-task: Multi-Class Classification
-=======
 output_features:
   - name: caption0
     type: text
@@ -29,5 +26,4 @@
   - name: caption3
     type: text
   - name: caption4
-    type: text
->>>>>>> c37d49cb
+    type: text
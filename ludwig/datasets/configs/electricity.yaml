--- conflicted
+++ resolved
@@ -10,10 +10,6 @@
   Source textbook:
   Forecasting: Principles and Practice
       Rob J Hyndman and George Athanasopoulos
-<<<<<<< HEAD
-task: Regression
-=======
 output_features:
   - name: Demand
-    type: number
->>>>>>> c37d49cb
+    type: number
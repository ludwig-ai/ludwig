--- conflicted
+++ resolved
@@ -15,10 +15,6 @@
 loader: agnews.AGNewsLoader
 description: |
   News articles categorized as "World", "Sports", "Business", and "Science".
-<<<<<<< HEAD
-task: Muli-Class Classification
-=======
 output_features:
   - name: class_index
-    type: category
->>>>>>> c37d49cb
+    type: category
--- conflicted
+++ resolved
@@ -7,10 +7,6 @@
 description: |
   IMDB dataset having 50K movie reviews for natural language processing or Text analytics.
   https://www.kaggle.com/datasets/lakshmi25npathi/imdb-dataset-of-50k-movie-reviews
-<<<<<<< HEAD
-task: Binary Classification
-=======
 output_features:
   - name: sentiment
-    type: binary
->>>>>>> c37d49cb
+    type: binary
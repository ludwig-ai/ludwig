--- conflicted
+++ resolved
@@ -204,13 +204,8 @@
 
 
 class SequenceLossMetric(tf.keras.metrics.Mean):
-<<<<<<< HEAD
     def __init__(self, from_logits=True, name=None):
-        super(SequenceLossMetric, self).__init__(name=name)
-=======
-    def __init__(self, name=None):
-        super().__init__(name=name)
->>>>>>> 45dc644c
+        super().__init__(name=name)
 
         self.loss_function = SequenceSoftmaxCrossEntropyLoss(
             from_logits=from_logits)
@@ -270,13 +265,8 @@
 
 class PerplexityMetric(tf.keras.metrics.Mean):
     def __init__(self, name=None):
-<<<<<<< HEAD
-        super(PerplexityMetric, self).__init__(name=name)
+        super().__init__(name=name)
         self.loss_function = SequenceSoftmaxCrossEntropyLoss(from_logits=False)
-=======
-        super().__init__(name=name)
-        self.loss_function = SequenceLoss(from_logits=False)
->>>>>>> 45dc644c
 
     def update_state(self, y_true, y_pred, sample_weight=None):
         loss = self.loss_function(y_true, y_pred)

--- conflicted
+++ resolved
@@ -13,16 +13,6 @@
 # See the License for the specific language governing permissions and
 # limitations under the License.
 # ==============================================================================
-<<<<<<< HEAD
-import collections
-import numpy as np
-import tensorflow as tf
-import tensorflow_addons as tfa
-from tensorflow.keras.losses import MeanAbsoluteError, MeanSquaredError
-import torch
-from torch.nn import (MSELoss as _MSELoss, L1Loss)
-=======
->>>>>>> e6afc7a7
 
 import torch
 from torch import nn
@@ -36,48 +26,19 @@
 EPSILON = 1.0e-10
 
 
-<<<<<<< HEAD
-class MSELoss(_MSELoss):
-    def __init__(self, **kwargs):
-        super().__init__(**kwargs)
-
-    '''
-    def __call__(self, y_true, y_pred, sample_weight=None):
-        loss = super().__call__(
-            y_true, y_pred[LOGITS], sample_weight=sample_weight)
-        return loss
-    '''
-    def forward(self, input, target):
-        logits = input[LOGITS]
-        loss = super().forward(logits, target)
-        return loss
-=======
 class LogitsLoss(nn.Module):
     def __call__(self, input, target):
         if isinstance(input, dict) and LOGITS in input:
             input = input[LOGITS]
         return super().__call__(input, target)
 
->>>>>>> e6afc7a7
 
 class MSELoss(LogitsLoss, _MSELoss):
     pass
 
-<<<<<<< HEAD
-class MAELoss(L1Loss):
-    def __init__(self, **kwargs):
-        super().__init__(**kwargs)
-
-    '''
-    def __call__(self, y_true, y_pred, sample_weight=None):
-        loss = super().__call__(
-            y_true, y_pred[LOGITS], sample_weight=sample_weight)
-        return loss
-=======
 
 class MAELoss(LogitsLoss, L1Loss):
     pass
->>>>>>> e6afc7a7
 
 
 class RMSELoss(LogitsLoss):
@@ -91,26 +52,6 @@
 
 class RMSPELoss(LogitsLoss):
     def __init__(self, **kwargs):
-<<<<<<< HEAD
-        super().__init__(**kwargs)
-
-    def __call__(self, y_true, y_pred, sample_weight=None):
-        preds = y_pred[LOGITS]
-        loss = rmspe_loss(y_true, preds)
-        return loss
-    '''
-    def forward(self, input, target):
-        logits = input[LOGITS]
-        loss = super().forward(logits, target)
-        return loss
-
-
-class BWCEWLoss(tf.keras.losses.Loss):
-    def __init__(
-        self, positive_class_weight=1, robust_lambda=0, confidence_penalty=0
-    ):
-=======
->>>>>>> e6afc7a7
         super().__init__()
 
     def forward(self, input, target):

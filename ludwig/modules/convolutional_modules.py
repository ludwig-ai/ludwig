--- conflicted
+++ resolved
@@ -24,13 +24,9 @@
 #                                      Conv1D, Conv2D, Dropout, Layer,
 #                                      LayerNormalization, MaxPool1D, MaxPool2D,
 #                                      ZeroPadding2D)
-<<<<<<< HEAD
 import torch
 from torch.nn import Module, Conv1d, Dropout, MaxPool1d, AvgPool1d
-from ludwig.utils.torch_utils import get_activation
-=======
-from ludwig.utils.torch_utils import LudwigModule
->>>>>>> d606108c
+from ludwig.utils.torch_utils import get_activation, LudwigModule
 
 logger = logging.getLogger(__name__)
 

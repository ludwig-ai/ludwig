import tensorflow as tf

from tensorflow.python.keras.layers import BatchNormalization


class GhostBatchNormalization(tf.keras.Model):
    def __init__(
            self,
            momentum: float = 0.9,
            epsilon: float = 1e-5,
            virtual_batch_size: int = None
    ):
<<<<<<< HEAD
        super().__init__()
        self.virtual_divider = virtual_divider
        self.bn = BatchNormInferenceWeighting(momentum=momentum)
=======
        super(GhostBatchNormalization, self).__init__()
        self.virtual_batch_size = virtual_batch_size
        self.bn = BatchNormalization(momentum=momentum, epsilon=epsilon)

    def call(self, x, training: bool = None, **kwargs):
        if training and self.virtual_batch_size:
            batch_size = x.shape[0]
>>>>>>> 731e721b

            q, r = divmod(batch_size, self.virtual_batch_size)
            num_or_size_splits = q
            if r != 0:
                num_or_size_splits = [self.virtual_batch_size] * q + [r]

            splits = tf.split(x, num_or_size_splits)
            x = [self.bn(x, training=True) for x in splits]
            return tf.concat(x, 0)

        return self.bn(x, training=False)

    @property
    def moving_mean(self):
        return self.bn.moving_mean

    @property
    def moving_variance(self):
<<<<<<< HEAD
        return self.bn.moving_variance


# adapted and modified from https://github.com/ostamand/tensorflow-tabnet/blob/master/tabnet/models/gbn.py
class BatchNormInferenceWeighting(tf.keras.layers.Layer):
    def __init__(self, momentum: float = 0.9, epsilon: float = None):
        super().__init__()
        self.momentum = momentum
        self.epsilon = tf.keras.backend.epsilon() if epsilon is None else epsilon

    def build(self, input_shape):
        channels = input_shape[-1]

        self.gamma = tf.Variable(
            initial_value=tf.ones((channels,), tf.float32), trainable=True,
            name="gamma"
        )
        self.beta = tf.Variable(
            initial_value=tf.zeros((channels,), tf.float32), trainable=True,
            name="beta"
        )

        self.moving_mean = tf.Variable(
            initial_value=tf.zeros((channels,), tf.float32), trainable=False,
            name="moving_mean"
        )
        self.moving_mean_of_squares = tf.Variable(
            initial_value=tf.zeros((channels,), tf.float32), trainable=False,
            name="moving_mean_of_squares"
        )

    def update_moving(self, var, value):
        var.assign(var * self.momentum + (1 - self.momentum) * value)

    def apply_normalization(self, x, mean, variance):
        return self.gamma * (x - mean) / tf.sqrt(
            variance + self.epsilon) + self.beta

    def call(self, x, training: bool = None, alpha: float = 0.0):
        mean = tf.reduce_mean(x, axis=0)
        mean_of_squares = tf.reduce_mean(tf.pow(x, 2), axis=0)

        if training:
            # update moving stats
            self.update_moving(self.moving_mean, mean)
            self.update_moving(self.moving_mean_of_squares, mean_of_squares)

            variance = mean_of_squares - tf.pow(mean, 2)
            x = self.apply_normalization(x, mean, variance)
        else:
            mean = alpha * mean + (1 - alpha) * self.moving_mean
            variance = (alpha * mean_of_squares + (1 - alpha) *
                        self.moving_mean_of_squares) - tf.pow(mean, 2)
            x = self.apply_normalization(x, mean, variance)

        return x
=======
        return self.bn.moving_variance
>>>>>>> 731e721b
<|MERGE_RESOLUTION|>--- conflicted
+++ resolved
@@ -10,19 +10,13 @@
             epsilon: float = 1e-5,
             virtual_batch_size: int = None
     ):
-<<<<<<< HEAD
         super().__init__()
-        self.virtual_divider = virtual_divider
-        self.bn = BatchNormInferenceWeighting(momentum=momentum)
-=======
-        super(GhostBatchNormalization, self).__init__()
         self.virtual_batch_size = virtual_batch_size
         self.bn = BatchNormalization(momentum=momentum, epsilon=epsilon)
 
     def call(self, x, training: bool = None, **kwargs):
         if training and self.virtual_batch_size:
             batch_size = x.shape[0]
->>>>>>> 731e721b
 
             q, r = divmod(batch_size, self.virtual_batch_size)
             num_or_size_splits = q
@@ -41,63 +35,4 @@
 
     @property
     def moving_variance(self):
-<<<<<<< HEAD
-        return self.bn.moving_variance
-
-
-# adapted and modified from https://github.com/ostamand/tensorflow-tabnet/blob/master/tabnet/models/gbn.py
-class BatchNormInferenceWeighting(tf.keras.layers.Layer):
-    def __init__(self, momentum: float = 0.9, epsilon: float = None):
-        super().__init__()
-        self.momentum = momentum
-        self.epsilon = tf.keras.backend.epsilon() if epsilon is None else epsilon
-
-    def build(self, input_shape):
-        channels = input_shape[-1]
-
-        self.gamma = tf.Variable(
-            initial_value=tf.ones((channels,), tf.float32), trainable=True,
-            name="gamma"
-        )
-        self.beta = tf.Variable(
-            initial_value=tf.zeros((channels,), tf.float32), trainable=True,
-            name="beta"
-        )
-
-        self.moving_mean = tf.Variable(
-            initial_value=tf.zeros((channels,), tf.float32), trainable=False,
-            name="moving_mean"
-        )
-        self.moving_mean_of_squares = tf.Variable(
-            initial_value=tf.zeros((channels,), tf.float32), trainable=False,
-            name="moving_mean_of_squares"
-        )
-
-    def update_moving(self, var, value):
-        var.assign(var * self.momentum + (1 - self.momentum) * value)
-
-    def apply_normalization(self, x, mean, variance):
-        return self.gamma * (x - mean) / tf.sqrt(
-            variance + self.epsilon) + self.beta
-
-    def call(self, x, training: bool = None, alpha: float = 0.0):
-        mean = tf.reduce_mean(x, axis=0)
-        mean_of_squares = tf.reduce_mean(tf.pow(x, 2), axis=0)
-
-        if training:
-            # update moving stats
-            self.update_moving(self.moving_mean, mean)
-            self.update_moving(self.moving_mean_of_squares, mean_of_squares)
-
-            variance = mean_of_squares - tf.pow(mean, 2)
-            x = self.apply_normalization(x, mean, variance)
-        else:
-            mean = alpha * mean + (1 - alpha) * self.moving_mean
-            variance = (alpha * mean_of_squares + (1 - alpha) *
-                        self.moving_mean_of_squares) - tf.pow(mean, 2)
-            x = self.apply_normalization(x, mean, variance)
-
-        return x
-=======
-        return self.bn.moving_variance
->>>>>>> 731e721b
+        return self.bn.moving_variance
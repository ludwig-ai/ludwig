#! /usr/bin/env python
# coding=utf-8
# Copyright (c) 2019 Uber Technologies, Inc.
#
# Licensed under the Apache License, Version 2.0 (the "License");
# you may not use this file except in compliance with the License.
# You may obtain a copy of the License at
#
#     http://www.apache.org/licenses/LICENSE-2.0
#
# Unless required by applicable law or agreed to in writing, software
# distributed under the License is distributed on an "AS IS" BASIS,
# WITHOUT WARRANTIES OR CONDITIONS OF ANY KIND, either express or implied.
# See the License for the specific language governing permissions and
# limitations under the License.
# ==============================================================================
from __future__ import absolute_import
from __future__ import division
from __future__ import print_function

import argparse
import logging
import os
import sys
from pprint import pformat

import yaml

from ludwig.data.preprocessing import preprocess_for_training
from ludwig.features.feature_registries import input_type_registry
from ludwig.features.feature_registries import output_type_registry
from ludwig.globals import LUDWIG_VERSION, set_on_master, is_on_master
from ludwig.models.model import Model
from ludwig.models.model import load_model_and_definition
from ludwig.utils.data_utils import save_json
from ludwig.utils.defaults import default_random_seed
from ludwig.utils.defaults import merge_with_defaults
from ludwig.utils.misc import get_experiment_description
from ludwig.utils.misc import get_from_registry
from ludwig.utils.print_utils import logging_level_registry
from ludwig.utils.print_utils import print_boxed
from ludwig.utils.print_utils import print_ludwig


def full_train(
        model_definition,
        model_definition_file=None,
        data_csv=None,
        data_train_csv=None,
        data_validation_csv=None,
        data_test_csv=None,
        data_hdf5=None,
        data_train_hdf5=None,
        data_validation_hdf5=None,
        data_test_hdf5=None,
        metadata_json=None,
        experiment_name='experiment',
        model_name='run',
        model_load_path=None,
        model_resume_path=None,
        skip_save_progress_weights=False,
        skip_save_processed_input=False,
        output_directory='results',
        gpus=None,
        gpu_fraction=1.0,
        use_horovod=False,
        random_seed=42,
        debug=False,
        **kwargs
):
    """*full_train* defines the entire training procedure used by Ludwig's
    internals. Requires most of the parameters that are taken into the model.
    Builds a full ludwig model and performs the training.
    :param model_definition: Model definition which defines the different
           parameters of the model, features, preprocessing and training.
    :type model_definition: Dictionary
    :param model_definition_file: The file that specifies the model definition.
           It is a yaml file.
    :type model_definition_file: filepath (str)
    :param data_csv: A CSV file contanining the input data which is used to
           train, validate and test a model. The CSV either contains a
           split column or will be split.
    :type data_csv: filepath (str)
    :param data_train_csv: A CSV file contanining the input data which is used
           to train a model.
    :type data_train_csv: filepath (str)
    :param data_validation_csv: A CSV file contanining the input data which is used
           to validate a model..
    :type data_validation_csv: filepath (str)
    :param data_test_csv: A CSV file contanining the input data which is used
           to test a model.
    :type data_test_csv: filepath (str)
    :param data_hdf5: If the dataset is in the hdf5 format, this is used instead
           of the csv file.
    :type data_hdf5: filepath (str)
    :param data_train_hdf5: If the training set is in the hdf5 format, this is
           used instead of the csv file.
    :type data_train_hdf5: filepath (str)
    :param data_validation_hdf5: If the validation set is in the hdf5 format,
           this is used instead of the csv file.
    :type data_validation_hdf5: filepath (str)
    :param data_test_hdf5: If the test set is in the hdf5 format, this is
           used instead of the csv file.
    :type data_test_hdf5: filepath (str)
    :param metadata_json: If the dataset is in hdf5 format, this is
           the associated json file containing metadata.
    :type metadata_json: filepath (str)
    :param experiment_name: The name for the experiment.
    :type experiment_name: Str
    :param model_name: Name of the model that is being used.
    :type model_name: Str
    :param model_load_path: If this is specified the loaded model will be used
           as initialization (useful for transfer learning).
    :type model_load_path: filepath (str)
    :param model_resume_path: Resumes training of the model from the path
           specified. The difference with model_load_path is that also training
           statistics like the current epoch and the loss and performance so
           far are also resumed effectively cotinuing a previously interrupted
           training process.
    :type model_resume_path: filepath (str)
    :param skip_save_progress_weights: Skips saving the weights at the end of
           each epoch. If this is true, training cannot be resumed from the
           exactly the state at the end of the previous epoch.
    :type skip_save_progress_weights: Boolean
    :param skip_save_processed_input: If a CSV dataset is provided it is
           preprocessed and then saved as an hdf5 and json to avoid running
           the preprocessing again. If this parameter is False,
           the hdf5 and json file are not saved.
    :type skip_save_processed_input: Boolean
    :param output_directory: The directory that will contanin the training
           statistics, the saved model and the training procgress files.
    :type output_directory: filepath (str)
    :param gpus: List of GPUs that are available for training.
    :type gpus: List
    :param gpu_fraction: Fraction of the memory of each GPU to use at
           the beginning of the training. The memory may grow elastically.
    :type gpu_fraction: Integer
    :param random_seed: Random seed used for weights initialization,
           splits and any other random function.
    :type random_seed: Integer
    :param debug: If true turns on tfdbg with inf_or_nan checks.
    :type debug: Boolean
    :returns: None
    """
    # set input features defaults
    if model_definition_file is not None:
        model_definition = merge_with_defaults(
            yaml.load(model_definition_file))
    else:
        model_definition = merge_with_defaults(model_definition)

    # setup directories and file names
    experiment_dir_name = None
    if model_resume_path is not None:
        if os.path.exists(model_resume_path):
            experiment_dir_name = model_resume_path
        else:
            if is_on_master():
                logging.info(
                    'Model resume path does not exists, '
                    'starting training from scratch'
                )
            model_resume_path = None

    if model_resume_path is None:
        experiment_dir_name = get_experiment_dir_name(
            output_directory,
            experiment_name,
            model_name,
            append_suffix=not use_horovod
        )

    description_fn, training_stats_fn, model_dir = get_file_names(
        experiment_dir_name
    )

    # save description
    description = get_experiment_description(
        model_definition,
        data_csv,
        data_train_csv,
        data_validation_csv,
        data_test_csv,
        data_hdf5,
        data_train_hdf5,
        data_validation_hdf5,
        data_test_hdf5,
        metadata_json,
        random_seed
    )
    if is_on_master():
        save_json(description_fn, description)
        # print description
        logging.info('Experiment name: {}'.format(experiment_name))
        logging.info('Model name: {}'.format(model_name))
        logging.info('Output path: {}'.format(experiment_dir_name))
        logging.info('\n')
        for key, value in description.items():
            logging.info('{}: {}'.format(key, pformat(value, indent=4)))
        logging.info('\n')

    # preprocess
    training_set, validation_set, test_set, metadata = preprocess_for_training(
        model_definition,
        data_csv=data_csv,
        data_train_csv=data_train_csv,
        data_validation_csv=data_validation_csv,
        data_test_csv=data_test_csv,
        data_hdf5=data_hdf5,
        data_train_hdf5=data_train_hdf5,
        data_validation_hdf5=data_validation_hdf5,
        data_test_hdf5=data_test_hdf5,
<<<<<<< HEAD
        metadata_json=metadata_json,
        skip_save_processed_input=skip_save_processed_input or not is_on_master(),
=======
        train_set_metadata_json=train_set_metadata_json,
        skip_save_processed_input=skip_save_processed_input,
>>>>>>> a0ec6856
        preprocessing_params=model_definition['preprocessing'],
        random_seed=random_seed
    )
    if is_on_master():
        logging.info('Training set: {0}'.format(training_set.size))
        logging.info('Validation set: {0}'.format(validation_set.size))
        logging.info('Test set: {0}'.format(test_set.size))

    # update model definition with metadata properties
    update_model_definition_with_metadata(model_definition, metadata)

    # run the experiment
    model, result = train(
        training_set=training_set,
        validation_set=validation_set,
        test_set=test_set,
        model_definition=model_definition,
        save_path=model_dir,
        model_load_path=model_load_path,
        resume=model_resume_path is not None,
        skip_save_progress_weights=skip_save_progress_weights,
        gpus=gpus,
        gpu_fraction=gpu_fraction,
        use_horovod=use_horovod,
        random_seed=random_seed,
        debug=debug
    )
    train_trainset_stats, train_valisest_stats, train_testset_stats = result
    model.close_session()

    # save training statistics
    if is_on_master():
        save_json(training_stats_fn,
                  {'train': train_trainset_stats,
                   'validation': train_valisest_stats,
                   'test': train_testset_stats})

    # grab the results of the model with highest validation test performance
    validation_field = model_definition['training']['validation_field']
    validation_measure = model_definition['training']['validation_measure']
    validation_field_result = train_valisest_stats[validation_field]
    epoch_max_vali_measure, max_vali_measure = max(
        enumerate(validation_field_result[validation_measure]),
        key=lambda pair: pair[1]
    )
    max_vali_measure_epoch_test_measure = train_testset_stats[validation_field][
        validation_measure][epoch_max_vali_measure]

    # results of the model with highest validation test performance
    if is_on_master():
        logging.info(
            'Best validation model epoch:'.format(epoch_max_vali_measure + 1)
        )
        logging.info(
            'Best validation model {0} on validation set {1}: {2}'.format(
                validation_measure, validation_field, max_vali_measure
            ))
        logging.info('Best validation model {0} on test set {1}: {2}'.format(
            validation_measure, validation_field,
            max_vali_measure_epoch_test_measure
        ))
        logging.info('\nFinished: {0}_{1}'.format(experiment_name, model_name))
        logging.info('Saved to: {0}'.format(experiment_dir_name))


def train(
        training_set,
        validation_set,
        test_set,
        model_definition,
        save_path='model',
        model_load_path=None,
        resume=False,
        skip_save_progress_weights=False,
        gpus=None,
        gpu_fraction=1.0,
        use_horovod=False,
        random_seed=default_random_seed,
        debug=False
):
    """
    :param training_set: Dataset contaning training data
    :type training_set: Dataset
    :param validation_set: Dataset contaning validation data
    :type validation_set: Datasetk
    :param test_set: Dataset contaning test data.
    :type test_set: Dataset
    :param model_definition: Model definition which defines the different
           parameters of the model, features, preprocessing and training.
    :type model_definition: Dictionary
    :param save_path: The path to save the model to.
    :type save_path: filepath (str)
    :param model_load_path: If this is specified the loaded model will be used
           as initialization (useful for transfer learning).
    :type model_load_path: filepath (str)
    :param skip_save_progress_weights: Skips saving the weights at the end of
           each epoch. If this is true, training cannot be resumed from the
           exactly the state at the end of the previous epoch.
    :type skip_save_progress_weights: Boolean
    :param gpus: List of GPUs that are available for training.
    :type gpus: List
    :param gpu_fraction: Fraction of the memory of each GPU to use at
           the beginning of the training. The memory may grow elastically.
    :type gpu_fraction: Integer
    :param random_seed: Random seed used for weights initialization,
           splits and any other random function.
    :type random_seed: Integer
    :param debug: If true turns on tfdbg with inf_or_nan checks.
    :type debug: Boolean
    :returns: None
    """
    if model_load_path is not None:
        # Load model
        if is_on_master():
            print_boxed('LOADING MODEL')
            logging.info('Loading model: {}\n'.format(model_load_path))
        model, _ = load_model_and_definition(model_load_path)
    else:
        # Build model
        if is_on_master():
            print_boxed('BUILDING MODEL')
        model = Model(
            model_definition['input_features'],
            model_definition['output_features'],
            model_definition['combiner'],
            model_definition['training'],
            model_definition['preprocessing'],
            use_horovod=use_horovod,
            random_seed=random_seed,
            debug=debug
        )

    # Train model
    if is_on_master():
        print_boxed('TRAINING')
    return model, model.train(
        training_set,
        validation_set=validation_set,
        test_set=test_set,
        save_path=save_path,
        resume=resume,
        skip_save_progress_weights=skip_save_progress_weights,
        gpus=gpus, gpu_fraction=gpu_fraction,
        random_seed=random_seed,
        **model_definition['training']
    )


def update_model_definition_with_metadata(model_definition, metadata):
    # populate input features fields depending on data
    # model_definition = merge_with_defaults(model_definition)
    for input_feature in model_definition['input_features']:
        feature = get_from_registry(
            input_feature['type'],
            input_type_registry
        )
        feature.populate_defaults(input_feature)
        feature.update_model_definition_with_metadata(
            input_feature,
            metadata[input_feature['name']],
            model_definition=model_definition
        )

    # populate output features fields depending on data
    for output_feature in model_definition['output_features']:
        feature = get_from_registry(
            output_feature['type'],
            output_type_registry
        )
        feature.populate_defaults(output_feature)
        feature.update_model_definition_with_metadata(
            output_feature,
            metadata[output_feature['name']]
        )

    for feature in (
            model_definition['input_features'] +
            model_definition['output_features']
    ):
        if 'preprocessing' in feature:
            feature['preprocessing'] = metadata[feature['name']][
                'preprocessing'
            ]


def get_experiment_dir_name(
        output_directory,
        experiment_name,
        model_name='run',
        append_suffix=True
):
    results_dir = output_directory
    # create results dir if it doesn't exist
    if is_on_master():
        if not os.path.isdir(results_dir):
            os.mkdir(results_dir)

    # create a base dir name
    base_dir_name = os.path.join(
        results_dir,
        experiment_name + ('_' if model_name else '') + model_name
    )

    if append_suffix:
        # look for an unused suffix
        suffix = 0
        found_previous_results = os.path.isdir(
            '{base}_{suffix}'.format(base=base_dir_name, suffix=suffix)
        )

        while found_previous_results:
            suffix += 1
            found_previous_results = os.path.isdir(
                '{base}_{suffix}'.format(base=base_dir_name, suffix=suffix)
            )

        # found an unused suffix, build the basic dir name
        dir_name = '{base}_{suffix}'.format(base=base_dir_name, suffix=suffix)
    else:
        dir_name = base_dir_name

    return dir_name


def get_file_names(experiment_dir_name):
    if is_on_master():
        if not os.path.exists(experiment_dir_name):
            os.mkdir(experiment_dir_name)

    description_fn = os.path.join(experiment_dir_name, 'description.json')
    training_stats_fn = os.path.join(
        experiment_dir_name, 'training_statistics.json')

    model_dir = os.path.join(experiment_dir_name, 'model')

    return description_fn, training_stats_fn, model_dir


def cli(sys_argv):
    parser = argparse.ArgumentParser(
        description='This script trains a model.',
        prog='ludwig train',
        usage='%(prog)s [options]'
    )

    # ----------------------------
    # Experiment naming parameters
    # ----------------------------
    parser.add_argument(
        '--output_directory',
        type=str,
        default='results',
        help='directory that contains the results'
    )
    parser.add_argument(
        '--experiment_name',
        type=str,
        default='experiment',
        help='experiment name'
    )
    parser.add_argument(
        '--model_name',
        type=str,
        default='run',
        help='name for the model'
    )

    # ---------------
    # Data parameters
    # ---------------
    parser.add_argument(
        '--data_csv',
        help='input data CSV file. '
             'If it has a split column, it will be used for splitting '
             '(0: train, 1: validation, 2: test), '
             'otherwise the dataset will be randomly split'
    )
    parser.add_argument('--data_train_csv', help='input train data CSV file')
    parser.add_argument(
        '--data_validation_csv',
        help='input validation data CSV file'
    )
    parser.add_argument('--data_test_csv', help='input test data CSV file')

    parser.add_argument(
        '--data_hdf5',
        help='input data HDF5 file. It is an intermediate preprocess version of'
             ' the input CSV created the first time a CSV file is used in the '
             'same directory with the same name and a hdf5 extension'
    )
    parser.add_argument(
        '--data_train_hdf5',
        help='input train data HDF5 file. It is an intermediate preprocess '
             'version of the input CSV created the first time a CSV file is '
             'used in the same directory with the same name and a hdf5 '
             'extension'
    )
    parser.add_argument(
        '--data_validation_hdf5',
        help='input validation data HDF5 file. It is an intermediate preprocess'
             ' version of the input CSV created the first time a CSV file is '
             'used in the same directory with the same name and a hdf5 '
             'extension'
    )
    parser.add_argument(
        '--data_test_hdf5',
        help='input test data HDF5 file. It is an intermediate preprocess '
             'version of the input CSV created the first time a CSV file is '
             'used in the same directory with the same name and a hdf5 '
             'extension'
    )

    parser.add_argument(
        '--metadata_json',
        help='input metadata JSON file. It is an intermediate preprocess file '
             'containing the mappings of the input CSV created the first time a'
             ' CSV file is used in the same directory with the same name and a '
             'json extension'
    )

    parser.add_argument(
        '-sspi',
        '--skip_save_processed_input',
        help='skips saving intermediate HDF5 and JSON files',
        action='store_true',
        default=False
    )

    # ----------------
    # Model parameters
    # ----------------
    model_definition = parser.add_mutually_exclusive_group(required=True)
    model_definition.add_argument(
        '-md',
        '--model_definition',
        type=yaml.load,
        help='model definition'
    )
    model_definition.add_argument(
        '-mdf',
        '--model_definition_file',
        help='YAML file describing the model. Ignores --model_hyperparameters'
    )

    parser.add_argument(
        '-mlp',
        '--model_load_path',
        help='path of a pretrained model to load as initialization'
    )
    parser.add_argument(
        '-mrp',
        '--model_resume_path',
        help='path of a the model directory to resume training of'
    )
    parser.add_argument(
        '-sspw',
        '--skip_save_progress_weights',
        help='does not save weights after each epoch. By default ludwig saves '
             'weights after each epoch for enabling resuming of training, but '
             'if the model is really big that can be time consuming and will '
             'save twice as much space, use this parameter to skip it.'
    )

    # ------------------
    # Runtime parameters
    # ------------------
    parser.add_argument(
        '-rs',
        '--random_seed',
        type=int,
        default=42,
        help='a random seed that is going to be used anywhere there is a call '
             'to a random number generator: data splitting, parameter '
             'initialization and training set shuffling'
    )
    parser.add_argument(
        '-g',
        '--gpus',
        nargs='+',
        type=int,
        default=None,
        help='list of gpus to use'
    )
    parser.add_argument(
        '-gf',
        '--gpu_fraction',
        type=float,
        default=1.0,
        help='fraction of gpu memory to initialize the process with'
    )
    parser.add_argument(
        '-uh',
        '--use_horovod',
        action='store_true',
        default=False,
        help='uses horovod for distributed training'
    )
    parser.add_argument(
        '-dbg',
        '--debug',
        action='store_true',
        default=False, help='enables debugging mode'
    )
    parser.add_argument(
        '-l',
        '--logging_level',
        default='info',
        help='the level of logging to use',
        choices=['critical', 'error', 'warning', 'info', 'debug', 'notset']
    )

    args = parser.parse_args(sys_argv)

    logging.basicConfig(
        stream=sys.stdout,
        level=logging_level_registry[args.logging_level],
        format='%(message)s'
    )

    set_on_master(args.use_horovod)

    if is_on_master():
        print_ludwig('Train', LUDWIG_VERSION)

    full_train(**vars(args))


if __name__ == '__main__':
    cli(sys.argv[1:])<|MERGE_RESOLUTION|>--- conflicted
+++ resolved
@@ -29,7 +29,8 @@
 from ludwig.data.preprocessing import preprocess_for_training
 from ludwig.features.feature_registries import input_type_registry
 from ludwig.features.feature_registries import output_type_registry
-from ludwig.globals import LUDWIG_VERSION, set_on_master, is_on_master
+from ludwig.globals import LUDWIG_VERSION
+from ludwig.globals import TRAIN_SET_METADATA_FILE_NAME
 from ludwig.models.model import Model
 from ludwig.models.model import load_model_and_definition
 from ludwig.utils.data_utils import save_json
@@ -53,7 +54,7 @@
         data_train_hdf5=None,
         data_validation_hdf5=None,
         data_test_hdf5=None,
-        metadata_json=None,
+        train_set_metadata_json=None,
         experiment_name='experiment',
         model_name='run',
         model_load_path=None,
@@ -102,9 +103,9 @@
     :param data_test_hdf5: If the test set is in the hdf5 format, this is
            used instead of the csv file.
     :type data_test_hdf5: filepath (str)
-    :param metadata_json: If the dataset is in hdf5 format, this is
+    :param train_set_metadata_json: If the dataset is in hdf5 format, this is
            the associated json file containing metadata.
-    :type metadata_json: filepath (str)
+    :type train_set_metadata_json: filepath (str)
     :param experiment_name: The name for the experiment.
     :type experiment_name: Str
     :param model_name: Name of the model that is being used.
@@ -185,7 +186,7 @@
         data_train_hdf5,
         data_validation_hdf5,
         data_test_hdf5,
-        metadata_json,
+        train_set_metadata_json,
         random_seed
     )
     if is_on_master():
@@ -200,7 +201,12 @@
         logging.info('\n')
 
     # preprocess
-    training_set, validation_set, test_set, metadata = preprocess_for_training(
+    (
+        training_set,
+        validation_set,
+        test_set,
+        train_set_metadata
+    ) = preprocess_for_training(
         model_definition,
         data_csv=data_csv,
         data_train_csv=data_train_csv,
@@ -210,13 +216,8 @@
         data_train_hdf5=data_train_hdf5,
         data_validation_hdf5=data_validation_hdf5,
         data_test_hdf5=data_test_hdf5,
-<<<<<<< HEAD
-        metadata_json=metadata_json,
-        skip_save_processed_input=skip_save_processed_input or not is_on_master(),
-=======
         train_set_metadata_json=train_set_metadata_json,
         skip_save_processed_input=skip_save_processed_input,
->>>>>>> a0ec6856
         preprocessing_params=model_definition['preprocessing'],
         random_seed=random_seed
     )
@@ -226,7 +227,10 @@
         logging.info('Test set: {0}'.format(test_set.size))
 
     # update model definition with metadata properties
-    update_model_definition_with_metadata(model_definition, metadata)
+    update_model_definition_with_metadata(
+        model_definition,
+        train_set_metadata
+    )
 
     # run the experiment
     model, result = train(
@@ -247,12 +251,25 @@
     train_trainset_stats, train_valisest_stats, train_testset_stats = result
     model.close_session()
 
-    # save training statistics
-    if is_on_master():
-        save_json(training_stats_fn,
-                  {'train': train_trainset_stats,
-                   'validation': train_valisest_stats,
-                   'test': train_testset_stats})
+    if is_on_master():
+        # save training and test statistics
+        save_json(
+            training_stats_fn,
+            {
+                'train': train_trainset_stats,
+                'validation': train_valisest_stats,
+                'test': train_testset_stats
+            }
+        )
+
+        # save train set metadata
+        save_json(
+            os.path.join(
+                model_dir,
+                TRAIN_SET_METADATA_FILE_NAME
+            ),
+            train_set_metadata
+        )
 
     # grab the results of the model with highest validation test performance
     validation_field = model_definition['training']['validation_field']
@@ -365,7 +382,7 @@
     )
 
 
-def update_model_definition_with_metadata(model_definition, metadata):
+def update_model_definition_with_metadata(model_definition, train_set_metadata):
     # populate input features fields depending on data
     # model_definition = merge_with_defaults(model_definition)
     for input_feature in model_definition['input_features']:
@@ -376,7 +393,7 @@
         feature.populate_defaults(input_feature)
         feature.update_model_definition_with_metadata(
             input_feature,
-            metadata[input_feature['name']],
+            train_set_metadata[input_feature['name']],
             model_definition=model_definition
         )
 
@@ -389,7 +406,7 @@
         feature.populate_defaults(output_feature)
         feature.update_model_definition_with_metadata(
             output_feature,
-            metadata[output_feature['name']]
+            train_set_metadata[output_feature['name']]
         )
 
     for feature in (
@@ -397,7 +414,7 @@
             model_definition['output_features']
     ):
         if 'preprocessing' in feature:
-            feature['preprocessing'] = metadata[feature['name']][
+            feature['preprocessing'] = train_set_metadata[feature['name']][
                 'preprocessing'
             ]
 
@@ -530,7 +547,7 @@
     )
 
     parser.add_argument(
-        '--metadata_json',
+        '--train_set_metadata_json',
         help='input metadata JSON file. It is an intermediate preprocess file '
              'containing the mappings of the input CSV created the first time a'
              ' CSV file is used in the same directory with the same name and a '

"""Implements similar functionality as tf.train.Checkpoint and tf.train.CheckpointManager.

https://gist.github.com/kevinzakka/5d345421f7abefd5dbaf6a77f829e70a.
"""
import logging
import os
import os.path as osp
import re
import signal
from glob import glob

import numpy as np
import torch


def mkdir(s):
    """Create a directory if it doesn't already exist."""
    if not osp.exists(s):
        os.makedirs(s)


def get_files(d, pattern, sort=True):
    """Return a list of files in a given directory.

    Args:
      d (str): The path to the directory.
      pattern (str): The wildcard to filter files with.
      sort (bool): Whether to sort the returned list. Assumes filenames contain a number value to sort by (tmp-001).
    """
    files = glob(osp.join(d, pattern))
    files = [f for f in files if osp.isfile(f)]
    if sort:
<<<<<<< HEAD
        def filter_numeric(s):
            return re.sub("[^0-9]", "", s)
        files.sort(key=lambda x: int(filter_numeric(os.path.basename(x).split(".")[0])))
=======

        def filter_nonnumeric(s):
            return re.sub("[^0-9]", "", s)

        files.sort(key=lambda x: int(filter_nonnumeric(os.path.basename(x).split(".")[0])))
>>>>>>> b986385f
    return files


class Checkpoint:
    """Save and restore model and optimizer states."""

    def __init__(self, model, optimizer=None):
        """Constructor."""
        self.model = model
        self.optimizer = optimizer

    def restore(self, save_path, device=None):
        """Restore a state from a saved checkpoint.

        Args:
          save_path (str): The filepath to the saved checkpoint.
          device (torch.device): The device on which to
            restore the state.
        """
        try:
            state = torch.load(save_path, map_location=device)
            try:
                self.model.load_state_dict(state["model_weights"])
                if self.optimizer is not None:
                    self.optimizer.load_state_dict(state["optim_state"])
                logging.info(f"Successfully loaded model weights from {save_path}.")
                return True
            except Exception as e:
                # there was an issue loading the state which means
                # either the model definition and saved weights
                # do not agree or they were not saved in the first
                # place.
                # since this is a severe issue, we raise an error
                # rather than allowing the program to proceed.
                raise e
        except FileNotFoundError as e:
            logging.error(e)
            return False

    def save(self, save_path):
        """Save a state to disk.

        Modified from brentyi/fannypack.
        Args:
          save_path (str): The name of the checkpoint to save.
        """
        state = {"model_weights": self.model.state_dict()}
        if self.optimizer is not None:
            state["optim_state"] = self.optimizer.state_dict()

        # ignore ctrl+c while saving
        try:
            orig_handler = signal.getsignal(signal.SIGINT)
            signal.signal(signal.SIGINT, lambda _sig, _frame: None)
        except ValueError:
            # signal throws a ValueError if we're not in the main thread
            orig_handler = None

        # atomic save
        save_dir = osp.dirname(save_path)
        tmp_path = osp.join(save_dir, f"tmp-{np.random.randint(1e9)}.ckpt")
        torch.save(state, tmp_path)
        # replace is an atomic operation in python
        # it is POSIX compliant according to docs
        # https://docs.python.org/3/library/os.html#os.replace
        os.replace(tmp_path, save_path)
        logging.debug(f"Saved checkpoint at {save_path}.")

        # restore SIGINT handler
        if orig_handler is not None:
            signal.signal(signal.SIGINT, orig_handler)


class CheckpointManager:
    """A model and optimizer checkpoint manager."""

    def __init__(self, checkpoint, directory, device, max_to_keep=10):
        """Constructor.

        Args:
          checkpoint (Checkpoint): An instance of `Checkpoint`.
          directory (str): The directory in which checkpoints will be saved.
          device (torch.device): The computing device on which to restore
            checkpoints.
          max_to_keep (int): The maximum number of checkpoints to keep.
            Amongst all saved checkpoints, checkpoints will be deleted
            oldest first, until `max_to_keep` remain.
        """
        assert max_to_keep > 0, "max_to_keep should be a positive integer."

        self.checkpoint = checkpoint
        self.directory = directory
        self.max_to_keep = max_to_keep
        self.device = device
        self.latest_checkpoint = None

        # create checkpoint directory if it doesn't
        # already exist
        mkdir(self.directory)

    def restore_or_initialize(self):
        """Restore items in checkpoint from the latest checkpoint file.

        Returns:
          The global iteration step. This is parsed from the latest
            checkpoint file if one is found, else 0 is returned.
        """
        ckpts = get_files(self.directory, "*.ckpt")
        if ckpts:
            last_ckpt = ckpts[-1]
            status = self.checkpoint.restore(last_ckpt, self.device)
            if not status:
                logging.info("Could not restore latest checkpoint file.")
                return 0
            self.latest_checkpoint = last_ckpt
            return int(osp.basename(last_ckpt).split(".")[0])
        return 0

    def save(self, global_step):
        """Create a new checkpoint.

        Args:
          global_step (int): The iteration number which will be used
            to name the checkpoint.
        """
        save_path = osp.join(self.directory, f"{global_step:09d}.ckpt")
        self.checkpoint.save(save_path)
        self.latest_checkpoint = save_path
        self._trim_checkpoints()

    def _trim_checkpoints(self):
        """Trim older checkpoints until `max_to_keep` remain."""
        # get a list of checkpoints in reverse
        # chronological order
        ckpts = get_files(self.directory, "*.ckpt")[::-1]

        # remove until `max_to_keep` remain
        num_remove = len(ckpts) - self.max_to_keep
        while num_remove > 0:
            ckpt_name = ckpts.pop()
            os.remove(ckpt_name)
            num_remove -= 1

    @staticmethod
    def load_latest_checkpoint(checkpoint, directory, device):
        ckpts = get_files(directory, "*.ckpt")
        if ckpts:
            last_ckpt = ckpts[-1]
            checkpoint.restore(last_ckpt, device)
        else:
            logging.error(f"No checkpoints found in {directory}.")<|MERGE_RESOLUTION|>--- conflicted
+++ resolved
@@ -30,17 +30,9 @@
     files = glob(osp.join(d, pattern))
     files = [f for f in files if osp.isfile(f)]
     if sort:
-<<<<<<< HEAD
         def filter_numeric(s):
             return re.sub("[^0-9]", "", s)
         files.sort(key=lambda x: int(filter_numeric(os.path.basename(x).split(".")[0])))
-=======
-
-        def filter_nonnumeric(s):
-            return re.sub("[^0-9]", "", s)
-
-        files.sort(key=lambda x: int(filter_nonnumeric(os.path.basename(x).split(".")[0])))
->>>>>>> b986385f
     return files
 
 

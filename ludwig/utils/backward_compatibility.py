--- conflicted
+++ resolved
@@ -18,10 +18,6 @@
 from typing import Any, Callable, Dict
 
 from ludwig.constants import (
-<<<<<<< HEAD
-    COLUMN,
-    DEFAULTS,
-=======
     AUDIO,
     BIAS,
     COLUMN,
@@ -29,35 +25,26 @@
     CONV_USE_BIAS,
     DEFAULT_BIAS,
     DEFAULT_USE_BIAS,
->>>>>>> 640821a2
+    DEFAULTS,
     EVAL_BATCH_SIZE,
     EXECUTOR,
     FORCE_SPLIT,
     HYPEROPT,
     INPUT_FEATURES,
-<<<<<<< HEAD
-=======
     NUM_SAMPLES,
->>>>>>> 640821a2
     NUMBER,
     OUTPUT_FEATURES,
     PARAMETERS,
     PREPROCESSING,
     PROBABILITIES,
-<<<<<<< HEAD
-=======
     RANDOM,
->>>>>>> 640821a2
     RAY,
     SAMPLER,
     SCHEDULER,
     SEARCH_ALG,
     SPLIT,
-<<<<<<< HEAD
-=======
     SPLIT_PROBABILITIES,
     STRATIFY,
->>>>>>> 640821a2
     TRAINER,
     TRAINING,
     TYPE,
@@ -257,11 +244,7 @@
         )
 
     if stratify is not None:
-<<<<<<< HEAD
-        split_params[TYPE] = "stratify"
-=======
         split_params[TYPE] = STRATIFY
->>>>>>> 640821a2
         split_params[COLUMN] = stratify
         warnings.warn(
             "`preprocessing.stratify` has been replaced by `preprocessing.split.column` "
@@ -278,12 +261,6 @@
         )
 
         if TYPE not in split_params:
-<<<<<<< HEAD
-            split_params[TYPE] = "random"
-
-    if split_params:
-        preprocessing[SPLIT] = split_params
-=======
             split_params[TYPE] = RANDOM
 
     if split_params:
@@ -299,7 +276,6 @@
             "be specified at the preprocessing level. Support for `audio_feature` will be removed in v0.7",
             DeprecationWarning,
         )
->>>>>>> 640821a2
 
 
 def upgrade_deprecated_fields(config: Dict[str, Any]):

--- conflicted
+++ resolved
@@ -120,38 +120,6 @@
     if input_feature:
         encoder = feature.get(ENCODER, {})
         if isinstance(encoder, str):
-<<<<<<< HEAD
-            feature[ENCODER] = {TYPE: encoder}
-            nested_params = []
-            for k, v in feature.items():
-                if k not in INPUT_FEATURE_KEYS:
-                    feature[ENCODER][k] = v
-                    nested_params.append(k)
-            for k in nested_params:
-                del feature[k]
-            warnings.warn(
-                "Encoder specific parameters should now be nested within a dictionary under the 'encoder' parameter. "
-                "Support for un-nested encoder specific parameters will be removed in v0.7",
-                DeprecationWarning,
-            )
-    else:
-        decoder = feature.get(DECODER, {})
-        if isinstance(decoder, str):
-            feature[DECODER] = {TYPE: decoder}
-            nested_params = []
-            for k, v in feature.items():
-                if k not in OUTPUT_FEATURE_KEYS:
-                    feature[DECODER][k] = v
-                    nested_params.append(k)
-            for k in nested_params:
-                if k in nested_params:
-                    del feature[k]
-            warnings.warn(
-                "Decoder specific parameters should now be nested within a dictionary under the 'decoder' parameter. "
-                "Support for un-nested decoder specific parameters will be removed in v0.7",
-                DeprecationWarning,
-            )
-=======
             encoder = {TYPE: encoder}
             feature[ENCODER] = encoder
 
@@ -198,7 +166,6 @@
             "Support for un-nested decoder specific parameters will be removed in v0.7",
             DeprecationWarning,
         )
->>>>>>> bc1fa6ee
 
 
 def _upgrade_hyperopt(hyperopt: Dict[str, Any]):

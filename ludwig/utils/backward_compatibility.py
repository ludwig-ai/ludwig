--- conflicted
+++ resolved
@@ -99,12 +99,8 @@
     return wrap
 
 
-<<<<<<< HEAD
+@DeveloperAPI
 def upgrade_config_dict_to_latest_version(config: ModelConfigDict) -> ModelConfigDict:
-=======
-@DeveloperAPI
-def upgrade_config_dict_to_latest_version(config: Dict) -> Dict:
->>>>>>> 6ee67ef2
     """Updates config from an older version of Ludwig to the current version. If config does not have a
     "ludwig_version" key, all updates are applied.
 

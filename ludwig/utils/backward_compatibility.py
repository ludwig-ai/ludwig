#! /usr/bin/env python
# Copyright (c) 2022 Predibase, Inc.
#
# Licensed under the Apache License, Version 2.0 (the "License");
# you may not use this file except in compliance with the License.
# You may obtain a copy of the License at
#
#     http://www.apache.org/licenses/LICENSE-2.0
#
# Unless required by applicable law or agreed to in writing, software
# distributed under the License is distributed on an "AS IS" BASIS,
# WITHOUT WARRANTIES OR CONDITIONS OF ANY KIND, either express or implied.
# See the License for the specific language governing permissions and
# limitations under the License.
# ==============================================================================

import warnings
from typing import Any, Callable, Dict

from ludwig.constants import (
    COLUMN,
    DEFAULTS,
    EVAL_BATCH_SIZE,
    EXECUTOR,
    HYPEROPT,
    INPUT_FEATURES,
    NUMBER,
    OUTPUT_FEATURES,
    PARAMETERS,
    PREPROCESSING,
    PROBABILITIES,
    RAY,
    SAMPLER,
    SCHEDULER,
    SEARCH_ALG,
    SPLIT,
    TRAINER,
    TRAINING,
    TYPE,
)
from ludwig.features.feature_registries import base_type_registry
from ludwig.utils.misc_utils import merge_dict


def _traverse_dicts(config: Any, f: Callable[[Dict], None]):
    """Applies function f to every dictionary contained in config.

    f should in-place modify the config dict. f will be called on leaves first, root last.
    """
    if isinstance(config, dict):
        for k, v in config.items():
            _traverse_dicts(v, f)
        f(config)
    elif isinstance(config, list):
        for v in config:
            _traverse_dicts(v, f)


def _upgrade_use_bias(config):
    if "bias" in config:
        warnings.warn('Parameter "bias" renamed to "use_bias" and will be removed in v0.6', DeprecationWarning)
        config["use_bias"] = config["bias"]
        del config["bias"]
    if "conv_bias" in config:
        warnings.warn(
            'Parameter "conv_bias" renamed to "conv_use_bias" and will be removed in v0.6', DeprecationWarning
        )
        config["conv_use_bias"] = config["conv_bias"]
        del config["conv_bias"]
    if "default_bias" in config:
        warnings.warn(
            'Parameter "default_bias" renamed to "default_use_bias" and will be removed in v0.6', DeprecationWarning
        )
        config["default_use_bias"] = config["default_bias"]
        del config["default_bias"]


def _upgrade_feature(feature: Dict[str, Any]):
    """Upgrades feature config (in-place)"""
    if feature.get(TYPE) == "numerical":
        warnings.warn('Feature type "numerical" renamed to "number" and will be removed in v0.6', DeprecationWarning)
        feature[TYPE] = NUMBER
    _traverse_dicts(feature, _upgrade_use_bias)


def _upgrade_hyperopt(hyperopt: Dict[str, Any]):
    """Upgrades hyperopt config (in-place)"""
    # check for use of legacy "training" reference, if any found convert to "trainer"
    if PARAMETERS in hyperopt:
        hparams = hyperopt[PARAMETERS]
        for k, v in list(hparams.items()):
            substr = "training."
            if k.startswith(substr):
                warnings.warn(
                    'Config section "training" renamed to "trainer" and will be removed in v0.6', DeprecationWarning
                )
                hparams["trainer." + k[len(substr) :]] = v
                del hparams[k]

    # check for legacy parameters in "executor"
    if EXECUTOR in hyperopt:
        hpexecutor = hyperopt[EXECUTOR]
        executor_type = hpexecutor.get(TYPE, None)
        if executor_type is not None and executor_type != RAY:
            warnings.warn(
                f'executor type "{executor_type}" not supported, converted to "ray" will be flagged as error '
                "in v0.6",
                DeprecationWarning,
            )
            hpexecutor[TYPE] = RAY

        # if search_alg not at top level and is present in executor, promote to top level
        if SEARCH_ALG in hpexecutor:
            # promote only if not in top-level, otherwise use current top-level
            if SEARCH_ALG not in hyperopt:
                hyperopt[SEARCH_ALG] = hpexecutor[SEARCH_ALG]
            del hpexecutor[SEARCH_ALG]
    else:
        warnings.warn(
            'Missing "executor" section, adding "ray" executor will be flagged as error in v0.6', DeprecationWarning
        )
        hyperopt[EXECUTOR] = {TYPE: RAY}

    # check for legacy "sampler" section
    if SAMPLER in hyperopt:
        warnings.warn(
            f'"{SAMPLER}" is no longer supported, converted to "{SEARCH_ALG}". "{SAMPLER}" will be flagged as '
            "error in v0.6",
            DeprecationWarning,
        )
        if SEARCH_ALG in hyperopt[SAMPLER]:
            if SEARCH_ALG not in hyperopt:
                hyperopt[SEARCH_ALG] = hyperopt[SAMPLER][SEARCH_ALG]
                warnings.warn('Moved "search_alg" to hyperopt config top-level', DeprecationWarning)

        # if num_samples or scheduler exist in SAMPLER move to EXECUTOR Section
        if "num_samples" in hyperopt[SAMPLER] and "num_samples" not in hyperopt[EXECUTOR]:
            hyperopt[EXECUTOR]["num_samples"] = hyperopt[SAMPLER]["num_samples"]
            warnings.warn('Moved "num_samples" from "sampler" to "executor"', DeprecationWarning)

        if SCHEDULER in hyperopt[SAMPLER] and SCHEDULER not in hyperopt[EXECUTOR]:
            hyperopt[EXECUTOR][SCHEDULER] = hyperopt[SAMPLER][SCHEDULER]
            warnings.warn('Moved "scheduler" from "sampler" to "executor"', DeprecationWarning)

        # remove legacy section
        del hyperopt[SAMPLER]

    if SEARCH_ALG not in hyperopt:
        # make top-level as search_alg, if missing put in default value
        hyperopt[SEARCH_ALG] = {TYPE: "variant_generator"}
        warnings.warn(
            'Missing "search_alg" at hyperopt top-level, adding in default value, will be flagged as error ' "in v0.6",
            DeprecationWarning,
        )


def _upgrade_trainer(trainer: Dict[str, Any]):
    """Upgrades trainer config (in-place)"""
    eval_batch_size = trainer.get(EVAL_BATCH_SIZE)
    if eval_batch_size == 0:
        warnings.warn(
            "`trainer.eval_batch_size` value `0` changed to `None`, will be unsupported in v0.6", DeprecationWarning
        )
        trainer[EVAL_BATCH_SIZE] = None


def _upgrade_preprocessing_defaults(config: Dict[str, Any]):
    """Move feature-specific preprocessing parameters into defaults in config (in-place)"""
    # Use base registry since it contains all feature types
    input_feature_types = set(base_type_registry)
    preprocessing_parameters = list(config.get(PREPROCESSING))

    type_specific_preprocessing_params = dict()

    # If preprocessing section specified and it contains feature specific preprocessing parameters, make a copy
    # and delete them from the preprocessing section
    for parameter in preprocessing_parameters:
        if parameter in input_feature_types:
            warnings.warn(
                f"Moving preprocessing configuration for `{parameter}` feature type from `preprocessing` section"
                " to `defaults` section in Ludwig config. This will be unsupported in v0.8.",
                DeprecationWarning,
            )
            type_specific_preprocessing_params[parameter] = config[PREPROCESSING].pop(parameter)

    # Delete empty preprocessing section if no other preprocessing parameters specified
    if PREPROCESSING in config and not config[PREPROCESSING]:
        del config[PREPROCESSING]

    if DEFAULTS not in config:
        config[DEFAULTS] = dict()

    # Update defaults with the default feature specific preprocessing parameters
    for feature_type, preprocessing_param in type_specific_preprocessing_params.items():
        # If defaults was empty, then create a new key with feature type
        if feature_type not in config.get(DEFAULTS):
            if PREPROCESSING in preprocessing_param:
                config[DEFAULTS][feature_type] = preprocessing_param
            else:
                config[DEFAULTS][feature_type] = {PREPROCESSING: preprocessing_param}
        # Feature type exists but preprocessing hasn't be specified
        elif PREPROCESSING not in config[DEFAULTS][feature_type]:
            config[DEFAULTS][feature_type][PREPROCESSING] = preprocessing_param[PREPROCESSING]
        # Update default feature specific preprocessing with parameters from config
        else:
            config[DEFAULTS][feature_type][PREPROCESSING].update(
                merge_dict(config[DEFAULTS][feature_type][PREPROCESSING], preprocessing_param[PREPROCESSING])
            )


def _upgrade_preprocessing_split(preprocessing: Dict[str, Any]):
    """Upgrade split related parameters in preprocessing."""
    split_params = {}

    force_split = preprocessing.pop("force_split", None)
    split_probabilities = preprocessing.pop("split_probabilities", None)
    stratify = preprocessing.pop("stratify", None)

    if split_probabilities is not None:
        split_params[PROBABILITIES] = split_probabilities
        warnings.warn(
            "`preprocessing.split_probabilities` has been replaced by `preprocessing.split.probabilities`, "
            "will be flagged as error in v0.7",
            DeprecationWarning,
        )

    if stratify is not None:
        split_params[TYPE] = "stratify"
        split_params[COLUMN] = stratify
        warnings.warn(
            "`preprocessing.stratify` has been replaced by `preprocessing.split.column` "
            'when setting `preprocessing.split.type` to "stratify", '
            "will be flagged as error in v0.7",
            DeprecationWarning,
        )

    if force_split is not None:
        warnings.warn(
            "`preprocessing.force_split` has been replaced by `preprocessing.split.type`, "
            "will be flagged as error in v0.7",
            DeprecationWarning,
        )

<<<<<<< HEAD
        if TYPE not in split_params:
            split_params[TYPE] = "random" if force_split else "fixed"
=======
        if "type" not in split_params:
            split_params["type"] = "random"
>>>>>>> 90d3fdef

    if split_params:
        preprocessing[SPLIT] = split_params


def upgrade_deprecated_fields(config: Dict[str, Any]):
    """Updates config (in-place) to use fields from earlier versions of Ludwig.

    Logs deprecation warnings
    """
    if TRAINING in config:
        warnings.warn('Config section "training" renamed to "trainer" and will be removed in v0.6', DeprecationWarning)
        config[TRAINER] = config[TRAINING]
        del config[TRAINING]

    for feature in config.get(INPUT_FEATURES, []) + config.get(OUTPUT_FEATURES, []):
        _upgrade_feature(feature)

    if HYPEROPT in config:
        _upgrade_hyperopt(config[HYPEROPT])

    if TRAINER in config:
        _upgrade_trainer(config[TRAINER])

    if PREPROCESSING in config:
        _upgrade_preprocessing_split(config[PREPROCESSING])
        _upgrade_preprocessing_defaults(config)<|MERGE_RESOLUTION|>--- conflicted
+++ resolved
@@ -241,13 +241,8 @@
             DeprecationWarning,
         )
 
-<<<<<<< HEAD
         if TYPE not in split_params:
-            split_params[TYPE] = "random" if force_split else "fixed"
-=======
-        if "type" not in split_params:
-            split_params["type"] = "random"
->>>>>>> 90d3fdef
+            split_params[TYPE] = "random"
 
     if split_params:
         preprocessing[SPLIT] = split_params

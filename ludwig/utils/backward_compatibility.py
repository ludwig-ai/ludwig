--- conflicted
+++ resolved
@@ -26,11 +26,8 @@
     DECODER,
     DEFAULT_BIAS,
     DEFAULT_USE_BIAS,
-<<<<<<< HEAD
+    DEFAULTS,
     ENCODER,
-=======
-    DEFAULTS,
->>>>>>> ec11c4ab
     EVAL_BATCH_SIZE,
     EXECUTOR,
     FORCE_SPLIT,

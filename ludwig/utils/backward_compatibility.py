--- conflicted
+++ resolved
@@ -614,9 +614,6 @@
     return config
 
 
-<<<<<<< HEAD
-def upgrade_metadata(metadata: TrainingSetMetadata) -> TrainingSetMetadata:
-=======
 @register_config_transformation("0.6", ["trainer"])
 def _upgrade_max_batch_size(trainer: Dict[str, Any]) -> Dict[str, Any]:
     if "increase_batch_size_on_plateau_max" in trainer:
@@ -650,8 +647,7 @@
     return trainer
 
 
-def upgrade_metadata(metadata: Dict[str, Any]) -> Dict[str, Any]:
->>>>>>> b1ec7d74
+def upgrade_metadata(metadata: TrainingSetMetadata) -> TrainingSetMetadata:
     # TODO(travis): stopgap solution, we should make it so we don't need to do this
     # by decoupling config and metadata
     metadata = copy.deepcopy(metadata)
@@ -659,11 +655,7 @@
     return metadata
 
 
-<<<<<<< HEAD
-def _upgrade_metadata_mising_values(metadata: TrainingSetMetadata):
-=======
-def _upgrade_metadata_missing_values(metadata: Dict[str, Any]):
->>>>>>> b1ec7d74
+def _upgrade_metadata_missing_values(metadata: TrainingSetMetadata):
     for k, v in metadata.items():
         if isinstance(v, dict) and _is_old_missing_value_strategy(v):
             _update_old_missing_value_strategy(v)

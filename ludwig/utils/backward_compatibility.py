--- conflicted
+++ resolved
@@ -54,45 +54,6 @@
 from ludwig.utils.misc_utils import merge_dict
 from ludwig.utils.version_transformation import VersionTransformation, VersionTransformationRegistry
 
-<<<<<<< HEAD
-INPUT_FEATURE_KEYS = [
-    "name",
-    "type",
-    "column",
-    "proc_column",
-    "encoder",
-    "tied",
-    "preprocessing",
-    "vector_size",
-]
-
-OUTPUT_FEATURE_KEYS = [
-    "name",
-    "type",
-    "column",
-    "proc_column",
-    "decoder",
-    "num_classes",
-    "preprocessing",
-    "loss",
-    "reduce_input",
-    "dependencies",
-    "reduce_dependencies",
-    "top_k",
-    "vector_size",
-]
-
-FC_LAYER_KEYS = [
-    "output_size",
-    "use_bias",
-    "weights_initializer",
-    "bias_initializer",
-    "norm",
-    "norm_params",
-    "activation",
-    "dropout",
-]
-=======
 config_transformation_registry = VersionTransformationRegistry()
 
 
@@ -134,7 +95,6 @@
         )
     else:
         return config
->>>>>>> 0b06250d
 
 
 def _traverse_dicts(config: Any, f: Callable[[Dict], None]):
@@ -214,14 +174,14 @@
     return _upgrade_encoder_decoder_params(feature, False)
 
 
-def _upgrade_encoder_decoder_params(feature: Dict[str, Any], input_feature: bool) -> None:
+def _upgrade_encoder_decoder_params(feature: Dict[str, Any], input_feature: bool) -> Dict[str, Any]:
     """
     This function nests un-nested encoder/decoder parameters to conform with the new config structure for 0.6
     Args:
         feature (Dict): Feature to nest encoder/decoder params for.
         input_feature (Bool): Whether this feature is an input feature or not.
     """
-    INPUT_FEATURE_KEYS = [
+    input_feature_keys = [
         "name",
         "type",
         "column",
@@ -232,11 +192,10 @@
         "vector_size",
     ]
 
-    OUTPUT_FEATURE_KEYS = [
+    output_feature_keys = [
         "name",
         "type",
         "column",
-        "proc_column",
         "decoder",
         "num_classes",
         "preprocessing",
@@ -248,7 +207,7 @@
         "vector_size",
     ]
 
-    FC_LAYER_KEYS = [
+    fc_layer_keys = [
         "fc_layers",
         "num_fc_layers",
         "output_size",
@@ -268,12 +227,10 @@
         module_type = DECODER
 
     module = feature.get(module_type, {})
-<<<<<<< HEAD
-    keys = INPUT_FEATURE_KEYS if module_type == ENCODER else OUTPUT_FEATURE_KEYS
-=======
+
     # List of keys to keep in the output feature.
-    feature_keys = INPUT_FEATURE_KEYS if module_type == ENCODER else FC_LAYER_KEYS + OUTPUT_FEATURE_KEYS
->>>>>>> 0b06250d
+    feature_keys = input_feature_keys if module_type == ENCODER else output_feature_keys
+
     if isinstance(module, str):
         module = {TYPE: module}
         feature[module_type] = module
@@ -283,7 +240,7 @@
     for k, v in feature.items():
         if k not in feature_keys:
             module[k] = v
-            if k in FC_LAYER_KEYS and module_type == DECODER:
+            if k in fc_layer_keys and module_type == DECODER:
                 module[f"fc_{k}"] = v
             nested_params.append(k)
             warn = True
@@ -317,7 +274,7 @@
                 warnings.warn(
                     'Config section "training" renamed to "trainer" and will be removed in v0.6', DeprecationWarning
                 )
-                hparams["trainer." + k[len(substr) :]] = v
+                hparams["trainer." + k[len(substr):]] = v
                 del hparams[k]
 
     # check for legacy parameters in "executor"

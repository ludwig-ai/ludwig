--- conflicted
+++ resolved
@@ -161,9 +161,8 @@
         trainer[EVAL_BATCH_SIZE] = None
 
 
-<<<<<<< HEAD
-def _upgrade_preprocessing(config: Dict[str, Any]):
-    """Move feature type pre-processing into the defaults section of the config (in-place)"""
+def _upgrade_preprocessing_defaults(config: Dict[str, Any]):
+    """Move feature-specific preprocessing parameters into defaults in config (in-place)"""
     # Use input registry since it contains all feature types
     input_feature_types = set(input_type_registry.keys())
     preprocessing_params = list(config.get(PREPROCESSING).keys())
@@ -190,8 +189,10 @@
             config[DEFAULTS][feature_type][PREPROCESSING].update(
                 merge_dict(config[DEFAULTS][feature_type][PREPROCESSING], preprocessing_param[PREPROCESSING])
             )
-=======
-def _upgrade_preprocessing(preprocessing: Dict[str, Any]):
+
+
+def _upgrade_preprocessing_split(preprocessing: Dict[str, Any]):
+    """Upgrade split related parameters in preprocessing."""
     split_params = {}
 
     force_split = preprocessing.pop("force_split", None)
@@ -228,7 +229,12 @@
 
     if split_params:
         preprocessing["split"] = split_params
->>>>>>> aa0c63bf
+
+
+def _upgrade_preprocessing(preprocessing: Dict[str, Any], config: Dict[str, Any]):
+    """Upgrade preprocessing section of config (in-place)"""
+    _upgrade_preprocessing_split(preprocessing)
+    _upgrade_preprocessing_defaults(config)
 
 
 def upgrade_deprecated_fields(config: Dict[str, Any]):
@@ -251,8 +257,4 @@
         _upgrade_trainer(config[TRAINER])
 
     if PREPROCESSING in config:
-<<<<<<< HEAD
-        _upgrade_preprocessing(config)
-=======
-        _upgrade_preprocessing(config[PREPROCESSING])
->>>>>>> aa0c63bf
+        _upgrade_preprocessing(config[PREPROCESSING], config)
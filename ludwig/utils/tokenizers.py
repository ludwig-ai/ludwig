"""Ludwig string tokenizers including string-based, spacy-based, and huggingface-based implementations.

To add a new tokenizer, 1) implement a subclass of BaseTokenizer and 2) add it to the tokenizer_registry.

Once it's in the registry, tokenizers can be used in a ludwig config, e.g..

```
input_features:
    -   name: title
        type: text
        preprocessing:
            tokenizer: <NEW_TOKENIZER>
```
"""

import logging
import re
from abc import abstractmethod
from typing import Any, Dict, List, Optional, Union

import torch
import torchtext

from ludwig.constants import PADDING_SYMBOL, UNKNOWN_SYMBOL
from ludwig.utils.data_utils import load_json
from ludwig.utils.hf_utils import load_pretrained_hf_tokenizer
from ludwig.utils.nlp_utils import load_nlp_pipeline, process_text

logger = logging.getLogger(__name__)
torchtext_version = torch.torch_version.TorchVersion(torchtext.__version__)

SPACE_PUNCTUATION_REGEX = re.compile(r"\w+|[^\w\s]")
COMMA_REGEX = re.compile(r"\s*,\s*")
UNDERSCORE_REGEX = re.compile(r"\s*_\s*")

TORCHSCRIPT_COMPATIBLE_TOKENIZERS = {"space", "space_punct"}
TORCHTEXT_0_12_0_TOKENIZERS = {"sentencepiece", "clip", "gpt2bpe"}
TORCHTEXT_0_13_0_TOKENIZERS = {"bert"}

HF_TOKENIZER_SAMPLE_INPUTS = ["UNwant\u00E9d,running", "ah\u535A\u63A8zz", " \tHeLLo!how  \n Are yoU? [UNK]"]


class BaseTokenizer:
    @abstractmethod
    def __init__(self, **kwargs):
        pass

    @abstractmethod
    def __call__(self, text: str):
        pass


class CharactersToListTokenizer(BaseTokenizer):
    def __call__(self, text):
        return [char for char in text]


class SpaceStringToListTokenizer(torch.nn.Module):
    """Implements torchscript-compatible whitespace tokenization."""

    def __init__(self, **kwargs):
        super().__init__()

    def forward(self, v: Union[str, List[str], torch.Tensor]) -> Any:
        if isinstance(v, torch.Tensor):
            raise ValueError(f"Unsupported input: {v}")

        inputs: List[str] = []
        # Ludwig calls map on List[str] objects, so we need to handle individual strings as well.
        if isinstance(v, str):
            inputs.append(v)
        else:
            inputs.extend(v)

        tokens: List[List[str]] = []
        for sequence in inputs:
            split_sequence = sequence.strip().split(" ")
            token_sequence: List[str] = []
            for token in self.get_tokens(split_sequence):
                if len(token) > 0:
                    token_sequence.append(token)
            tokens.append(token_sequence)

        return tokens[0] if isinstance(v, str) else tokens

    def get_tokens(self, tokens: List[str]) -> List[str]:
        return tokens


class NgramTokenizer(SpaceStringToListTokenizer):
    """Implements torchscript-compatible n-gram tokenization."""

    def __init__(self, ngram_size: int = 2, **kwargs):
        super().__init__()
        self.n = ngram_size or 2

    def get_tokens(self, tokens: List[str]) -> List[str]:
        from torchtext.data.utils import ngrams_iterator

        return list(ngrams_iterator(tokens, ngrams=self.n))


class SpacePunctuationStringToListTokenizer(torch.nn.Module):
    """Implements torchscript-compatible space_punct tokenization."""

    def __init__(self, **kwargs):
        super().__init__()

    def is_regex_w(self, c: str) -> bool:
        return c.isalnum() or c == "_"

    def forward(self, v: Union[str, List[str], torch.Tensor]) -> Any:
        if isinstance(v, torch.Tensor):
            raise ValueError(f"Unsupported input: {v}")

        inputs: List[str] = []
        # Ludwig calls map on List[str] objects, so we need to handle individual strings as well.
        if isinstance(v, str):
            inputs.append(v)
        else:
            inputs.extend(v)

        tokens: List[List[str]] = []
        for sequence in inputs:
            token_sequence: List[str] = []
            word: List[str] = []
            for c in sequence:
                if self.is_regex_w(c):
                    word.append(c)
                elif len(word) > 0:  # if non-empty word and non-alphanumeric char, append word to token sequence
                    token_sequence.append("".join(word))
                    word.clear()

                if not self.is_regex_w(c) and not c.isspace():  # non-alphanumeric, non-space char is punctuation
                    token_sequence.append(c)

            if len(word) > 0:  # add last word
                token_sequence.append("".join(word))

            tokens.append(token_sequence)

        return tokens[0] if isinstance(v, str) else tokens


class UnderscoreStringToListTokenizer(BaseTokenizer):
    def __call__(self, text):
        return UNDERSCORE_REGEX.split(text.strip())


class CommaStringToListTokenizer(BaseTokenizer):
    def __call__(self, text):
        return COMMA_REGEX.split(text.strip())


class UntokenizedStringToListTokenizer(BaseTokenizer):
    def __call__(self, text):
        return [text]


class StrippedStringToListTokenizer(BaseTokenizer):
    def __call__(self, text):
        return [text.strip()]


class EnglishTokenizer(BaseTokenizer):
    def __call__(self, text):
        return process_text(text, load_nlp_pipeline("en"))


class EnglishFilterTokenizer(BaseTokenizer):
    def __call__(self, text):
        return process_text(
            text, load_nlp_pipeline("en"), filter_numbers=True, filter_punctuation=True, filter_short_tokens=True
        )


class EnglishRemoveStopwordsTokenizer(BaseTokenizer):
    def __call__(self, text):
        return process_text(text, load_nlp_pipeline("en"), filter_stopwords=True)


class EnglishLemmatizeTokenizer(BaseTokenizer):
    def __call__(self, text):
        process_text(text, load_nlp_pipeline("en"), return_lemma=True)


class EnglishLemmatizeFilterTokenizer(BaseTokenizer):
    def __call__(self, text):
        return process_text(
            text,
            load_nlp_pipeline("en"),
            return_lemma=True,
            filter_numbers=True,
            filter_punctuation=True,
            filter_short_tokens=True,
        )


class EnglishLemmatizeRemoveStopwordsTokenizer(BaseTokenizer):
    def __call__(self, text):
        return process_text(text, load_nlp_pipeline("en"), return_lemma=True, filter_stopwords=True)


class ItalianTokenizer(BaseTokenizer):
    def __call__(self, text):
        return process_text(text, load_nlp_pipeline("it"))


class ItalianFilterTokenizer(BaseTokenizer):
    def __call__(self, text):
        return process_text(
            text, load_nlp_pipeline("it"), filter_numbers=True, filter_punctuation=True, filter_short_tokens=True
        )


class ItalianRemoveStopwordsTokenizer(BaseTokenizer):
    def __call__(self, text):
        return process_text(text, load_nlp_pipeline("it"), filter_stopwords=True)


class ItalianLemmatizeTokenizer(BaseTokenizer):
    def __call__(self, text):
        return process_text(text, load_nlp_pipeline("it"), return_lemma=True)


class ItalianLemmatizeFilterTokenizer(BaseTokenizer):
    def __call__(self, text):
        return process_text(
            text,
            load_nlp_pipeline("it"),
            return_lemma=True,
            filter_numbers=True,
            filter_punctuation=True,
            filter_short_tokens=True,
        )


class ItalianLemmatizeRemoveStopwordsTokenizer(BaseTokenizer):
    def __call__(self, text):
        return process_text(text, load_nlp_pipeline("it"), return_lemma=True, filter_stopwords=True)


class SpanishTokenizer(BaseTokenizer):
    def __call__(self, text):
        return process_text(text, load_nlp_pipeline("es"))


class SpanishFilterTokenizer(BaseTokenizer):
    def __call__(self, text):
        return process_text(
            text, load_nlp_pipeline("es"), filter_numbers=True, filter_punctuation=True, filter_short_tokens=True
        )


class SpanishRemoveStopwordsTokenizer(BaseTokenizer):
    def __call__(self, text):
        return process_text(text, load_nlp_pipeline("es"), filter_stopwords=True)


class SpanishLemmatizeTokenizer(BaseTokenizer):
    def __call__(self, text):
        return process_text(text, load_nlp_pipeline("es"), return_lemma=True)


class SpanishLemmatizeFilterTokenizer(BaseTokenizer):
    def __call__(self, text):
        return process_text(
            text,
            load_nlp_pipeline("es"),
            return_lemma=True,
            filter_numbers=True,
            filter_punctuation=True,
            filter_short_tokens=True,
        )


class SpanishLemmatizeRemoveStopwordsTokenizer(BaseTokenizer):
    def __call__(self, text):
        return process_text(text, load_nlp_pipeline("es"), return_lemma=True, filter_stopwords=True)


class GermanTokenizer(BaseTokenizer):
    def __call__(self, text):
        return process_text(text, load_nlp_pipeline("de"))


class GermanFilterTokenizer(BaseTokenizer):
    def __call__(self, text):
        return process_text(
            text, load_nlp_pipeline("de"), filter_numbers=True, filter_punctuation=True, filter_short_tokens=True
        )


class GermanRemoveStopwordsTokenizer(BaseTokenizer):
    def __call__(self, text):
        return process_text(text, load_nlp_pipeline("de"), filter_stopwords=True)


class GermanLemmatizeTokenizer(BaseTokenizer):
    def __call__(self, text):
        return process_text(text, load_nlp_pipeline("de"), return_lemma=True)


class GermanLemmatizeFilterTokenizer(BaseTokenizer):
    def __call__(self, text):
        return process_text(
            text,
            load_nlp_pipeline("de"),
            return_lemma=True,
            filter_numbers=True,
            filter_punctuation=True,
            filter_short_tokens=True,
        )


class GermanLemmatizeRemoveStopwordsTokenizer(BaseTokenizer):
    def __call__(self, text):
        return process_text(text, load_nlp_pipeline("de"), return_lemma=True, filter_stopwords=True)


class FrenchTokenizer(BaseTokenizer):
    def __call__(self, text):
        return process_text(text, load_nlp_pipeline("fr"))


class FrenchFilterTokenizer(BaseTokenizer):
    def __call__(self, text):
        return process_text(
            text, load_nlp_pipeline("fr"), filter_numbers=True, filter_punctuation=True, filter_short_tokens=True
        )


class FrenchRemoveStopwordsTokenizer(BaseTokenizer):
    def __call__(self, text):
        return process_text(text, load_nlp_pipeline("fr"), filter_stopwords=True)


class FrenchLemmatizeTokenizer(BaseTokenizer):
    def __call__(self, text):
        return process_text(text, load_nlp_pipeline("fr"), return_lemma=True)


class FrenchLemmatizeFilterTokenizer(BaseTokenizer):
    def __call__(self, text):
        return process_text(
            text,
            load_nlp_pipeline("fr"),
            return_lemma=True,
            filter_numbers=True,
            filter_punctuation=True,
            filter_short_tokens=True,
        )


class FrenchLemmatizeRemoveStopwordsTokenizer(BaseTokenizer):
    def __call__(self, text):
        return process_text(text, load_nlp_pipeline("fr"), return_lemma=True, filter_stopwords=True)


class PortugueseTokenizer(BaseTokenizer):
    def __call__(self, text):
        return process_text(text, load_nlp_pipeline("pt"))


class PortugueseFilterTokenizer(BaseTokenizer):
    def __call__(self, text):
        return process_text(
            text, load_nlp_pipeline("pt"), filter_numbers=True, filter_punctuation=True, filter_short_tokens=True
        )


class PortugueseRemoveStopwordsTokenizer(BaseTokenizer):
    def __call__(self, text):
        return process_text(text, load_nlp_pipeline("pt"), filter_stopwords=True)


class PortugueseLemmatizeTokenizer(BaseTokenizer):
    def __call__(self, text):
        return process_text(text, load_nlp_pipeline("pt"), return_lemma=True)


class PortugueseLemmatizeFilterTokenizer(BaseTokenizer):
    def __call__(self, text):
        return process_text(
            text,
            load_nlp_pipeline("pt"),
            return_lemma=True,
            filter_numbers=True,
            filter_punctuation=True,
            filter_short_tokens=True,
        )


class PortugueseLemmatizeRemoveStopwordsTokenizer(BaseTokenizer):
    def __call__(self, text):
        return process_text(text, load_nlp_pipeline("pt"), return_lemma=True, filter_stopwords=True)


class DutchTokenizer(BaseTokenizer):
    def __call__(self, text):
        return process_text(text, load_nlp_pipeline("nl"))


class DutchFilterTokenizer(BaseTokenizer):
    def __call__(self, text):
        return process_text(
            text, load_nlp_pipeline("nl"), filter_numbers=True, filter_punctuation=True, filter_short_tokens=True
        )


class DutchRemoveStopwordsTokenizer(BaseTokenizer):
    def __call__(self, text):
        return process_text(text, load_nlp_pipeline("nl"), filter_stopwords=True)


class DutchLemmatizeTokenizer(BaseTokenizer):
    def __call__(self, text):
        return process_text(text, load_nlp_pipeline("nl"), return_lemma=True)


class DutchLemmatizeFilterTokenizer(BaseTokenizer):
    def __call__(self, text):
        return process_text(
            text,
            load_nlp_pipeline("nl"),
            return_lemma=True,
            filter_numbers=True,
            filter_punctuation=True,
            filter_short_tokens=True,
        )


class DutchLemmatizeRemoveStopwordsTokenizer(BaseTokenizer):
    def __call__(self, text):
        return process_text(text, load_nlp_pipeline("nl"), return_lemma=True, filter_stopwords=True)


class GreekTokenizer(BaseTokenizer):
    def __call__(self, text):
        return process_text(text, load_nlp_pipeline("el"))


class GreekFilterTokenizer(BaseTokenizer):
    def __call__(self, text):
        return process_text(
            text, load_nlp_pipeline("el"), filter_numbers=True, filter_punctuation=True, filter_short_tokens=True
        )


class GreekRemoveStopwordsTokenizer(BaseTokenizer):
    def __call__(self, text):
        return process_text(text, load_nlp_pipeline("el"), filter_stopwords=True)


class GreekLemmatizeTokenizer(BaseTokenizer):
    def __call__(self, text):
        return process_text(text, load_nlp_pipeline("el"), return_lemma=True)


class GreekLemmatizeFilterTokenizer(BaseTokenizer):
    def __call__(self, text):
        return process_text(
            text,
            load_nlp_pipeline("el"),
            return_lemma=True,
            filter_numbers=True,
            filter_punctuation=True,
            filter_short_tokens=True,
        )


class GreekLemmatizeRemoveStopwordsFilterTokenizer(BaseTokenizer):
    def __call__(self, text):
        return process_text(text, load_nlp_pipeline("el"), return_lemma=True, filter_stopwords=True)


class NorwegianTokenizer(BaseTokenizer):
    def __call__(self, text):
        return process_text(text, load_nlp_pipeline("nb"))


class NorwegianFilterTokenizer(BaseTokenizer):
    def __call__(self, text):
        return process_text(
            text, load_nlp_pipeline("nb"), filter_numbers=True, filter_punctuation=True, filter_short_tokens=True
        )


class NorwegianRemoveStopwordsTokenizer(BaseTokenizer):
    def __call__(self, text):
        return process_text(text, load_nlp_pipeline("nb"), filter_stopwords=True)


class NorwegianLemmatizeTokenizer(BaseTokenizer):
    def __call__(self, text):
        return process_text(text, load_nlp_pipeline("nb"), return_lemma=True)


class NorwegianLemmatizeFilterTokenizer(BaseTokenizer):
    def __call__(self, text):
        return process_text(
            text,
            load_nlp_pipeline("nb"),
            return_lemma=True,
            filter_numbers=True,
            filter_punctuation=True,
            filter_short_tokens=True,
        )


class NorwegianLemmatizeRemoveStopwordsFilterTokenizer(BaseTokenizer):
    def __call__(self, text):
        return process_text(text, load_nlp_pipeline("nb"), return_lemma=True, filter_stopwords=True)


class LithuanianTokenizer(BaseTokenizer):
    def __call__(self, text):
        return process_text(text, load_nlp_pipeline("lt"))


class LithuanianFilterTokenizer(BaseTokenizer):
    def __call__(self, text):
        return process_text(
            text, load_nlp_pipeline("lt"), filter_numbers=True, filter_punctuation=True, filter_short_tokens=True
        )


class LithuanianRemoveStopwordsTokenizer(BaseTokenizer):
    def __call__(self, text):
        return process_text(text, load_nlp_pipeline("lt"), filter_stopwords=True)


class LithuanianLemmatizeTokenizer(BaseTokenizer):
    def __call__(self, text):
        return process_text(text, load_nlp_pipeline("lt"), return_lemma=True)


class LithuanianLemmatizeFilterTokenizer(BaseTokenizer):
    def __call__(self, text):
        return process_text(
            text,
            load_nlp_pipeline("lt"),
            return_lemma=True,
            filter_numbers=True,
            filter_punctuation=True,
            filter_short_tokens=True,
        )


class LithuanianLemmatizeRemoveStopwordsFilterTokenizer(BaseTokenizer):
    def __call__(self, text):
        return process_text(text, load_nlp_pipeline("lt"), return_lemma=True, filter_stopwords=True)


class DanishTokenizer(BaseTokenizer):
    def __call__(self, text):
        return process_text(text, load_nlp_pipeline("da"))


class DanishFilterTokenizer(BaseTokenizer):
    def __call__(self, text):
        return process_text(
            text, load_nlp_pipeline("da"), filter_numbers=True, filter_punctuation=True, filter_short_tokens=True
        )


class DanishRemoveStopwordsTokenizer(BaseTokenizer):
    def __call__(self, text):
        return process_text(text, load_nlp_pipeline("da"), filter_stopwords=True)


class DanishLemmatizeTokenizer(BaseTokenizer):
    def __call__(self, text):
        return process_text(text, load_nlp_pipeline("da"), return_lemma=True)


class DanishLemmatizeFilterTokenizer(BaseTokenizer):
    def __call__(self, text):
        return process_text(
            text,
            load_nlp_pipeline("da"),
            return_lemma=True,
            filter_numbers=True,
            filter_punctuation=True,
            filter_short_tokens=True,
        )


class DanishLemmatizeRemoveStopwordsFilterTokenizer(BaseTokenizer):
    def __call__(self, text):
        return process_text(text, load_nlp_pipeline("da"), return_lemma=True, filter_stopwords=True)


class PolishTokenizer(BaseTokenizer):
    def __call__(self, text):
        return process_text(text, load_nlp_pipeline("pl"))


class PolishFilterTokenizer(BaseTokenizer):
    def __call__(self, text):
        return process_text(
            text, load_nlp_pipeline("pl"), filter_numbers=True, filter_punctuation=True, filter_short_tokens=True
        )


class PolishRemoveStopwordsTokenizer(BaseTokenizer):
    def __call__(self, text):
        return process_text(text, load_nlp_pipeline("pl"), filter_stopwords=True)


class PolishLemmatizeTokenizer(BaseTokenizer):
    def __call__(self, text):
        return process_text(text, load_nlp_pipeline("pl"), return_lemma=True)


class PolishLemmatizeFilterTokenizer(BaseTokenizer):
    def __call__(self, text):
        return process_text(
            text,
            load_nlp_pipeline("pl"),
            return_lemma=True,
            filter_numbers=True,
            filter_punctuation=True,
            filter_short_tokens=True,
        )


class PolishLemmatizeRemoveStopwordsFilterTokenizer(BaseTokenizer):
    def __call__(self, text):
        return process_text(text, load_nlp_pipeline("pl"), return_lemma=True, filter_stopwords=True)


class RomanianTokenizer(BaseTokenizer):
    def __call__(self, text):
        return process_text(text, load_nlp_pipeline("ro"))


class RomanianFilterTokenizer(BaseTokenizer):
    def __call__(self, text):
        return process_text(
            text, load_nlp_pipeline("ro"), filter_numbers=True, filter_punctuation=True, filter_short_tokens=True
        )


class RomanianRemoveStopwordsTokenizer(BaseTokenizer):
    def __call__(self, text):
        return process_text(text, load_nlp_pipeline("ro"), filter_stopwords=True)


class RomanianLemmatizeTokenizer(BaseTokenizer):
    def __call__(self, text):
        return process_text(text, load_nlp_pipeline("ro"), return_lemma=True)


class RomanianLemmatizeFilterTokenizer(BaseTokenizer):
    def __call__(self, text):
        return process_text(
            text,
            load_nlp_pipeline("ro"),
            return_lemma=True,
            filter_numbers=True,
            filter_punctuation=True,
            filter_short_tokens=True,
        )


class RomanianLemmatizeRemoveStopwordsFilterTokenizer(BaseTokenizer):
    def __call__(self, text):
        return process_text(text, load_nlp_pipeline("ro"), return_lemma=True, filter_stopwords=True)


class JapaneseTokenizer(BaseTokenizer):
    def __call__(self, text):
        return process_text(text, load_nlp_pipeline("jp"))


class JapaneseFilterTokenizer(BaseTokenizer):
    def __call__(self, text):
        return process_text(
            text, load_nlp_pipeline("jp"), filter_numbers=True, filter_punctuation=True, filter_short_tokens=True
        )


class JapaneseRemoveStopwordsTokenizer(BaseTokenizer):
    def __call__(self, text):
        return process_text(text, load_nlp_pipeline("jp"), filter_stopwords=True)


class JapaneseLemmatizeTokenizer(BaseTokenizer):
    def __call__(self, text):
        return process_text(text, load_nlp_pipeline("jp"), return_lemma=True)


class JapaneseLemmatizeFilterTokenizer(BaseTokenizer):
    def __call__(self, text):
        return process_text(
            text,
            load_nlp_pipeline("jp"),
            return_lemma=True,
            filter_numbers=True,
            filter_punctuation=True,
            filter_short_tokens=True,
        )


class JapaneseLemmatizeRemoveStopwordsFilterTokenizer(BaseTokenizer):
    def __call__(self, text):
        return process_text(text, load_nlp_pipeline("jp"), return_lemma=True, filter_stopwords=True)


class ChineseTokenizer(BaseTokenizer):
    def __call__(self, text):
        return process_text(text, load_nlp_pipeline("zh"))


class ChineseFilterTokenizer(BaseTokenizer):
    def __call__(self, text):
        return process_text(
            text, load_nlp_pipeline("zh"), filter_numbers=True, filter_punctuation=True, filter_short_tokens=True
        )


class ChineseRemoveStopwordsTokenizer(BaseTokenizer):
    def __call__(self, text):
        return process_text(text, load_nlp_pipeline("zh"), filter_stopwords=True)


class ChineseLemmatizeTokenizer(BaseTokenizer):
    def __call__(self, text):
        return process_text(text, load_nlp_pipeline("zh"), return_lemma=True)


class ChineseLemmatizeFilterTokenizer(BaseTokenizer):
    def __call__(self, text):
        return process_text(
            text,
            load_nlp_pipeline("zh"),
            return_lemma=True,
            filter_numbers=True,
            filter_punctuation=True,
            filter_short_tokens=True,
        )


class ChineseLemmatizeRemoveStopwordsFilterTokenizer(BaseTokenizer):
    def __call__(self, text):
        return process_text(text, load_nlp_pipeline("zh"), return_lemma=True, filter_stopwords=True)


class MultiTokenizer(BaseTokenizer):
    def __call__(self, text):
        return process_text(
            text, load_nlp_pipeline("xx"), filter_numbers=True, filter_punctuation=True, filter_short_tokens=True
        )


class MultiFilterTokenizer(BaseTokenizer):
    def __call__(self, text):
        return process_text(
            text, load_nlp_pipeline("xx"), filter_numbers=True, filter_punctuation=True, filter_short_tokens=True
        )


class MultiRemoveStopwordsTokenizer(BaseTokenizer):
    def __call__(self, text):
        return process_text(text, load_nlp_pipeline("xx"), filter_stopwords=True)


class MultiLemmatizeTokenizer(BaseTokenizer):
    def __call__(self, text):
        return process_text(text, load_nlp_pipeline("xx"), return_lemma=True)


class MultiLemmatizeFilterTokenizer(BaseTokenizer):
    def __call__(self, text):
        return process_text(
            text,
            load_nlp_pipeline("xx"),
            return_lemma=True,
            filter_numbers=True,
            filter_punctuation=True,
            filter_short_tokens=True,
        )


class MultiLemmatizeRemoveStopwordsTokenizer(BaseTokenizer):
    def __call__(self, text):
        return process_text(text, load_nlp_pipeline("xx"), return_lemma=True, filter_stopwords=True)


class HFTokenizer(BaseTokenizer):
    def __init__(self, pretrained_model_name_or_path, **kwargs):
        super().__init__()
        self.pretrained_model_name_or_path = pretrained_model_name_or_path
<<<<<<< HEAD
        self.tokenizer = load_pretrained_hf_tokenizer(self.pretrained_model_name_or_path)
        self.set_pad_token_id()
=======
        self.tokenizer = load_pretrained_hf_tokenizer(self.pretrained_model_name_or_path, **kwargs)
        self._set_pad_token()
>>>>>>> 64d2369a

    def __call__(self, text):
        return self.tokenizer.encode(text, truncation=True)

    def get_vocab(self):
        return self.tokenizer.get_vocab()

    def get_pad_token(self) -> str:
        return self.tokenizer.pad_token

    def get_unk_token(self) -> str:
        return self.tokenizer.unk_token

<<<<<<< HEAD
    def set_pad_token_id(self):
        if hasattr(self.tokenizer, "pad_token_id") and self.tokenizer.pad_token_id is None:
=======
    def _set_pad_token(self) -> None:
        """Sets the pad token and pad token ID for the tokenizer."""

        from transformers import GPT2Tokenizer, GPT2TokenizerFast, LlamaTokenizer, LlamaTokenizerFast

        # HACK(geoffrey): gpt2 has no pad token. Recommendation is to use eos token instead.
        # https://github.com/huggingface/transformers/issues/2630#issuecomment-1290809338
        # https://github.com/huggingface/transformers/issues/2648#issuecomment-616177044
        if any(
            isinstance(self.tokenizer, t)
            for t in [GPT2Tokenizer, GPT2TokenizerFast, LlamaTokenizer, LlamaTokenizerFast]
        ):
            self.tokenizer.pad_token = self.tokenizer.eos_token
>>>>>>> 64d2369a
            self.tokenizer.pad_token_id = self.tokenizer.eos_token_id


tokenizer_registry = {
    # Torchscript-compatible tokenizers. Torchtext tokenizers are also available below (requires torchtext>=0.12.0).
    "space": SpaceStringToListTokenizer,
    "space_punct": SpacePunctuationStringToListTokenizer,
    "ngram": NgramTokenizer,
    # Tokenizers not compatible with torchscript
    "characters": CharactersToListTokenizer,
    "underscore": UnderscoreStringToListTokenizer,
    "comma": CommaStringToListTokenizer,
    "untokenized": UntokenizedStringToListTokenizer,
    "stripped": StrippedStringToListTokenizer,
    "english_tokenize": EnglishTokenizer,
    "english_tokenize_filter": EnglishFilterTokenizer,
    "english_tokenize_remove_stopwords": EnglishRemoveStopwordsTokenizer,
    "english_lemmatize": EnglishLemmatizeTokenizer,
    "english_lemmatize_filter": EnglishLemmatizeFilterTokenizer,
    "english_lemmatize_remove_stopwords": EnglishLemmatizeRemoveStopwordsTokenizer,
    "italian_tokenize": ItalianTokenizer,
    "italian_tokenize_filter": ItalianFilterTokenizer,
    "italian_tokenize_remove_stopwords": ItalianRemoveStopwordsTokenizer,
    "italian_lemmatize": ItalianLemmatizeTokenizer,
    "italian_lemmatize_filter": ItalianLemmatizeFilterTokenizer,
    "italian_lemmatize_remove_stopwords": ItalianLemmatizeRemoveStopwordsTokenizer,
    "spanish_tokenize": SpanishTokenizer,
    "spanish_tokenize_filter": SpanishFilterTokenizer,
    "spanish_tokenize_remove_stopwords": SpanishRemoveStopwordsTokenizer,
    "spanish_lemmatize": SpanishLemmatizeTokenizer,
    "spanish_lemmatize_filter": SpanishLemmatizeFilterTokenizer,
    "spanish_lemmatize_remove_stopwords": SpanishLemmatizeRemoveStopwordsTokenizer,
    "german_tokenize": GermanTokenizer,
    "german_tokenize_filter": GermanFilterTokenizer,
    "german_tokenize_remove_stopwords": GermanRemoveStopwordsTokenizer,
    "german_lemmatize": GermanLemmatizeTokenizer,
    "german_lemmatize_filter": GermanLemmatizeFilterTokenizer,
    "german_lemmatize_remove_stopwords": GermanLemmatizeRemoveStopwordsTokenizer,
    "french_tokenize": FrenchTokenizer,
    "french_tokenize_filter": FrenchFilterTokenizer,
    "french_tokenize_remove_stopwords": FrenchRemoveStopwordsTokenizer,
    "french_lemmatize": FrenchLemmatizeTokenizer,
    "french_lemmatize_filter": FrenchLemmatizeFilterTokenizer,
    "french_lemmatize_remove_stopwords": FrenchLemmatizeRemoveStopwordsTokenizer,
    "portuguese_tokenize": PortugueseTokenizer,
    "portuguese_tokenize_filter": PortugueseFilterTokenizer,
    "portuguese_tokenize_remove_stopwords": PortugueseRemoveStopwordsTokenizer,
    "portuguese_lemmatize": PortugueseLemmatizeTokenizer,
    "portuguese_lemmatize_filter": PortugueseLemmatizeFilterTokenizer,
    "portuguese_lemmatize_remove_stopwords": PortugueseLemmatizeRemoveStopwordsTokenizer,
    "dutch_tokenize": DutchTokenizer,
    "dutch_tokenize_filter": DutchFilterTokenizer,
    "dutch_tokenize_remove_stopwords": DutchRemoveStopwordsTokenizer,
    "dutch_lemmatize": DutchLemmatizeTokenizer,
    "dutch_lemmatize_filter": DutchLemmatizeFilterTokenizer,
    "dutch_lemmatize_remove_stopwords": DutchLemmatizeRemoveStopwordsTokenizer,
    "greek_tokenize": GreekTokenizer,
    "greek_tokenize_filter": GreekFilterTokenizer,
    "greek_tokenize_remove_stopwords": GreekRemoveStopwordsTokenizer,
    "greek_lemmatize": GreekLemmatizeTokenizer,
    "greek_lemmatize_filter": GreekLemmatizeFilterTokenizer,
    "greek_lemmatize_remove_stopwords": GreekLemmatizeRemoveStopwordsFilterTokenizer,
    "norwegian_tokenize": NorwegianTokenizer,
    "norwegian_tokenize_filter": NorwegianFilterTokenizer,
    "norwegian_tokenize_remove_stopwords": NorwegianRemoveStopwordsTokenizer,
    "norwegian_lemmatize": NorwegianLemmatizeTokenizer,
    "norwegian_lemmatize_filter": NorwegianLemmatizeFilterTokenizer,
    "norwegian_lemmatize_remove_stopwords": NorwegianLemmatizeRemoveStopwordsFilterTokenizer,
    "lithuanian_tokenize": LithuanianTokenizer,
    "lithuanian_tokenize_filter": LithuanianFilterTokenizer,
    "lithuanian_tokenize_remove_stopwords": LithuanianRemoveStopwordsTokenizer,
    "lithuanian_lemmatize": LithuanianLemmatizeTokenizer,
    "lithuanian_lemmatize_filter": LithuanianLemmatizeFilterTokenizer,
    "lithuanian_lemmatize_remove_stopwords": LithuanianLemmatizeRemoveStopwordsFilterTokenizer,
    "danish_tokenize": DanishTokenizer,
    "danish_tokenize_filter": DanishFilterTokenizer,
    "danish_tokenize_remove_stopwords": DanishRemoveStopwordsTokenizer,
    "danish_lemmatize": DanishLemmatizeTokenizer,
    "danish_lemmatize_filter": DanishLemmatizeFilterTokenizer,
    "danish_lemmatize_remove_stopwords": DanishLemmatizeRemoveStopwordsFilterTokenizer,
    "polish_tokenize": PolishTokenizer,
    "polish_tokenize_filter": PolishFilterTokenizer,
    "polish_tokenize_remove_stopwords": PolishRemoveStopwordsTokenizer,
    "polish_lemmatize": PolishLemmatizeTokenizer,
    "polish_lemmatize_filter": PolishLemmatizeFilterTokenizer,
    "polish_lemmatize_remove_stopwords": PolishLemmatizeRemoveStopwordsFilterTokenizer,
    "romanian_tokenize": RomanianTokenizer,
    "romanian_tokenize_filter": RomanianFilterTokenizer,
    "romanian_tokenize_remove_stopwords": RomanianRemoveStopwordsTokenizer,
    "romanian_lemmatize": RomanianLemmatizeTokenizer,
    "romanian_lemmatize_filter": RomanianLemmatizeFilterTokenizer,
    "romanian_lemmatize_remove_stopwords": RomanianLemmatizeRemoveStopwordsFilterTokenizer,
    "japanese_tokenize": JapaneseTokenizer,
    "japanese_tokenize_filter": JapaneseFilterTokenizer,
    "japanese_tokenize_remove_stopwords": JapaneseRemoveStopwordsTokenizer,
    "japanese_lemmatize": JapaneseLemmatizeTokenizer,
    "japanese_lemmatize_filter": JapaneseLemmatizeFilterTokenizer,
    "japanese_lemmatize_remove_stopwords": JapaneseLemmatizeRemoveStopwordsFilterTokenizer,
    "chinese_tokenize": ChineseTokenizer,
    "chinese_tokenize_filter": ChineseFilterTokenizer,
    "chinese_tokenize_remove_stopwords": ChineseRemoveStopwordsTokenizer,
    "chinese_lemmatize": ChineseLemmatizeTokenizer,
    "chinese_lemmatize_filter": ChineseLemmatizeFilterTokenizer,
    "chinese_lemmatize_remove_stopwords": ChineseLemmatizeRemoveStopwordsFilterTokenizer,
    "multi_tokenize": MultiTokenizer,
    "multi_tokenize_filter": MultiFilterTokenizer,
    "multi_tokenize_remove_stopwords": MultiRemoveStopwordsTokenizer,
    "multi_lemmatize": MultiLemmatizeTokenizer,
    "multi_lemmatize_filter": MultiLemmatizeFilterTokenizer,
    "multi_lemmatize_remove_stopwords": MultiLemmatizeRemoveStopwordsTokenizer,
}

"""torchtext 0.12.0 tokenizers.

Only available with torchtext>=0.12.0.
"""


class SentencePieceTokenizer(torch.nn.Module):
    def __init__(self, pretrained_model_name_or_path: Optional[str] = None, **kwargs):
        super().__init__()
        if pretrained_model_name_or_path is None:
            pretrained_model_name_or_path = "https://download.pytorch.org/models/text/xlmr.sentencepiece.bpe.model"
        self.tokenizer = torchtext.transforms.SentencePieceTokenizer(sp_model_path=pretrained_model_name_or_path)

    def forward(self, v: Union[str, List[str], torch.Tensor]):
        if isinstance(v, torch.Tensor):
            raise ValueError(f"Unsupported input: {v}")
        return self.tokenizer(v)


class _BPETokenizer(torch.nn.Module):
    """Superclass for tokenizers that use BPE, such as CLIPTokenizer and GPT2BPETokenizer."""

    def __init__(self, pretrained_model_name_or_path: str, vocab_file: str):
        super().__init__()
        self.str2idx, self.idx2str = self._init_vocab(vocab_file)
        self.tokenizer = self._init_tokenizer(pretrained_model_name_or_path, vocab_file)

    def _init_vocab(self, vocab_file: str) -> Dict[str, str]:
        """Loads the vocab from the vocab file."""
        str2idx = load_json(torchtext.utils.get_asset_local_path(vocab_file))
        _, idx2str = zip(*sorted((v, k) for k, v in str2idx.items()))
        return str2idx, idx2str

    def _init_tokenizer(self, pretrained_model_name_or_path: str, vocab_file: str) -> Any:
        """Initializes and returns the tokenizer."""
        raise NotImplementedError

    def forward(self, v: Union[str, List[str], torch.Tensor]) -> Any:
        """Implements forward pass for tokenizer.

        BPE tokenizers from torchtext return ids directly, which is inconsistent with the Ludwig tokenizer API. The
        below implementation works around this by converting the ids back to their original string tokens.
        """
        if isinstance(v, torch.Tensor):
            raise ValueError(f"Unsupported input: {v}")

        inputs: List[str] = []
        # Ludwig calls map on List[str] objects, so we need to handle individual strings as well.
        if isinstance(v, str):
            inputs.append(v)
        else:
            inputs.extend(v)

        token_ids = self.tokenizer(inputs)
        assert torch.jit.isinstance(token_ids, List[List[str]])

        tokens = [[self.idx2str[int(unit_idx)] for unit_idx in sequence] for sequence in token_ids]
        return tokens[0] if isinstance(v, str) else tokens

    def get_vocab(self) -> Dict[str, str]:
        return self.str2idx


class CLIPTokenizer(_BPETokenizer):
    def __init__(self, pretrained_model_name_or_path: Optional[str] = None, vocab_file: Optional[str] = None, **kwargs):
        if pretrained_model_name_or_path is None:
            pretrained_model_name_or_path = "http://download.pytorch.org/models/text/clip_merges.bpe"
        if vocab_file is None:
            vocab_file = "http://download.pytorch.org/models/text/clip_encoder.json"
        super().__init__(pretrained_model_name_or_path, vocab_file)

    def _init_tokenizer(self, pretrained_model_name_or_path: str, vocab_file: str):
        return torchtext.transforms.CLIPTokenizer(
            encoder_json_path=vocab_file, merges_path=pretrained_model_name_or_path
        )


class GPT2BPETokenizer(_BPETokenizer):
    def __init__(self, pretrained_model_name_or_path: Optional[str] = None, vocab_file: Optional[str] = None, **kwargs):
        if pretrained_model_name_or_path is None:
            pretrained_model_name_or_path = "https://download.pytorch.org/models/text/gpt2_bpe_vocab.bpe"
        if vocab_file is None:
            vocab_file = "https://download.pytorch.org/models/text/gpt2_bpe_encoder.json"
        super().__init__(pretrained_model_name_or_path, vocab_file)

    def _init_tokenizer(self, pretrained_model_name_or_path: str, vocab_file: str):
        return torchtext.transforms.GPT2BPETokenizer(
            encoder_json_path=vocab_file, vocab_bpe_path=pretrained_model_name_or_path
        )


tokenizer_registry.update(
    {
        "sentencepiece": SentencePieceTokenizer,
        "clip": CLIPTokenizer,
        "gpt2bpe": GPT2BPETokenizer,
    }
)
TORCHSCRIPT_COMPATIBLE_TOKENIZERS.update(TORCHTEXT_0_12_0_TOKENIZERS)


class BERTTokenizer(torch.nn.Module):
    def __init__(
        self,
        vocab_file: Optional[str] = None,
        is_hf_tokenizer: Optional[bool] = False,
        hf_tokenizer_attrs: Optional[Dict[str, Any]] = None,
        **kwargs,
    ):
        super().__init__()

        if vocab_file is None:
            # If vocab_file not passed in, use default "bert-base-uncased" vocab and kwargs.
            kwargs = _get_bert_config("bert-base-uncased")
            vocab_file = kwargs["vocab_file"]
            vocab = self._init_vocab(vocab_file)
            hf_tokenizer_attrs = {
                "pad_token": "[PAD]",
                "unk_token": "[UNK]",
                "sep_token_id": vocab["[SEP]"],
                "cls_token_id": vocab["[CLS]"],
            }
        else:
            vocab = self._init_vocab(vocab_file)

        self.vocab = vocab

        self.is_hf_tokenizer = is_hf_tokenizer
        if self.is_hf_tokenizer:
            # Values used by Ludwig extracted from the corresponding HF model.
            self.pad_token = hf_tokenizer_attrs["pad_token"]  # Used as padding symbol
            self.unk_token = hf_tokenizer_attrs["unk_token"]  # Used as unknown symbol
            self.cls_token_id = hf_tokenizer_attrs["cls_token_id"]  # Used as start symbol. Only used if HF.
            self.sep_token_id = hf_tokenizer_attrs["sep_token_id"]  # Used as stop symbol. Only used if HF.
            self.never_split = hf_tokenizer_attrs["all_special_tokens"]
        else:
            self.pad_token = PADDING_SYMBOL
            self.unk_token = UNKNOWN_SYMBOL
            self.cls_token_id = None
            self.sep_token_id = None
            self.never_split = [UNKNOWN_SYMBOL]

        tokenizer_kwargs = {}
        if "do_lower_case" in kwargs:
            tokenizer_kwargs["do_lower_case"] = kwargs["do_lower_case"]
        if "strip_accents" in kwargs:
            tokenizer_kwargs["strip_accents"] = kwargs["strip_accents"]

        # Return tokens as raw tokens only if not being used as a HF tokenizer.
        self.return_tokens = not self.is_hf_tokenizer

        tokenizer_init_kwargs = {
            **tokenizer_kwargs,
            "vocab_path": vocab_file,
            "return_tokens": self.return_tokens,
        }
        if torchtext_version >= (0, 14, 0):
            # never_split kwarg added in torchtext 0.14.0
            tokenizer_init_kwargs["never_split"] = self.never_split

        self.tokenizer = torchtext.transforms.BERTTokenizer(**tokenizer_init_kwargs)

    def _init_vocab(self, vocab_file: str) -> Dict[str, int]:
        from transformers.models.bert.tokenization_bert import load_vocab

        return load_vocab(vocab_file)

    def forward(self, v: Union[str, List[str], torch.Tensor]) -> Any:
        """Implements forward pass for tokenizer.

        If the is_hf_tokenizer flag is set to True, then the output follows the HF convention, i.e. the output is an
        List[List[int]] of tokens and the cls and sep tokens are automatically added as the start and stop symbols.

        If the is_hf_tokenizer flag is set to False, then the output follows the Ludwig convention, i.e. the output
        is a List[List[str]] of tokens.
        """
        if isinstance(v, torch.Tensor):
            raise ValueError(f"Unsupported input: {v}")

        inputs: List[str] = []
        # Ludwig calls map on List[str] objects, so we need to handle individual strings as well.
        if isinstance(v, str):
            inputs.append(v)
        else:
            inputs.extend(v)

        if self.is_hf_tokenizer:
            token_ids_str = self.tokenizer(inputs)
            assert torch.jit.isinstance(token_ids_str, List[List[str]])
            # Must cast token_ids to ints because they are used directly as indices.
            token_ids: List[List[int]] = []
            for token_ids_str_i in token_ids_str:
                token_ids_i = [int(token_id_str) for token_id_str in token_ids_str_i]
                token_ids_i = self._add_special_token_ids(token_ids_i)
                token_ids.append(token_ids_i)
            return token_ids[0] if isinstance(v, str) else token_ids

        tokens = self.tokenizer(inputs)
        assert torch.jit.isinstance(tokens, List[List[str]])
        return tokens[0] if isinstance(v, str) else tokens

    def get_vocab(self) -> Dict[str, int]:
        return self.vocab

    def get_pad_token(self) -> str:
        return self.pad_token

    def get_unk_token(self) -> str:
        return self.unk_token

    def _add_special_token_ids(self, token_ids: List[int]) -> List[int]:
        """Adds special token ids to the token_ids list."""
        if torch.jit.isinstance(self.cls_token_id, int) and torch.jit.isinstance(self.sep_token_id, int):
            token_ids.insert(0, self.cls_token_id)
            token_ids.append(self.sep_token_id)
        return token_ids


tokenizer_registry.update(
    {
        "bert": BERTTokenizer,
    }
)
TORCHSCRIPT_COMPATIBLE_TOKENIZERS.update(TORCHTEXT_0_13_0_TOKENIZERS)


def get_hf_tokenizer(pretrained_model_name_or_path, **kwargs):
    """Gets a potentially torchscript-compatible tokenizer that follows HF convention.

    Args:
        pretrained_model_name_or_path: Name of the model in the HF repo. Example: "bert-base-uncased".
    Returns:
        A torchscript-able HF tokenizer if it is available. Else, returns vanilla HF tokenizer.
    """
    from transformers import BertTokenizer, DistilBertTokenizer, ElectraTokenizer

    # HuggingFace has implemented a DO Repeat Yourself policy for models
    # https://github.com/huggingface/transformers/issues/19303
    # We now need to manually track BERT-like tokenizers to map onto the TorchText implementation
    # until PyTorch improves TorchScript to be able to compile HF tokenizers. This would require
    #  1. Support for string inputs for torch.jit.trace, or
    #  2. Support for `kwargs` in torch.jit.script
    # This is populated in the `get_hf_tokenizer` since the set requires `transformers` to be installed
    HF_BERTLIKE_TOKENIZER_CLS_SET = {BertTokenizer, DistilBertTokenizer, ElectraTokenizer}

    hf_name = pretrained_model_name_or_path
    # use_fast=False to leverage python class inheritance
    # cannot tokenize HF tokenizers directly because HF lacks strict typing and List[str] cannot be traced
    hf_tokenizer = load_pretrained_hf_tokenizer(hf_name, use_fast=False)

    torchtext_tokenizer = None
    if "bert" in TORCHSCRIPT_COMPATIBLE_TOKENIZERS and any(
        isinstance(hf_tokenizer, cls) for cls in HF_BERTLIKE_TOKENIZER_CLS_SET
    ):
        tokenizer_kwargs = _get_bert_config(hf_name)
        torchtext_tokenizer = BERTTokenizer(
            **tokenizer_kwargs,
            is_hf_tokenizer=True,
            hf_tokenizer_attrs={
                "pad_token": hf_tokenizer.pad_token,
                "unk_token": hf_tokenizer.unk_token,
                "cls_token_id": hf_tokenizer.cls_token_id,
                "sep_token_id": hf_tokenizer.sep_token_id,
                "all_special_tokens": hf_tokenizer.all_special_tokens,
            },
        )

    use_torchtext = torchtext_tokenizer is not None
    if use_torchtext:
        # If a torchtext tokenizer is instantiable, tenatively we will use it. However,
        # if the tokenizer does not pass (lightweight) validation, then we will fall back to the vanilla HF tokenizer.
        # TODO(geoffrey): can we better validate tokenizer parity before swapping in the TorchText tokenizer?
        # Samples from https://github.com/huggingface/transformers/blob/main/tests/models/bert/test_tokenization_bert.py
        for sample_input in HF_TOKENIZER_SAMPLE_INPUTS:
            hf_output = hf_tokenizer.encode(sample_input)
            tt_output = torchtext_tokenizer(sample_input)
            if hf_output != tt_output:
                use_torchtext = False
                logger.warning("Falling back to HuggingFace tokenizer because TorchText tokenizer failed validation.")
                logger.warning(f"Sample input: {sample_input}\nHF output: {hf_output}\nTT output: {tt_output}")
                break

    if use_torchtext:
        logger.info(f"Loaded TorchText implementation of {hf_name} tokenizer")
        return torchtext_tokenizer
    else:
        # If hf_name does not have a torchtext equivalent implementation, load the
        # HuggingFace implementation.
        logger.info(f"Loaded HuggingFace implementation of {hf_name} tokenizer")
        return HFTokenizer(hf_name)


def _get_bert_config(hf_name):
    """Gets configs from BERT tokenizers in HuggingFace.

    `vocab_file` is required for BERT tokenizers. `tokenizer_config.json` are optional keyword arguments used to
    initialize the tokenizer object. If no `tokenizer_config.json` is found, then we instantiate the tokenizer with
    default arguments.
    """
    from huggingface_hub import hf_hub_download
    from huggingface_hub.utils import EntryNotFoundError

    vocab_file = hf_hub_download(repo_id=hf_name, filename="vocab.txt")

    try:
        tokenizer_config = load_json(hf_hub_download(repo_id=hf_name, filename="tokenizer_config.json"))
    except EntryNotFoundError:
        tokenizer_config = {}

    return {"vocab_file": vocab_file, **tokenizer_config}


tokenizer_registry.update(
    {
        "hf_tokenizer": get_hf_tokenizer,
    }
)


def get_tokenizer_from_registry(tokenizer_name: str) -> torch.nn.Module:
    """Returns the appropriate tokenizer from the tokenizer registry.

    Raises a KeyError if a tokenizer that does not exist in the registry is requested, with additional help text if the
    requested tokenizer would be available for a different version of torchtext.
    """
    if tokenizer_name in tokenizer_registry:
        return tokenizer_registry[tokenizer_name]

    if (
        torch.torch_version.TorchVersion(torchtext.__version__) < (0, 12, 0)
        and tokenizer_name in TORCHTEXT_0_12_0_TOKENIZERS
    ):
        raise KeyError(
            f"torchtext>=0.12.0 is not installed, so '{tokenizer_name}' and the following tokenizers are not "
            f"available: {TORCHTEXT_0_12_0_TOKENIZERS}"
        )

    if (
        torch.torch_version.TorchVersion(torchtext.__version__) < (0, 13, 0)
        and tokenizer_name in TORCHTEXT_0_13_0_TOKENIZERS
    ):
        raise KeyError(
            f"torchtext>=0.13.0 is not installed, so '{tokenizer_name}' and the following tokenizers are not "
            f"available: {TORCHTEXT_0_13_0_TOKENIZERS}"
        )

    # Tokenizer does not exist or is unavailable.
    raise KeyError(f"Invalid tokenizer name: '{tokenizer_name}'. Available tokenizers: {tokenizer_registry.keys()}")<|MERGE_RESOLUTION|>--- conflicted
+++ resolved
@@ -792,13 +792,8 @@
     def __init__(self, pretrained_model_name_or_path, **kwargs):
         super().__init__()
         self.pretrained_model_name_or_path = pretrained_model_name_or_path
-<<<<<<< HEAD
-        self.tokenizer = load_pretrained_hf_tokenizer(self.pretrained_model_name_or_path)
-        self.set_pad_token_id()
-=======
         self.tokenizer = load_pretrained_hf_tokenizer(self.pretrained_model_name_or_path, **kwargs)
         self._set_pad_token()
->>>>>>> 64d2369a
 
     def __call__(self, text):
         return self.tokenizer.encode(text, truncation=True)
@@ -812,10 +807,6 @@
     def get_unk_token(self) -> str:
         return self.tokenizer.unk_token
 
-<<<<<<< HEAD
-    def set_pad_token_id(self):
-        if hasattr(self.tokenizer, "pad_token_id") and self.tokenizer.pad_token_id is None:
-=======
     def _set_pad_token(self) -> None:
         """Sets the pad token and pad token ID for the tokenizer."""
 
@@ -829,7 +820,6 @@
             for t in [GPT2Tokenizer, GPT2TokenizerFast, LlamaTokenizer, LlamaTokenizerFast]
         ):
             self.tokenizer.pad_token = self.tokenizer.eos_token
->>>>>>> 64d2369a
             self.tokenizer.pad_token_id = self.tokenizer.eos_token_id
 
 

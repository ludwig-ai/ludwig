--- conflicted
+++ resolved
@@ -59,11 +59,7 @@
             raise ValueError(f"Unsupported input: {v}")
 
         inputs: List[str] = []
-<<<<<<< HEAD
-        if torch.jit.isinstance(v, str):
-=======
         if isinstance(v, str):
->>>>>>> 6d2d580d
             inputs.append(v)
         else:
             inputs.extend(v)
@@ -94,11 +90,7 @@
             raise ValueError(f"Unsupported input: {v}")
 
         inputs: List[str] = []
-<<<<<<< HEAD
-        if torch.jit.isinstance(v, str):
-=======
         if isinstance(v, str):
->>>>>>> 6d2d580d
             inputs.append(v)
         else:
             inputs.extend(v)
@@ -946,11 +938,7 @@
                     raise ValueError(f"Unsupported input: {v}")
 
                 inputs: List[str] = []
-<<<<<<< HEAD
-                if torch.jit.isinstance(v, str):
-=======
                 if isinstance(v, str):
->>>>>>> 6d2d580d
                     inputs.append(v)
                 else:
                     inputs.extend(v)

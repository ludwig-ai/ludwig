#! /usr/bin/env python
# Copyright (c) 2019 Uber Technologies, Inc.
#
# Licensed under the Apache License, Version 2.0 (the "License");
# you may not use this file except in compliance with the License.
# You may obtain a copy of the License at
#
#     http://www.apache.org/licenses/LICENSE-2.0
#
# Unless required by applicable law or agreed to in writing, software
# distributed under the License is distributed on an "AS IS" BASIS,
# WITHOUT WARRANTIES OR CONDITIONS OF ANY KIND, either express or implied.
# See the License for the specific language governing permissions and
# limitations under the License.
# ==============================================================================
import logging
from io import BytesIO
from typing import Any, List, Optional, Union

import numpy as np
import torch
import torch.nn.functional as F
import torchaudio
from scipy.signal import lfilter
from scipy.signal.windows import get_window

from ludwig.constants import DEFAULT_AUDIO_TENSOR_LENGTH
from ludwig.utils.types import TorchAudioTuple

# https://github.com/pytorch/audio/blob/main/torchaudio/csrc/sox/types.cpp
AUDIO_EXTENSIONS = (".wav", ".amb", ".mp3", ".ogg", ".vorbis", ".flac", ".opus", ".sphere")


def get_default_audio(audio_lst: List[TorchAudioTuple]) -> TorchAudioTuple:
    sampling_rates = [audio[1] for audio in audio_lst]
    tensor_list = [audio[0] for audio in audio_lst]

    for i, tensor in enumerate(tensor_list):
        if tensor.shape[1] > DEFAULT_AUDIO_TENSOR_LENGTH:
            tensor_list[i] = tensor[:, :DEFAULT_AUDIO_TENSOR_LENGTH]
        else:
            pad_size = DEFAULT_AUDIO_TENSOR_LENGTH - tensor.shape[1]
            tensor_list[i] = F.pad(tensor, (0, pad_size))
    default_audio_tensor = torch.mean(torch.stack(tensor_list), dim=0)
    default_sampling_rate = calculate_mean(sum(sampling_rates), len(sampling_rates))

    return default_audio_tensor, default_sampling_rate


def read_audio_if_bytes_obj(bytes_obj: Any) -> Union[Any, Optional[TorchAudioTuple]]:
    """Gets bytes string if `bytes_obj` is a bytes object.

    If it is not a bytes object, return as-is.
    """
    if not isinstance(bytes_obj, bytes):
        return bytes_obj
    return read_audio_from_bytes_obj(bytes_obj)


<<<<<<< HEAD
=======
@functools.lru_cache(maxsize=32)
>>>>>>> 28f91343
def read_audio_from_bytes_obj(bytes_obj: bytes) -> Optional[TorchAudioTuple]:
    try:
        f = BytesIO(bytes_obj)
        return torchaudio.backend.sox_io_backend.load(f)
    except Exception as e:
        logging.warning(e)
        return None


def _pre_emphasize_data(data, emphasize_value=0.97):
    filter_window = np.asarray([1, -emphasize_value])
    pre_emphasized_data = lfilter(filter_window, 1, data)
    return pre_emphasized_data


def get_length_in_samp(sampling_rate_in_hz, length_in_s):
    return int(sampling_rate_in_hz * length_in_s)


def get_group_delay(raw_data, sampling_rate_in_hz, window_length_in_s, window_shift_in_s, num_fft_points, window_type):
    X_stft_transform = _get_stft(
        raw_data, sampling_rate_in_hz, window_length_in_s, window_shift_in_s, num_fft_points, window_type=window_type
    )
    Y_stft_transform = _get_stft(
        raw_data,
        sampling_rate_in_hz,
        window_length_in_s,
        window_shift_in_s,
        num_fft_points,
        window_type=window_type,
        data_transformation="group_delay",
    )
    X_stft_transform_real = np.real(X_stft_transform)
    X_stft_transform_imag = np.imag(X_stft_transform)
    Y_stft_transform_real = np.real(Y_stft_transform)
    Y_stft_transform_imag = np.imag(Y_stft_transform)
    nominator = np.multiply(X_stft_transform_real, Y_stft_transform_real) + np.multiply(
        X_stft_transform_imag, Y_stft_transform_imag
    )
    denominator = np.square(np.abs(X_stft_transform))
    group_delay = np.divide(nominator, denominator + 1e-10)
    assert not np.isnan(group_delay).any(), "There are NaN values in group delay"
    return np.transpose(group_delay)


def get_phase_stft_magnitude(
    raw_data, sampling_rate_in_hz, window_length_in_s, window_shift_in_s, num_fft_points, window_type
):
    stft = _get_stft(
        raw_data, sampling_rate_in_hz, window_length_in_s, window_shift_in_s, num_fft_points, window_type=window_type
    )
    abs_stft = np.abs(stft)
    phase = np.angle(stft)
    stft_phase = np.concatenate((phase, abs_stft), axis=1)
    return np.transpose(stft_phase)


def get_stft_magnitude(
    raw_data, sampling_rate_in_hz, window_length_in_s, window_shift_in_s, num_fft_points, window_type
):
    stft = _get_stft(
        raw_data, sampling_rate_in_hz, window_length_in_s, window_shift_in_s, num_fft_points, window_type=window_type
    )
    stft_magnitude = np.abs(stft)
    return np.transpose(stft_magnitude)


################################################################################
# The following code for FBank is adapted from jameslyons/python_speech_features
# MIT licensed implementation
# https://github.com/jameslyons/python_speech_features/blob/40c590269b57c64a8c1f1ddaaff2162008d1850c/python_speech_features/base.py#L84################################################################################
################################################################################
def get_fbank(
    raw_data, sampling_rate_in_hz, window_length_in_s, window_shift_in_s, num_fft_points, window_type, num_filter_bands
):
    stft = _get_stft(
        raw_data,
        sampling_rate_in_hz,
        window_length_in_s,
        window_shift_in_s,
        num_fft_points,
        window_type=window_type,
        zero_mean_offset=True,
    )
    stft_power = np.abs(stft) ** 2
    upper_limit_freq = int(sampling_rate_in_hz / 2)
    upper_limit_mel = _convert_hz_to_mel(upper_limit_freq)
    lower_limit_mel = 0
    list_mel_points = np.linspace(lower_limit_mel, upper_limit_mel, num_filter_bands + 2)
    mel_fbank_matrix = _get_mel_fbank_matrix(list_mel_points, num_filter_bands, num_fft_points, sampling_rate_in_hz)
    mel_fbank_feature = np.dot(stft_power, np.transpose(mel_fbank_matrix))
    log_mel_fbank_feature = np.log(mel_fbank_feature + 1.0e-10)
    return np.transpose(log_mel_fbank_feature)


def _get_mel_fbank_matrix(list_mel_points, num_filter_bands, num_fft_points, sampling_rate_in_hz):
    num_ess_fft_points = get_non_symmetric_length(num_fft_points)
    freq_scale = (num_fft_points + 1) / sampling_rate_in_hz
    freq_bins_on_mel_scale = np.floor(freq_scale * _convert_mel_to_hz(list_mel_points))
    mel_scaled_fbank = np.zeros((num_filter_bands, num_ess_fft_points), dtype=np.float32)
    for filt_idx in range(num_filter_bands):
        start_bin_freq = freq_bins_on_mel_scale[filt_idx]
        middle_bin_freq = freq_bins_on_mel_scale[filt_idx + 1]
        end_bin_freq = freq_bins_on_mel_scale[filt_idx + 2]
        mel_scaled_fbank[filt_idx] = _create_triangular_filter(
            start_bin_freq, middle_bin_freq, end_bin_freq, num_ess_fft_points
        )
    return mel_scaled_fbank


def _create_triangular_filter(start_bin_freq, middle_bin_freq, end_bin_freq, num_ess_fft_points):
    filter_window = np.zeros(num_ess_fft_points, dtype=np.float32)
    filt_support_begin = middle_bin_freq - start_bin_freq
    filt_support_end = end_bin_freq - middle_bin_freq
    for freq in range(int(start_bin_freq), int(middle_bin_freq)):
        filter_window[freq] = (freq - start_bin_freq) / filt_support_begin
    for freq in range(int(middle_bin_freq), int(end_bin_freq)):
        filter_window[freq] = (end_bin_freq - freq) / filt_support_end
    return filter_window


def _convert_hz_to_mel(hz):
    return 2595.0 * np.log10(1 + hz / 700.0)


def _convert_mel_to_hz(mel):
    return 700.0 * (10 ** (mel / 2595.0) - 1)


def _get_stft(
    raw_data,
    sampling_rate_in_hz,
    window_length_in_s,
    window_shift_in_s,
    num_fft_points,
    window_type,
    data_transformation=None,
    zero_mean_offset=False,
):
    pre_emphasized_data = _pre_emphasize_data(raw_data)
    stft = _short_time_fourier_transform(
        pre_emphasized_data,
        sampling_rate_in_hz,
        window_length_in_s,
        window_shift_in_s,
        num_fft_points,
        window_type,
        data_transformation,
        zero_mean_offset,
    )
    non_symmetric_stft = get_non_symmetric_data(stft)
    return non_symmetric_stft


def _short_time_fourier_transform(
    data,
    sampling_rate_in_hz,
    window_length_in_s,
    window_shift_in_s,
    num_fft_points,
    window_type,
    data_transformation=None,
    zero_mean_offset=False,
):
    window_length_in_samp = get_length_in_samp(window_length_in_s, sampling_rate_in_hz)
    window_shift_in_samp = get_length_in_samp(window_shift_in_s, sampling_rate_in_hz)
    preprocessed_data_matrix = _preprocess_to_padded_matrix(
        data[0], window_length_in_samp, window_shift_in_samp, zero_mean_offset=zero_mean_offset
    )
    weighted_data_matrix = _weight_data_matrix(
        preprocessed_data_matrix, window_type, data_transformation=data_transformation
    )
    fft = np.fft.fft(weighted_data_matrix, n=num_fft_points)
    return fft


def _preprocess_to_padded_matrix(data, window_length_in_samp, window_shift_in_samp, zero_mean_offset=False):
    num_input = data.shape[0]
    num_output = get_num_output_padded_to_fit_input(num_input, window_length_in_samp, window_shift_in_samp)
    zero_padded_matrix = np.zeros((num_output, window_length_in_samp), dtype=np.float)
    for num_output_idx in range(num_output):
        start_idx = window_shift_in_samp * num_output_idx
        is_last_output = num_output_idx == num_output - 1
        end_idx = start_idx + window_length_in_samp if not is_last_output else num_input
        end_padded_idx = window_length_in_samp if not is_last_output else end_idx - start_idx
        window_data = data[start_idx:end_idx]
        if zero_mean_offset:
            window_data = window_data - np.mean(window_data)
        zero_padded_matrix[num_output_idx, :end_padded_idx] = window_data
    return zero_padded_matrix


def is_audio_score(src_path):
    # Used for AutoML
    return int(isinstance(src_path, str) and src_path.lower().endswith(AUDIO_EXTENSIONS))


def get_num_output_padded_to_fit_input(num_input, window_length_in_samp, window_shift_in_samp):
    num_output_valid = (num_input - window_length_in_samp) / float(window_shift_in_samp) + 1
    return int(np.ceil(num_output_valid))


def _weight_data_matrix(data_matrix, window_type, data_transformation=None):
    window_length_in_samp = data_matrix[0].shape[0]
    window = get_window(window_type, window_length_in_samp, fftbins=False)
    if data_transformation == "group_delay":
        window *= np.arange(window_length_in_samp)
    return data_matrix * window


def get_non_symmetric_length(symmetric_length):
    return int(symmetric_length / 2) + 1


def get_non_symmetric_data(data):
    num_fft_points = data.shape[-1]
    num_ess_fft_points = get_non_symmetric_length(num_fft_points)
    return data[:, :num_ess_fft_points]


def get_max_length_stft_based(length_in_samp, window_length_in_s, window_shift_in_s, sampling_rate_in_hz):
    window_length_in_samp = get_length_in_samp(window_length_in_s, sampling_rate_in_hz)
    window_shift_in_samp = get_length_in_samp(window_shift_in_s, sampling_rate_in_hz)
    return get_num_output_padded_to_fit_input(length_in_samp, window_length_in_samp, window_shift_in_samp)


def calculate_incr_var(var_prev, mean_prev, mean, length):
    return var_prev + (length - mean_prev) * (length - mean)


def calculate_incr_mean(count, mean, length):
    return mean + (length - mean) / float(count)


def calculate_var(sum1, sum2, count):
    return (sum2 - ((sum1 * sum1) / float(count))) / float(count - 1) if count > 1 else 0.0


def calculate_mean(sum1, count):
    return sum1 / float(count)<|MERGE_RESOLUTION|>--- conflicted
+++ resolved
@@ -13,6 +13,7 @@
 # See the License for the specific language governing permissions and
 # limitations under the License.
 # ==============================================================================
+import functools
 import logging
 from io import BytesIO
 from typing import Any, List, Optional, Union
@@ -57,10 +58,7 @@
     return read_audio_from_bytes_obj(bytes_obj)
 
 
-<<<<<<< HEAD
-=======
 @functools.lru_cache(maxsize=32)
->>>>>>> 28f91343
 def read_audio_from_bytes_obj(bytes_obj: bytes) -> Optional[TorchAudioTuple]:
     try:
         f = BytesIO(bytes_obj)

#! /usr/bin/env python
# Copyright (c) 2019 Uber Technologies, Inc.
#
# Licensed under the Apache License, Version 2.0 (the "License");
# you may not use this file except in compliance with the License.
# You may obtain a copy of the License at
#
#     http://www.apache.org/licenses/LICENSE-2.0
#
# Unless required by applicable law or agreed to in writing, software
# distributed under the License is distributed on an "AS IS" BASIS,
# WITHOUT WARRANTIES OR CONDITIONS OF ANY KIND, either express or implied.
# See the License for the specific language governing permissions and
# limitations under the License.
# ==============================================================================
import argparse
import copy
import logging
import sys
from dataclasses import asdict
from typing import Any, Dict, List, Union

import yaml

from ludwig.constants import (
    COLUMN,
    COMBINER,
    DECODER,
    DEFAULTS,
    DROP_ROW,
    ENCODER,
    EXECUTOR,
    HYPEROPT,
<<<<<<< HEAD
    INPUT_FEATURES,
    LOSS,
=======
    MODEL_ECD,
    MODEL_GBM,
    MODEL_TYPE,
>>>>>>> aa0c63bf
    NAME,
    OUTPUT_FEATURES,
    PREPROCESSING,
    PROC_COLUMN,
    RAY,
    TRAINER,
    TYPE,
)
from ludwig.contrib import add_contrib_callback_args
from ludwig.data.split import get_splitter
from ludwig.features.feature_registries import base_type_registry, input_type_registry, output_type_registry
from ludwig.features.feature_utils import compute_feature_hash
from ludwig.globals import LUDWIG_VERSION
from ludwig.schema.combiners.utils import combiner_registry
from ludwig.schema.utils import load_config_with_kwargs, load_trainer_with_kwargs
from ludwig.utils.backward_compatibility import upgrade_deprecated_fields
from ludwig.utils.data_utils import load_config_from_str, load_yaml
from ludwig.utils.misc_utils import get_from_registry, merge_dict, set_default_value
from ludwig.utils.print_utils import print_ludwig

logger = logging.getLogger(__name__)

default_random_seed = 42

<<<<<<< HEAD
base_preprocessing_force_split = False
base_preprocessing_split_probabilities = (0.7, 0.1, 0.2)
base_preprocessing_stratify = None
base_preprocessing_undersample_majority = None
base_preprocessing_oversample_minority = None
base_preprocessing_sample_ratio = 1.0

base_preprocessing_parameters = {
    "force_split": base_preprocessing_force_split,
    "split_probabilities": base_preprocessing_split_probabilities,
    "stratify": base_preprocessing_stratify,
    "undersample_majority": base_preprocessing_undersample_majority,
    "oversample_minority": base_preprocessing_oversample_minority,
    "sample_ratio": base_preprocessing_sample_ratio,
=======
default_preprocessing_undersample_majority = None
default_preprocessing_oversample_minority = None
default_preprocessing_sample_ratio = 1.0

default_preprocessing_parameters = {
    "split": {},
    "undersample_majority": default_preprocessing_undersample_majority,
    "oversample_minority": default_preprocessing_oversample_minority,
    "sample_ratio": default_preprocessing_sample_ratio,
>>>>>>> aa0c63bf
}

default_preprocessing_parameters = dict()

default_model_type = MODEL_ECD

default_combiner_type = "concat"


def _perform_sanity_checks(config):
    assert INPUT_FEATURES in config, "config does not define any input features"

    assert OUTPUT_FEATURES in config, "config does not define any output features"

    assert isinstance(config[INPUT_FEATURES], list), (
        "Ludwig expects input features in a list. Check your model " "config format"
    )

    assert isinstance(config[OUTPUT_FEATURES], list), (
        "Ludwig expects output features in a list. Check your model " "config format"
    )

    assert len(config[INPUT_FEATURES]) > 0, "config needs to have at least one input feature"

    assert len(config[OUTPUT_FEATURES]) > 0, "config needs to have at least one output feature"

    if TRAINER in config:
        assert isinstance(config[TRAINER], dict), (
            "There is an issue while reading the training section of the "
            "config. The parameters are expected to be"
            "read as a dictionary. Please check your config format."
        )

    if PREPROCESSING in config:
        assert isinstance(config[PREPROCESSING], dict), (
            "There is an issue while reading the preprocessing section of the "
            "config. The parameters are expected to be read"
            "as a dictionary. Please check your config format."
        )

    if COMBINER in config:
        assert isinstance(config[COMBINER], dict), (
            "There is an issue while reading the combiner section of the "
            "config. The parameters are expected to be read"
            "as a dictionary. Please check your config format."
        )

<<<<<<< HEAD
    if DEFAULTS in config:
        defaults = config.get(DEFAULTS)

        for feature_type in list(defaults.keys()):
            # output_feature_types is a subset of input_feature_types so just check input_feature_types
            assert feature_type in set(
                input_type_registry.keys()
            ), f"""Defaults specified for `{feature_type}` but `{feature_type}` is
                not a feature type recognised by Ludwig."""

            feature_type_params = list(defaults.get(feature_type).keys())

            for feature_type_param in feature_type_params:
                assert feature_type_param in {
                    PREPROCESSING,
                    ENCODER,
                    DECODER,
                    LOSS,
                }, f"""`{feature_type_param}` is not a valid default parameter. Valid default parameters are
                    {PREPROCESSING}, {ENCODER}, {DECODER} and {LOSS}."""
=======
    if MODEL_TYPE in config:
        assert isinstance(
            config[MODEL_TYPE], str
        ), "Ludwig expects model type as a string. Please check your model config format."
>>>>>>> aa0c63bf


def _set_feature_column(config: dict) -> None:
    for feature in config["input_features"] + config["output_features"]:
        if COLUMN not in feature:
            feature[COLUMN] = feature[NAME]


def _set_proc_column(config: dict) -> None:
    for feature in config["input_features"] + config["output_features"]:
        if PROC_COLUMN not in feature:
            feature[PROC_COLUMN] = compute_feature_hash(feature)


def _merge_hyperopt_with_trainer(config: dict) -> None:
    if "hyperopt" not in config:
        return

    scheduler = config["hyperopt"].get("executor", {}).get("scheduler")
    if not scheduler:
        return

    if TRAINER not in config:
        config[TRAINER] = {}

    # Disable early stopping when using a scheduler. We achieve this by setting the parameter
    # to -1, which ensures the condition to apply early stopping is never met.
    trainer = config[TRAINER]
    early_stop = trainer.get("early_stop")
    if early_stop is not None and early_stop != -1:
        raise ValueError(
            "Cannot set trainer parameter `early_stop` when using a hyperopt scheduler. "
            "Unset this parameter in your config."
        )
    trainer["early_stop"] = -1

    max_t = scheduler.get("max_t")
    time_attr = scheduler.get("time_attr")
    epochs = trainer.get("epochs")
    if max_t is not None:
        if time_attr == "time_total_s":
            if epochs is None:
                trainer["epochs"] = sys.maxsize  # continue training until time limit hit
            # else continue training until either time or trainer epochs limit hit
        elif epochs is not None and epochs != max_t:
            raise ValueError(
                "Cannot set trainer `epochs` when using hyperopt scheduler w/different training_iteration `max_t`. "
                "Unset one of these parameters in your config or make sure their values match."
            )
        else:
            trainer["epochs"] = max_t  # run trainer until scheduler epochs limit hit
    elif epochs is not None:
        scheduler["max_t"] = epochs  # run scheduler until trainer epochs limit hit


<<<<<<< HEAD
def _get_defaults_section_for_feature_type(
    feature_type: str,
    config_defaults: Dict[str, Dict[str, Any]],
    config_defaults_feature_types: List,
    config_defaults_section: str,
) -> Union[Dict[str, Any], Dict]:
    """Returns a dictionary of all default parameter values specified in the global defaults section for the
    config_defaults_section of the feature_type."""
    if feature_type in config_defaults_feature_types:
        if config_defaults_section in config_defaults.get(feature_type):
            return config_defaults.get(feature_type).get(config_defaults_section)
    return {}


def _merge_preprocessing_with_defaults(config_defaults: Dict[str, Any], config_default_feature_types: List[str]):
    """Update default_preprocessing_parameters that gets used by the preprocessing module."""
    global default_preprocessing_parameters
    for feature_type in config_default_feature_types:
        default_preprocessing_parameters[feature_type] = config_defaults.get(feature_type).get(PREPROCESSING, {})
    default_preprocessing_parameters = merge_dict(default_preprocessing_parameters, base_preprocessing_parameters)


def merge_with_defaults(config):
=======
def merge_with_defaults(config: dict) -> dict:  # noqa: F821
>>>>>>> aa0c63bf
    config = copy.deepcopy(config)
    upgrade_deprecated_fields(config)
    _perform_sanity_checks(config)
    _set_feature_column(config)
    _set_proc_column(config)
    _merge_hyperopt_with_trainer(config)

    # ===== Defaults =====
    default_feature_specific_preprocessing_parameters = {
        name: base_type.preprocessing_defaults() for name, base_type in base_type_registry.items()
    }

    if DEFAULTS not in config:
        config[DEFAULTS] = dict()

    for feature_type, preprocessing_defaults in default_feature_specific_preprocessing_parameters.items():
        if feature_type not in config.get(DEFAULTS):
            config[DEFAULTS][feature_type] = {PREPROCESSING: preprocessing_defaults}
        elif PREPROCESSING not in config[DEFAULTS][feature_type]:
            config[DEFAULTS][feature_type][PREPROCESSING] = preprocessing_defaults
        else:
            config[DEFAULTS][feature_type][PREPROCESSING].update(
                merge_dict(preprocessing_defaults, config[DEFAULTS][feature_type][PREPROCESSING])
            )

    config_defaults = config.get(DEFAULTS)
    config_defaults_feature_types = list(config_defaults.keys())

    # ===== Preprocessing =====
<<<<<<< HEAD
    config[PREPROCESSING] = merge_dict(base_preprocessing_parameters, config.get(PREPROCESSING, {}))

    # Create global preprocessing dictionary for preprocessing module
    _merge_preprocessing_with_defaults(config_defaults, config_defaults_feature_types)

    stratify = config[PREPROCESSING]["stratify"]
    if stratify is not None:
        features = config[INPUT_FEATURES] + config[OUTPUT_FEATURES]
        feature_names = {f[COLUMN] for f in features}
        if stratify not in feature_names:
            logger.warning("Stratify is not among the features. " "Cannot establish if it is a binary or category")
        elif [f for f in features if f[COLUMN] == stratify][0][TYPE] not in {BINARY, CATEGORY}:
            raise ValueError("Stratify feature must be binary or category")
=======
    config["preprocessing"] = merge_dict(default_preprocessing_parameters, config.get("preprocessing", {}))
    splitter = get_splitter(**config["preprocessing"].get("split", {}))
    splitter.validate(config)

    # ===== Model Type =====
    set_default_value(config, MODEL_TYPE, default_model_type)
>>>>>>> aa0c63bf

    # ===== Training =====
    # Convert config dictionary into an instance of BaseTrainerConfig.
    full_trainer_config, _ = load_trainer_with_kwargs(config[MODEL_TYPE], config[TRAINER] if TRAINER in config else {})
    config[TRAINER] = asdict(full_trainer_config)

    set_default_value(
        config[TRAINER],
        "validation_metric",
        output_type_registry[config[OUTPUT_FEATURES][0][TYPE]].default_validation_metric,
    )

    # ===== Input Features =====
<<<<<<< HEAD
    for input_feature in config[INPUT_FEATURES]:
=======
    for input_feature in config["input_features"]:
        if config[MODEL_TYPE] == MODEL_GBM:
            input_feature["encoder"] = "passthrough"
            remove_ecd_params(input_feature)
>>>>>>> aa0c63bf
        get_from_registry(input_feature[TYPE], input_type_registry).populate_defaults(input_feature)

        # Update encoder parameters for input feature from global defaults
        default_encoder_params_for_feature_type = _get_defaults_section_for_feature_type(
            input_feature[TYPE],
            config_defaults,
            config_defaults_feature_types,
            ENCODER,
        )
        # TODO(#2125): Remove conditional check and copy creation once a PR for this issue is merged in
        if TYPE in default_encoder_params_for_feature_type:
            input_feature[ENCODER] = default_encoder_params_for_feature_type[TYPE]
        default_encoder_params_without_encoder_type = copy.deepcopy(default_encoder_params_for_feature_type)
        default_encoder_params_without_encoder_type.pop(TYPE, None)
        input_feature.update(merge_dict(input_feature, default_encoder_params_without_encoder_type))

    # ===== Combiner =====
    set_default_value(config, COMBINER, {TYPE: default_combiner_type})
    full_combiner_config, _ = load_config_with_kwargs(
        combiner_registry[config[COMBINER][TYPE]].get_schema_cls(), config[COMBINER]
    )
    config[COMBINER].update(asdict(full_combiner_config))

    # ===== Output features =====
<<<<<<< HEAD
    for output_feature in config[OUTPUT_FEATURES]:
=======
    for output_feature in config["output_features"]:
        if config[MODEL_TYPE] == MODEL_GBM:
            output_feature["decoder"] = "passthrough"
            remove_ecd_params(output_feature)
>>>>>>> aa0c63bf
        get_from_registry(output_feature[TYPE], output_type_registry).populate_defaults(output_feature)

        # By default, drop rows with missing output features
        set_default_value(output_feature, PREPROCESSING, {})
        set_default_value(output_feature[PREPROCESSING], "missing_value_strategy", DROP_ROW)

        # Update decoder parameters for output feature from global defaults
        default_decoder_params_for_feature_type = _get_defaults_section_for_feature_type(
            output_feature[TYPE],
            config_defaults,
            config_defaults_feature_types,
            DECODER,
        )
        # TODO(#2125): Remove conditional check and copy creation once a PR for this issue is merged in
        if TYPE in default_decoder_params_for_feature_type:
            output_feature[DECODER] = default_decoder_params_for_feature_type[TYPE]
        default_decoder_params_without_decoder_type = copy.deepcopy(default_decoder_params_for_feature_type)
        default_decoder_params_without_decoder_type.pop(TYPE, None)
        output_feature.update(merge_dict(output_feature, default_decoder_params_without_decoder_type))

        # Update loss parameters for output feature from global defaults
        default_loss_params_for_feature_type = _get_defaults_section_for_feature_type(
            output_feature[TYPE],
            config_defaults,
            config_defaults_feature_types,
            LOSS,
        )
        output_feature[LOSS].update(merge_dict(output_feature[LOSS], default_loss_params_for_feature_type))

    # ===== Hyperpot =====
    if HYPEROPT in config:
        set_default_value(config[HYPEROPT][EXECUTOR], TYPE, RAY)

    return config


def remove_ecd_params(feature):
    feature.pop("tied", None)
    feature.pop("fc_layers", None)
    feature.pop("num_layers", None)
    feature.pop("output_size", None)
    feature.pop("use_bias", None)
    feature.pop("weights_initializer", None)
    feature.pop("bias_initializer", None)
    feature.pop("norm", None)
    feature.pop("norm_params", None)
    feature.pop("activation", None)
    feature.pop("dropout", None)
    feature.pop("embedding_size", None)
    feature.pop("embeddings_on_cpu", None)
    feature.pop("pretrained_embeddings", None)
    feature.pop("embeddings_trainable", None)
    feature.pop("embedding_initializer", None)
    # decoder params
    feature.pop("reduce_input", None)
    feature.pop("dependencies", None)
    feature.pop("reduce_dependencies", None)
    feature.pop("loss", None)
    feature.pop("num_fc_layers", None)
    feature.pop("threshold", None)
    feature.pop("clip", None)
    feature.pop("top_k", None)


def render_config(config=None, output=None, **kwargs):
    output_config = merge_with_defaults(config)
    if output is None:
        print(yaml.safe_dump(output_config, None, sort_keys=False))
    else:
        with open(output, "w") as f:
            yaml.safe_dump(output_config, f, sort_keys=False)


def cli_render_config(sys_argv):
    parser = argparse.ArgumentParser(
        description="This script renders the full config from a user config.",
        prog="ludwig render_config",
        usage="%(prog)s [options]",
    )
    parser.add_argument(
        "-c",
        "--config",
        type=load_yaml,
        help="Path to the YAML file containing the model configuration",
    )
    parser.add_argument(
        "-cs",
        "--config_str",
        dest="config",
        type=load_config_from_str,
        help="JSON or YAML serialized string of the model configuration",
    )
    parser.add_argument(
        "-o",
        "--output",
        type=str,
        help="output rendered YAML config path",
        required=False,
    )

    add_contrib_callback_args(parser)
    args = parser.parse_args(sys_argv)

    args.callbacks = args.callbacks or []
    for callback in args.callbacks:
        callback.on_cmdline("render_config", *sys_argv)

    print_ludwig("Render Config", LUDWIG_VERSION)
    render_config(**vars(args))<|MERGE_RESOLUTION|>--- conflicted
+++ resolved
@@ -23,6 +23,8 @@
 import yaml
 
 from ludwig.constants import (
+    BINARY,
+    CATEGORY,
     COLUMN,
     COMBINER,
     DECODER,
@@ -31,14 +33,11 @@
     ENCODER,
     EXECUTOR,
     HYPEROPT,
-<<<<<<< HEAD
     INPUT_FEATURES,
     LOSS,
-=======
     MODEL_ECD,
     MODEL_GBM,
     MODEL_TYPE,
->>>>>>> aa0c63bf
     NAME,
     OUTPUT_FEATURES,
     PREPROCESSING,
@@ -63,32 +62,15 @@
 
 default_random_seed = 42
 
-<<<<<<< HEAD
-base_preprocessing_force_split = False
-base_preprocessing_split_probabilities = (0.7, 0.1, 0.2)
-base_preprocessing_stratify = None
 base_preprocessing_undersample_majority = None
 base_preprocessing_oversample_minority = None
 base_preprocessing_sample_ratio = 1.0
 
 base_preprocessing_parameters = {
-    "force_split": base_preprocessing_force_split,
-    "split_probabilities": base_preprocessing_split_probabilities,
-    "stratify": base_preprocessing_stratify,
+    "split": {},
     "undersample_majority": base_preprocessing_undersample_majority,
     "oversample_minority": base_preprocessing_oversample_minority,
     "sample_ratio": base_preprocessing_sample_ratio,
-=======
-default_preprocessing_undersample_majority = None
-default_preprocessing_oversample_minority = None
-default_preprocessing_sample_ratio = 1.0
-
-default_preprocessing_parameters = {
-    "split": {},
-    "undersample_majority": default_preprocessing_undersample_majority,
-    "oversample_minority": default_preprocessing_oversample_minority,
-    "sample_ratio": default_preprocessing_sample_ratio,
->>>>>>> aa0c63bf
 }
 
 default_preprocessing_parameters = dict()
@@ -136,7 +118,11 @@
             "as a dictionary. Please check your config format."
         )
 
-<<<<<<< HEAD
+    if MODEL_TYPE in config:
+        assert isinstance(
+            config[MODEL_TYPE], str
+        ), "Ludwig expects model type as a string. Please check your model config format."
+
     if DEFAULTS in config:
         defaults = config.get(DEFAULTS)
 
@@ -157,12 +143,6 @@
                     LOSS,
                 }, f"""`{feature_type_param}` is not a valid default parameter. Valid default parameters are
                     {PREPROCESSING}, {ENCODER}, {DECODER} and {LOSS}."""
-=======
-    if MODEL_TYPE in config:
-        assert isinstance(
-            config[MODEL_TYPE], str
-        ), "Ludwig expects model type as a string. Please check your model config format."
->>>>>>> aa0c63bf
 
 
 def _set_feature_column(config: dict) -> None:
@@ -218,7 +198,6 @@
         scheduler["max_t"] = epochs  # run scheduler until trainer epochs limit hit
 
 
-<<<<<<< HEAD
 def _get_defaults_section_for_feature_type(
     feature_type: str,
     config_defaults: Dict[str, Dict[str, Any]],
@@ -241,10 +220,7 @@
     default_preprocessing_parameters = merge_dict(default_preprocessing_parameters, base_preprocessing_parameters)
 
 
-def merge_with_defaults(config):
-=======
 def merge_with_defaults(config: dict) -> dict:  # noqa: F821
->>>>>>> aa0c63bf
     config = copy.deepcopy(config)
     upgrade_deprecated_fields(config)
     _perform_sanity_checks(config)
@@ -274,8 +250,9 @@
     config_defaults_feature_types = list(config_defaults.keys())
 
     # ===== Preprocessing =====
-<<<<<<< HEAD
     config[PREPROCESSING] = merge_dict(base_preprocessing_parameters, config.get(PREPROCESSING, {}))
+    splitter = get_splitter(**config["preprocessing"].get("split", {}))
+    splitter.validate(config)
 
     # Create global preprocessing dictionary for preprocessing module
     _merge_preprocessing_with_defaults(config_defaults, config_defaults_feature_types)
@@ -288,14 +265,9 @@
             logger.warning("Stratify is not among the features. " "Cannot establish if it is a binary or category")
         elif [f for f in features if f[COLUMN] == stratify][0][TYPE] not in {BINARY, CATEGORY}:
             raise ValueError("Stratify feature must be binary or category")
-=======
-    config["preprocessing"] = merge_dict(default_preprocessing_parameters, config.get("preprocessing", {}))
-    splitter = get_splitter(**config["preprocessing"].get("split", {}))
-    splitter.validate(config)
 
     # ===== Model Type =====
     set_default_value(config, MODEL_TYPE, default_model_type)
->>>>>>> aa0c63bf
 
     # ===== Training =====
     # Convert config dictionary into an instance of BaseTrainerConfig.
@@ -309,14 +281,10 @@
     )
 
     # ===== Input Features =====
-<<<<<<< HEAD
     for input_feature in config[INPUT_FEATURES]:
-=======
-    for input_feature in config["input_features"]:
         if config[MODEL_TYPE] == MODEL_GBM:
-            input_feature["encoder"] = "passthrough"
+            input_feature[ENCODER] = "passthrough"
             remove_ecd_params(input_feature)
->>>>>>> aa0c63bf
         get_from_registry(input_feature[TYPE], input_type_registry).populate_defaults(input_feature)
 
         # Update encoder parameters for input feature from global defaults
@@ -341,14 +309,10 @@
     config[COMBINER].update(asdict(full_combiner_config))
 
     # ===== Output features =====
-<<<<<<< HEAD
     for output_feature in config[OUTPUT_FEATURES]:
-=======
-    for output_feature in config["output_features"]:
         if config[MODEL_TYPE] == MODEL_GBM:
-            output_feature["decoder"] = "passthrough"
+            output_feature[DECODER] = "passthrough"
             remove_ecd_params(output_feature)
->>>>>>> aa0c63bf
         get_from_registry(output_feature[TYPE], output_type_registry).populate_defaults(output_feature)
 
         # By default, drop rows with missing output features

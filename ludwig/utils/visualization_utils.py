--- conflicted
+++ resolved
@@ -39,17 +39,18 @@
 import ludwig.contrib
 
 
-<<<<<<< HEAD
-=======
+
 logger = logging.getLogger(__name__)
 
 
->>>>>>> e6713726
+
 # plt.rc('xtick', labelsize='x-large')
 # plt.rc('ytick', labelsize='x-large')
 # plt.rc('axes', labelsize='x-large')
 
-def learning_curves_plot(
+def learning_curves_ploload_
+
+
         train_values,
         vali_values,
         metric,

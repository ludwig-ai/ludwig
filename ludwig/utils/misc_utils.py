#! /usr/bin/env python
# coding=utf-8
# Copyright (c) 2019 Uber Technologies, Inc.
#
# Licensed under the Apache License, Version 2.0 (the "License");
# you may not use this file except in compliance with the License.
# You may obtain a copy of the License at
#
#     http://www.apache.org/licenses/LICENSE-2.0
#
# Unless required by applicable law or agreed to in writing, software
# distributed under the License is distributed on an "AS IS" BASIS,
# WITHOUT WARRANTIES OR CONDITIONS OF ANY KIND, either express or implied.
# See the License for the specific language governing permissions and
# limitations under the License.
# ==============================================================================
import base64
import copy
import hashlib
import json
import os
import random
import subprocess
import subprocess as sp
import sys
from collections import OrderedDict
from collections.abc import Mapping
from typing import Union

import numpy

import ludwig.globals
from ludwig.utils.data_utils import figure_data_format


def get_experiment_description(
        config,
        dataset=None,
        training_set=None,
        validation_set=None,
        test_set=None,
        training_set_metadata=None,
        data_format=None,
        random_seed=None
):
    description = OrderedDict()
    description['ludwig_version'] = ludwig.globals.LUDWIG_VERSION
    description['command'] = ' '.join(sys.argv)

    try:
        with open(os.devnull, 'w') as devnull:
            is_a_git_repo = subprocess.call(['git', 'branch'],
                                            stderr=subprocess.STDOUT,
                                            stdout=devnull) == 0
        if is_a_git_repo:
            description['commit_hash'] = \
                subprocess.check_output(['git', 'rev-parse', 'HEAD']).decode(
                    'utf-8')[:12]
    except:
        pass

    if random_seed is not None:
        description['random_seed'] = random_seed

    if isinstance(dataset, str):
        description['dataset'] = dataset
    if isinstance(training_set, str):
        description['training_set'] = training_set
    if isinstance(validation_set, str):
        description['validation_set'] = validation_set
    if isinstance(test_set, str):
        description['test_set'] = test_set
    if training_set_metadata is not None:
        description['training_set_metadata'] = training_set_metadata

    # determine data format if not provided or auto
    if not data_format or data_format == 'auto':
        data_format = figure_data_format(
            dataset, training_set, validation_set, test_set
        )

    if data_format:
        description['data_format'] = str(data_format)

    description['config'] = config

    import tensorflow as tf
    description['tf_version'] = tf.__version__

    return description


def set_random_seed(random_seed):
    os.environ['PYTHONHASHSEED'] = str(random_seed)
    random.seed(random_seed)
    numpy.random.seed(random_seed)


def merge_dict(dct, merge_dct):
    """ Recursive dict merge. Inspired by :meth:``dict.update()``, instead of
    updating only top-level keys, dict_merge recurses down into dicts nested
    to an arbitrary depth, updating keys. The ``merge_dct`` is merged into
    ``dct``.
    :param dct: dict onto which the merge is executed
    :param merge_dct: dct merged into dct
    :return: None
    """
    dct = copy.deepcopy(dct)
    for k, v in merge_dct.items():
        if (k in dct and isinstance(dct[k], dict)
                and isinstance(merge_dct[k], Mapping)):
            dct[k] = merge_dict(dct[k], merge_dct[k])
        else:
            dct[k] = merge_dct[k]
    return dct


def sum_dicts(dicts, dict_type=dict):
    summed_dict = dict_type()
    for d in dicts:
        for key, value in d.items():
            if key in summed_dict:
                prev_value = summed_dict[key]
                if isinstance(value, (dict, OrderedDict)):
                    summed_dict[key] = sum_dicts([prev_value, value],
                                                 dict_type=type(value))
                elif isinstance(value, numpy.ndarray):
                    summed_dict[key] = numpy.concatenate((prev_value, value))
                else:
                    summed_dict[key] = prev_value + value
            else:
                summed_dict[key] = value
    return summed_dict


def resolve_pointers(dict1, dict2, dict2_name):
    resolved_dict = copy.deepcopy(dict1)
    for key in dict1:
        value = dict1[key]
        if value.startswith(dict2_name):
            key_in_dict2 = value[len(dict2_name):]
            if key_in_dict2 in dict2.keys():
                value = dict2[key_in_dict2]
                resolved_dict[key] = value
    return resolved_dict


def get_from_registry(key, registry):
    if hasattr(key, 'lower'):
        key = key.lower()
    if key in registry:
        return registry[key]
    else:
        raise ValueError(
            'Key {} not supported, available options: {}'.format(
                key, registry.keys()
            )
        )


def set_default_value(dictionary, key, value):
    if key not in dictionary:
        dictionary[key] = value


def set_default_values(dictionary, default_value_dictionary):
    # Set multiple default values
    for key, value in default_value_dictionary.items():
        set_default_value(dictionary, key, value)


def find_non_existing_dir_by_adding_suffix(directory_name):
    curr_directory_name = directory_name
    suffix = 0
    while os.path.exists(curr_directory_name):
        curr_directory_name = directory_name + '_' + str(suffix)
        suffix += 1
    return curr_directory_name


def get_class_attributes(c):
    return set(
        i for i in dir(c)
        if not callable(getattr(c, i)) and not i.startswith("_")
    )


def get_available_gpu_memory():
    _output_to_list = lambda x: x.decode('ascii').split('\n')[:-1]

    COMMAND = "nvidia-smi --query-gpu=memory.free --format=csv"
    try:
        memory_free_info = _output_to_list(sp.check_output(COMMAND.split()))[
                           1:]
        memory_free_values = [int(x.split()[0])
                              for i, x in enumerate(memory_free_info)]
    except Exception as e:
        print('"nvidia-smi" is probably not installed.', e)

    return memory_free_values


def get_output_directory(
        output_directory,
        experiment_name,
        model_name='run'
):
    base_dir_name = os.path.join(
        output_directory,
        experiment_name + ('_' if model_name else '') + model_name
    )
    return find_non_existing_dir_by_adding_suffix(base_dir_name)


def get_file_names(output_directory):
    description_fn = os.path.join(output_directory, 'description.json')
    training_stats_fn = os.path.join(
        output_directory, 'training_statistics.json')

    model_dir = os.path.join(output_directory, 'model')

    return description_fn, training_stats_fn, model_dir


def check_which_config(config, config_file):
    # check for config and config_file
    if config is None and config_file is None:
        raise ValueError(
            'Either config of config_file have to be'
            'not None to initialize a LudwigModel'
        )
    if config is not None and config_file is not None:
        raise ValueError(
            'Only one between config and '
            'config_file can be provided'
        )
    if not config:
        config = config_file
    return config


<<<<<<< HEAD
def hash_dict(d: dict, max_length: int = 6) -> bytes:
=======
def hash_dict(d: dict, max_length: Union[int, None] = 6) -> bytes:
>>>>>>> 30c38a3c
    s = json.dumps(d, sort_keys=True, ensure_ascii=True)
    h = hashlib.md5(s.encode())
    d = h.digest()
    b = base64.b64encode(d)
    return b[:max_length]<|MERGE_RESOLUTION|>--- conflicted
+++ resolved
@@ -239,11 +239,7 @@
     return config
 
 
-<<<<<<< HEAD
-def hash_dict(d: dict, max_length: int = 6) -> bytes:
-=======
 def hash_dict(d: dict, max_length: Union[int, None] = 6) -> bytes:
->>>>>>> 30c38a3c
     s = json.dumps(d, sort_keys=True, ensure_ascii=True)
     h = hashlib.md5(s.encode())
     d = h.digest()

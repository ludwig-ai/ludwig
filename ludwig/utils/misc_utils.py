#! /usr/bin/env python
# coding=utf-8
# Copyright (c) 2019 Uber Technologies, Inc.
#
# Licensed under the Apache License, Version 2.0 (the "License");
# you may not use this file except in compliance with the License.
# You may obtain a copy of the License at
#
#     http://www.apache.org/licenses/LICENSE-2.0
#
# Unless required by applicable law or agreed to in writing, software
# distributed under the License is distributed on an "AS IS" BASIS,
# WITHOUT WARRANTIES OR CONDITIONS OF ANY KIND, either express or implied.
# See the License for the specific language governing permissions and
# limitations under the License.
# ==============================================================================
import base64
import copy
import hashlib
import json
import os
import random
import subprocess
import subprocess as sp
import sys
from collections import OrderedDict
from collections.abc import Mapping
from typing import Union

import numpy

import ludwig.globals
from ludwig.utils.data_utils import figure_data_format


def get_experiment_description(
        config,
        dataset=None,
        training_set=None,
        validation_set=None,
        test_set=None,
        training_set_metadata=None,
        data_format=None,
        random_seed=None
):
    description = OrderedDict()
    description['ludwig_version'] = ludwig.globals.LUDWIG_VERSION
    description['command'] = ' '.join(sys.argv)

    try:
        with open(os.devnull, 'w') as devnull:
            is_a_git_repo = subprocess.call(['git', 'branch'],
                                            stderr=subprocess.STDOUT,
                                            stdout=devnull) == 0
        if is_a_git_repo:
            description['commit_hash'] = \
                subprocess.check_output(['git', 'rev-parse', 'HEAD']).decode(
                    'utf-8')[:12]
    except:
        pass

    if random_seed is not None:
        description['random_seed'] = random_seed

    if isinstance(dataset, str):
        description['dataset'] = dataset
    if isinstance(training_set, str):
        description['training_set'] = training_set
    if isinstance(validation_set, str):
        description['validation_set'] = validation_set
    if isinstance(test_set, str):
        description['test_set'] = test_set
    if training_set_metadata is not None:
        description['training_set_metadata'] = training_set_metadata

    # determine data format if not provided or auto
    if not data_format or data_format == 'auto':
        data_format = figure_data_format(
            dataset, training_set, validation_set, test_set
        )

    if data_format:
        description['data_format'] = str(data_format)

    description['config'] = config

    import tensorflow as tf
    description['tf_version'] = tf.__version__

    return description


def set_random_seed(random_seed):
    os.environ['PYTHONHASHSEED'] = str(random_seed)
    random.seed(random_seed)
    numpy.random.seed(random_seed)


def merge_dict(dct, merge_dct):
    """ Recursive dict merge. Inspired by :meth:``dict.update()``, instead of
    updating only top-level keys, dict_merge recurses down into dicts nested
    to an arbitrary depth, updating keys. The ``merge_dct`` is merged into
    ``dct``.
    :param dct: dict onto which the merge is executed
    :param merge_dct: dct merged into dct
    :return: None
    """
    dct = copy.deepcopy(dct)
    for k, v in merge_dct.items():
        if (k in dct and isinstance(dct[k], dict)
                and isinstance(merge_dct[k], Mapping)):
            dct[k] = merge_dict(dct[k], merge_dct[k])
        else:
            dct[k] = merge_dct[k]
    return dct


def sum_dicts(dicts, dict_type=dict):
    summed_dict = dict_type()
    for d in dicts:
        for key, value in d.items():
            if key in summed_dict:
                prev_value = summed_dict[key]
                if isinstance(value, (dict, OrderedDict)):
                    summed_dict[key] = sum_dicts([prev_value, value],
                                                 dict_type=type(value))
                elif isinstance(value, numpy.ndarray):
                    summed_dict[key] = numpy.concatenate((prev_value, value))
                else:
                    summed_dict[key] = prev_value + value
            else:
                summed_dict[key] = value
    return summed_dict


def resolve_pointers(dict1, dict2, dict2_name):
    resolved_dict = copy.deepcopy(dict1)
    for key in dict1:
        value = dict1[key]
        if value.startswith(dict2_name):
            key_in_dict2 = value[len(dict2_name):]
            if key_in_dict2 in dict2.keys():
                value = dict2[key_in_dict2]
                resolved_dict[key] = value
    return resolved_dict


def get_from_registry(key, registry):
    if hasattr(key, 'lower'):
        key = key.lower()
    if key in registry:
        return registry[key]
    else:
        raise ValueError(
            'Key {} not supported, available options: {}'.format(
                key, registry.keys()
            )
        )


def set_default_value(dictionary, key, value):
    if key not in dictionary:
        dictionary[key] = value


def set_default_values(dictionary, default_value_dictionary):
    # Set multiple default values
    for key, value in default_value_dictionary.items():
        set_default_value(dictionary, key, value)


def find_non_existing_dir_by_adding_suffix(directory_name):
    curr_directory_name = directory_name
    suffix = 0
    while os.path.exists(curr_directory_name):
        curr_directory_name = directory_name + '_' + str(suffix)
        suffix += 1
    return curr_directory_name


def get_class_attributes(c):
    return set(
        i for i in dir(c)
        if not callable(getattr(c, i)) and not i.startswith("_")
    )


def get_available_gpu_memory():
    _output_to_list = lambda x: x.decode('ascii').split('\n')[:-1]

    COMMAND = "nvidia-smi --query-gpu=memory.free --format=csv"
    try:
        memory_free_info = _output_to_list(sp.check_output(COMMAND.split()))[
                           1:]
        memory_free_values = [int(x.split()[0])
                              for i, x in enumerate(memory_free_info)]
    except Exception as e:
        print('"nvidia-smi" is probably not installed.', e)

    return memory_free_values


def get_output_directory(
        output_directory,
        experiment_name,
        model_name='run'
):
    base_dir_name = os.path.join(
        output_directory,
        experiment_name + ('_' if model_name else '') + model_name
    )
    return find_non_existing_dir_by_adding_suffix(base_dir_name)


def get_file_names(output_directory):
    description_fn = os.path.join(output_directory, 'description.json')
    training_stats_fn = os.path.join(
        output_directory, 'training_statistics.json')

    model_dir = os.path.join(output_directory, 'model')

    return description_fn, training_stats_fn, model_dir


def check_which_config(config, config_file):
    # check for config and config_file
    if config is None and config_file is None:
        raise ValueError(
            'Either config of config_file have to be'
            'not None to initialize a LudwigModel'
        )
    if config is not None and config_file is not None:
        raise ValueError(
            'Only one between config and '
            'config_file can be provided'
        )
    if not config:
        config = config_file
    return config


<<<<<<< HEAD
def get_features(config):
    return get_features_from_lists(config['input_features'], config['output_features'])


def get_features_from_lists(*args):
    return {feature['name']: feature for features in args for feature in features}
=======
def hash_dict(d: dict, max_length: Union[int, None] = 6) -> bytes:
    s = json.dumps(d, sort_keys=True, ensure_ascii=True)
    h = hashlib.md5(s.encode())
    d = h.digest()
    b = base64.b64encode(d)
    return b[:max_length]
>>>>>>> d76e84a3
<|MERGE_RESOLUTION|>--- conflicted
+++ resolved
@@ -239,18 +239,17 @@
     return config
 
 
-<<<<<<< HEAD
-def get_features(config):
-    return get_features_from_lists(config['input_features'], config['output_features'])
-
-
-def get_features_from_lists(*args):
-    return {feature['name']: feature for features in args for feature in features}
-=======
 def hash_dict(d: dict, max_length: Union[int, None] = 6) -> bytes:
     s = json.dumps(d, sort_keys=True, ensure_ascii=True)
     h = hashlib.md5(s.encode())
     d = h.digest()
     b = base64.b64encode(d)
     return b[:max_length]
->>>>>>> d76e84a3
+
+
+def get_features(config):
+    return get_features_from_lists(config['input_features'], config['output_features'])
+
+
+def get_features_from_lists(*args):
+    return {feature['name']: feature for features in args for feature in features}
#! /usr/bin/env python
# Copyright (c) 2019 Uber Technologies, Inc.
#
# Licensed under the Apache License, Version 2.0 (the "License");
# you may not use this file except in compliance with the License.
# You may obtain a copy of the License at
#
#     http://www.apache.org/licenses/LICENSE-2.0
#
# Unless required by applicable law or agreed to in writing, software
# distributed under the License is distributed on an "AS IS" BASIS,
# WITHOUT WARRANTIES OR CONDITIONS OF ANY KIND, either express or implied.
# See the License for the specific language governing permissions and
# limitations under the License.
# ==============================================================================
import logging
import warnings
from collections.abc import Iterable
from io import BytesIO
from typing import List, Optional, Tuple, Union

import numpy as np
import torch
import torchvision.transforms.functional as F
from torchvision.io import decode_image, ImageReadMode

from ludwig.constants import CROP_OR_PAD, INTERPOLATE
from ludwig.utils.data_utils import get_abs_path
from ludwig.utils.fs_utils import get_bytes_obj_from_path

logger = logging.getLogger(__name__)

IMAGE_EXTENSIONS = (".png", ".jpg", ".jpeg", ".tiff", ".bmp", ".gif")


def get_gray_default_image(num_channels: int, height: int, width: int) -> np.ndarray:
    return np.full((num_channels, height, width), 128, dtype=np.uint8)


def get_average_image(image_lst: List[np.ndarray]) -> np.array:
    return np.mean([x for x in image_lst if x is not None], axis=(0))


def is_image(src_path: str, img_entry: Union[bytes, str], column: str) -> bool:
    if not isinstance(img_entry, str):
        return False
    try:
        import imghdr

        path = get_abs_path(src_path, img_entry)
        bytes_obj = get_bytes_obj_from_path(path)
        if isinstance(bytes_obj, bytes):
            return imghdr.what(None, bytes_obj) is not None
        return imghdr.what(bytes_obj) is not None
    except Exception as e:
        logger.warning(f"While assessing potential image in is_image() for column {column}, encountered exception: {e}")
        return False


def is_image_score(src_path, img_entry, column: str):
    """Used for AutoML For image inference, want to bias towards both readable images, but also account for
    unreadable (i.e. expired) urls with image extensions."""
    if is_image(src_path, img_entry, column):
        return 1
    elif isinstance(img_entry, str) and img_entry.lower().endswith(IMAGE_EXTENSIONS):
        return 0.5
    return 0


def get_image_read_mode_from_num_channels(num_channels: int) -> ImageReadMode:
    """Returns the torchvision.io.ImageReadMode corresponding to the number of channels.

    If num_channels is not recognized, returns ImageReadMode.UNCHANGED.
    """
    mode = ImageReadMode.UNCHANGED
    if num_channels == 1:
        mode = ImageReadMode.GRAY
    elif num_channels == 2:
        mode = ImageReadMode.GRAY_ALPHA
    elif num_channels == 3:
        mode = ImageReadMode.RGB
    elif num_channels == 4:
        mode = ImageReadMode.RGB_ALPHA
    return mode


def read_image_from_path(
    path: str, num_channels: Optional[int] = None, return_num_bytes=False
) -> Union[Optional[torch.Tensor], Tuple[Optional[torch.Tensor], int]]:
    """Reads image from path.

    Useful for reading from a small number of paths. For more intensive reads, use backend.read_binary_files instead. If
    `return_num_bytes` is True, returns a tuple of (image, num_bytes).
    """
    bytes_obj = get_bytes_obj_from_path(path)
    image = read_image_from_bytes_obj(bytes_obj, num_channels)
    if return_num_bytes:
        if bytes_obj is not None:
            num_bytes = len(bytes_obj)
        else:
            num_bytes = None
        return image, num_bytes
    else:
        return image


def read_image_from_bytes_obj(
    bytes_obj: Optional[bytes] = None, num_channels: Optional[int] = None
) -> Optional[torch.Tensor]:
    """Tries to read image as a tensor from the path.

    If the path is not decodable as a PNG, attempts to read as a numpy file. If neither of these work, returns None.
    """
    mode = get_image_read_mode_from_num_channels(num_channels)

    image = read_image_as_png(bytes_obj, mode)
    if image is None:
        image = read_image_as_numpy(bytes_obj)
    if image is None:
<<<<<<< HEAD
        # logger.warning("Unable to read image from bytes object.")
=======
>>>>>>> 727d1f72
        warnings.warn("Unable to read image from bytes object.")
    return image


def read_image_as_png(
    bytes_obj: Optional[bytes] = None, mode: ImageReadMode = ImageReadMode.UNCHANGED
) -> Optional[torch.Tensor]:
    """Reads image from bytes object from a PNG file."""
    try:
        with BytesIO(bytes_obj) as buffer:
            buffer_view = buffer.getbuffer()
            if len(buffer_view) == 0:
                del buffer_view
                raise Exception("Bytes object is empty. This could be due to a failed load from storage.")
            image = decode_image(torch.frombuffer(buffer_view, dtype=torch.uint8), mode=mode)
            del buffer_view
            return image
    except Exception as e:
<<<<<<< HEAD
        # logger.warning(f"Failed to read image from PNG file. Original exception: {e}")
=======
>>>>>>> 727d1f72
        warnings.warn(f"Failed to read image from PNG file. Original exception: {e}")
        return None


def read_image_as_numpy(bytes_obj: Optional[bytes] = None) -> Optional[torch.Tensor]:
    """Reads image from bytes object from a numpy file."""
    try:
        with BytesIO(bytes_obj) as buffer:
            image = np.load(buffer)
            return torch.from_numpy(image)
    except Exception as e:
<<<<<<< HEAD
        # logger.warning(f"Failed to read image from numpy file. Original exception: {e}")
=======
>>>>>>> 727d1f72
        warnings.warn(f"Failed to read image from numpy file. Original exception: {e}")
        return None


def pad(
    img: torch.Tensor,
    new_size: Union[int, Tuple[int, int]],
) -> torch.Tensor:
    """torchscript-compatible implementation of pad.

    Args:
        img (torch.Tensor): image with shape [..., height, width] to pad
        new_size (Union[int, Tuple[int, int]]): size to pad to. If int, resizes to square image of that size.

    Returns:
        torch.Tensor: padded image of size [..., size[0], size[1]] or [..., size, size] if size is int.
    """
    new_size = to_tuple(new_size)
    old_size = img.shape[-2:]
    pad_size = (torch.tensor(new_size) - torch.tensor(old_size)) / 2
    padding = torch.cat((torch.floor(pad_size), torch.ceil(pad_size)))
    padding[padding < 0] = 0
    padding = [int(x) for x in padding]
    return F.pad(img, padding=padding, padding_mode="edge")


def crop(
    img: torch.Tensor,
    new_size: Union[int, Tuple[int, int]],
) -> torch.Tensor:
    """torchscript-compatible implementation of crop.

    Args:
        img (torch.Tensor): image with shape [..., height, width] to crop
        size (Union[int, Tuple[int, int]]): size to crop to. If int, crops to square image of that size.

    Returns:
        torch.Tensor: cropped image of size [..., size[0], size[1]] or [..., size, size] if size is int.
    """
    new_size = to_tuple(new_size)
    return F.center_crop(img, output_size=new_size)


def crop_or_pad(img: torch.Tensor, new_size: Union[int, Tuple[int, int]]):
    """torchscript-compatible implementation of resize using constants.CROP_OR_PAD.

    Args:
        img (torch.Tensor): image with shape [..., height, width] to resize
        new_size (Union[int, Tuple[int, int]]): size to resize to. If int, resizes to square image of that size.

    Returns:
        torch.Tensor: resized image of size [..., size[0], size[1]] or [..., size, size] if size is int.
    """
    new_size = to_tuple(new_size)
    if list(new_size) == list(img.shape[-2:]):
        return img
    img = pad(img, new_size)
    img = crop(img, new_size)
    return img


def resize_image(
    img: torch.Tensor,
    new_size: Union[int, Tuple[int, int]],
    resize_method: str,
    crop_or_pad_constant: str = CROP_OR_PAD,
    interpolate_constant: str = INTERPOLATE,
) -> torch.Tensor:
    """torchscript-compatible implementation of resize.

    Args:
        img (torch.Tensor): image with shape [..., height, width] to resize
        new_size (Union[int, Tuple[int, int]]): size to resize to. If int, resizes to square image of that size.
        resize_method (str): method to use for resizing. Either constants.CROP_OR_PAD or constants.INTERPOLATE.

    Returns:
        torch.Tensor: resized image of size [..., size[0], size[1]] or [..., size, size] if size is int.
    """
    new_size = to_tuple(new_size)
    if list(img.shape[-2:]) != list(new_size):
        if resize_method == crop_or_pad_constant:
            return crop_or_pad(img, new_size)
        elif resize_method == interpolate_constant:
            return F.resize(img, new_size)
        raise ValueError(f"Invalid image resize method: {resize_method}")
    return img


def grayscale(img: torch.Tensor) -> torch.Tensor:
    """Grayscales RGB image."""
    return F.rgb_to_grayscale(img)


def num_channels_in_image(img: torch.Tensor):
    """Returns number of channels in image."""
    if img is None or img.ndim < 2:
        raise ValueError("Invalid image data")

    if img.ndim == 2:
        return 1
    else:
        return img.shape[0]


def to_tuple(v: Union[int, Tuple[int, int]]) -> Tuple[int, int]:
    """Converts int or tuple to tuple of ints."""
    if torch.jit.isinstance(v, int):
        return v, v
    else:
        return v


def to_np_tuple(prop: Union[int, Iterable]) -> np.ndarray:
    """Creates a np array of length 2 from a Conv2D property.

    E.g., stride=(2, 3) gets converted into np.array([2, 3]), where the
    height_stride = 2 and width_stride = 3. stride=2 gets converted into
    np.array([2, 2]).
    """
    if type(prop) == int:
        return np.ones(2).astype(int) * prop
    elif isinstance(prop, Iterable) and len(prop) == 2:
        return np.array(list(prop)).astype(int)
    elif type(prop) == np.ndarray and prop.size == 2:
        return prop.astype(int)
    else:
        raise TypeError(f"prop must be int or iterable of length 2, but is {prop}.")


def get_img_output_shape(
    img_height: int,
    img_width: int,
    kernel_size: Union[int, Tuple[int]],
    stride: Union[int, Tuple[int]],
    padding: Union[int, Tuple[int], str],
    dilation: Union[int, Tuple[int]],
) -> Tuple[int]:
    """Returns the height and width of an image after a 2D img op.

    Currently supported for Conv2D, MaxPool2D and AvgPool2d ops.
    """
    if padding == "same":
        return (img_height, img_width)
    elif padding == "valid":
        padding = np.zeros(2)
    else:
        padding = to_np_tuple(padding)

    kernel_size = to_np_tuple(kernel_size)
    stride = to_np_tuple(stride)
    dilation = to_np_tuple(dilation)
    shape = np.array([img_height, img_width])

    out_shape = np.floor(((shape + 2 * padding - dilation * (kernel_size - 1) - 1) / stride) + 1)

    return tuple(out_shape.astype(int))<|MERGE_RESOLUTION|>--- conflicted
+++ resolved
@@ -117,10 +117,6 @@
     if image is None:
         image = read_image_as_numpy(bytes_obj)
     if image is None:
-<<<<<<< HEAD
-        # logger.warning("Unable to read image from bytes object.")
-=======
->>>>>>> 727d1f72
         warnings.warn("Unable to read image from bytes object.")
     return image
 
@@ -139,11 +135,8 @@
             del buffer_view
             return image
     except Exception as e:
-<<<<<<< HEAD
-        # logger.warning(f"Failed to read image from PNG file. Original exception: {e}")
-=======
->>>>>>> 727d1f72
-        warnings.warn(f"Failed to read image from PNG file. Original exception: {e}")
+        # warnings.warn("Failed to read image from PNG file. Original exception: {0}".format(e))
+        warnings.warn("Failed to read image from PNG file. Original exception: " + repr(e))
         return None
 
 
@@ -154,11 +147,8 @@
             image = np.load(buffer)
             return torch.from_numpy(image)
     except Exception as e:
-<<<<<<< HEAD
-        # logger.warning(f"Failed to read image from numpy file. Original exception: {e}")
-=======
->>>>>>> 727d1f72
-        warnings.warn(f"Failed to read image from numpy file. Original exception: {e}")
+        # warnings.warn("Failed to read image from numpy file. Original exception: {0}".format(e))
+        warnings.warn("Failed to read image from numpy file. Original exception: " + repr(e))
         return None
 
 

#! /usr/bin/env python
# coding=utf-8
# Copyright (c) 2019 Uber Technologies, Inc.
#
# Licensed under the Apache License, Version 2.0 (the "License");
# you may not use this file except in compliance with the License.
# You may obtain a copy of the License at
#
#     http://www.apache.org/licenses/LICENSE-2.0
#
# Unless required by applicable law or agreed to in writing, software
# distributed under the License is distributed on an "AS IS" BASIS,
# WITHOUT WARRANTIES OR CONDITIONS OF ANY KIND, either express or implied.
# See the License for the specific language governing permissions and
# limitations under the License.
# ==============================================================================
import functools
import logging
import os
import sys
<<<<<<< HEAD
from collections.abc import Iterable
from typing import BinaryIO, Optional, TextIO, Tuple, Union
=======
from io import BytesIO
from math import ceil, floor
from urllib.error import HTTPError
>>>>>>> f344a267

import numpy as np
import torch
import torchvision.transforms.functional as F

from ludwig.constants import CROP_OR_PAD, INTERPOLATE
from ludwig.utils.data_utils import get_abs_path
from ludwig.utils.fs_utils import open_file, is_http, upgrade_http

logger = logging.getLogger(__name__)


<<<<<<< HEAD
# TODO(shreya): Confirm output type.
def get_image_from_path(
    src_path: Union[str, torch.Tensor],
    img_entry: Union[str, bytes],
    ret_bytes: bool = False
) -> Union[BinaryIO, TextIO, bytes]:
=======
def get_gray_default_image(height, width, num_channels):
    return np.full((height, width, num_channels), 128, dtype=np.uint8)


def get_average_image(image_lst):
    return np.mean([x for x in image_lst if x is not None], axis=(0))


@functools.lru_cache(maxsize=32)
def get_image_from_http_bytes(img_entry):
    import requests
    data = requests.get(img_entry, stream=True)
    if data.status_code == 404:
        upgraded = upgrade_http(img_entry)
        if upgraded:
            logger.info(f'reading image url {img_entry} failed. upgrading to https and retrying')
            return get_image_from_http_bytes(upgraded)
        else:
            raise requests.exceptions.HTTPError(f'reading image url {img_entry} failed and cannot be upgraded to https')
    return BytesIO(data.raw.read())


def get_image_from_path(src_path, img_entry, ret_bytes=False):
>>>>>>> f344a267
    """
    skimage.io.imread() can read filenames or urls
    imghdr.what() can read filenames or bytes
    """
    if not isinstance(img_entry, str):
        return img_entry
    if is_http(img_entry):
        if ret_bytes:
            return get_image_from_http_bytes(img_entry)
        return img_entry
    if src_path or os.path.isabs(img_entry):
        return get_abs_path(src_path, img_entry)
    with open_file(img_entry, 'rb') as f:
        if ret_bytes:
            return f.read()
        return f


def is_image(src_path: str, img_entry: Union[bytes, str]) -> bool:
    if not isinstance(img_entry, str):
        return False
    try:
        import imghdr

        img = get_image_from_path(src_path, img_entry, True)
        if isinstance(img, bytes):
            return imghdr.what(None, img) is not None
        return imghdr.what(img) is not None
    except:
        return False


<<<<<<< HEAD
def read_image(img: Union[str, torch.Tensor], num_channels: Optional[int] = None) -> torch.Tensor:
    """ Returns a tensor with CHW format.
    
    If num_channels is not provided, he image is read in unchanged format.
    """

=======
def read_image(img):
    if isinstance(img, str):
        return read_image_from_str(img)
    return img


@functools.lru_cache(maxsize=32)
def read_image_from_str(img):
>>>>>>> f344a267
    try:
        from torchvision.io import read_image, ImageReadMode
    except ImportError:
        logger.error(
            ' torchvision is not installed. '
            'In order to install all image feature dependencies run '
            'pip install ludwig[image]'
        )
        sys.exit(-1)
<<<<<<< HEAD
    if isinstance(img, str):
        if num_channels == 1:
            return read_image(img, mode=ImageReadMode.GRAY)
        elif num_channels == 2:
            return read_image(img, mode=ImageReadMode.GRAY_ALPHA)
        elif num_channels == 3:
            return read_image(img, mode=ImageReadMode.RGB)
        elif num_channels == 4:
            return read_image(img, mode=ImageReadMode.RGB_ALPHA)
        else:
            raise ValueError(f'Invalid num_channels={num_channels}, value must be one of 1, 2, 3, 4.')
    return img
=======

    try:
        return imread(img)
    except HTTPError as e:
        upgraded = upgrade_http(img)
        if upgraded:
            logger.info(f'reading image url {img} failed due to {e}. upgrading to https and retrying')
            return read_image(upgraded)
        logger.info(f'reading image url {img} failed due to {e} and cannot be upgraded to https')
        return None
    except Exception as e:
        logger.info(f'reading image url {img} failed', e)
        return None
>>>>>>> f344a267


def pad(
        img: torch.Tensor,
        size: Union[int, Tuple[int]],
) -> torch.Tensor:
    old_size = np.array(img.shape[1:])
    pad_size = (to_np_tuple(size) - old_size) / 2
    padding = np.concatenate((np.floor(pad_size), np.ceil(pad_size)))
    padding[padding < 0] = 0
    padding = tuple(padding.astype(int).tolist())
    return F.pad(img, padding=padding, padding_mode='edge')


def crop(
        img: torch.Tensor,
        size: Union[int, Tuple[int]],
) -> torch.Tensor:
    return F.center_crop(img, output_size=size)


def crop_or_pad(
        img: torch.Tensor,
        new_size: Union[int, Tuple[int]]
):
    new_size = to_np_tuple(new_size)
    if new_size.tolist() == list(img.shape[1:]):
        return img
    img = pad(img, new_size)
    img = crop(img, new_size)
    return img


def resize_image(
        img: torch.Tensor,
        new_size: Union[int, Tuple[int]],
        resize_method: str
):
    try:
        import torchvision.transforms.functional as F
    except ImportError:
        logger.error(
            'torchvision is not installed. '
            'In order to install all image feature dependencies run '
            'pip install ludwig[image]'
        )
        sys.exit(-1)

    new_size = to_np_tuple(new_size)
    if list(img.shape[:1]) != new_size.tolist():
        if resize_method == CROP_OR_PAD:
            return crop_or_pad(img, new_size.tolist())
        elif resize_method == INTERPOLATE:
            return F.resize(img, new_size.tolist())
        raise ValueError(
            'Invalid image resize method: {}'.format(resize_method))
    return img


def grayscale(img: torch.Tensor) -> torch.Tensor:
    try:
        import torchvision.transforms.functional as F
    except ImportError:
        logger.error(
            'torchvision is not installed. '
            'In order to install all image feature dependencies run '
            'pip install ludwig[image]'
        )
        sys.exit(-1)

    return F.rgb_to_grayscale(img)


def num_channels_in_image(img: torch.Tensor):
    if img is None or img.ndim < 2:
        raise ValueError('Invalid image data')

    if img.ndim == 2:
        return 1
    else:
        return img.shape[0]


def to_np_tuple(prop: Union[int, Iterable]) -> np.ndarray:
    """ Creates a np array of length 2 from a Conv2D property.

    E.g., stride=(2, 3) gets converted into np.array([2, 3]), where the
    height_stride = 2 and width_stride = 3. stride=2 gets converted into
    np.array([2, 2]).
    """
    if type(prop) == int:
        return np.ones(2).astype(int) * prop
    elif isinstance(prop, Iterable) and len(prop) == 2:
        return np.array(list(prop)).astype(int)
    elif type(prop) == np.ndarray and prop.size == 2:
        return prop.astype(int)
    else:
        raise TypeError(f'prop must be int or iterable of length 2, but is {prop}.')


def get_img_output_shape(
    img_height: int,
    img_width: int,
    kernel_size: Union[int, Tuple[int]],
    stride: Union[int, Tuple[int]],
    padding: Union[int, Tuple[int], str],
    dilation: Union[int, Tuple[int]],
) -> Tuple[int]:
    """ Returns the height and width of an image after a 2D img op.

    Currently supported for Conv2D, MaxPool2D and AvgPool2d ops.
    """

    if padding == 'same':
        return (img_height, img_width)
    elif padding == 'valid':
        padding = np.zeros(2)
    else:
        padding = to_np_tuple(padding)

    kernel_size = to_np_tuple(kernel_size)
    stride = to_np_tuple(stride)
    dilation = to_np_tuple(dilation)
    shape = np.array([img_height, img_width])

    out_shape = np.floor(
        ((shape + 2 * padding - dilation * (kernel_size - 1) - 1) / stride) + 1
    )

    return tuple(out_shape.astype(int))<|MERGE_RESOLUTION|>--- conflicted
+++ resolved
@@ -18,14 +18,10 @@
 import logging
 import os
 import sys
-<<<<<<< HEAD
 from collections.abc import Iterable
 from typing import BinaryIO, Optional, TextIO, Tuple, Union
-=======
 from io import BytesIO
-from math import ceil, floor
 from urllib.error import HTTPError
->>>>>>> f344a267
 
 import numpy as np
 import torch
@@ -37,15 +33,7 @@
 
 logger = logging.getLogger(__name__)
 
-
-<<<<<<< HEAD
-# TODO(shreya): Confirm output type.
-def get_image_from_path(
-    src_path: Union[str, torch.Tensor],
-    img_entry: Union[str, bytes],
-    ret_bytes: bool = False
-) -> Union[BinaryIO, TextIO, bytes]:
-=======
+  
 def get_gray_default_image(height, width, num_channels):
     return np.full((height, width, num_channels), 128, dtype=np.uint8)
 
@@ -68,12 +56,12 @@
     return BytesIO(data.raw.read())
 
 
-def get_image_from_path(src_path, img_entry, ret_bytes=False):
->>>>>>> f344a267
-    """
-    skimage.io.imread() can read filenames or urls
-    imghdr.what() can read filenames or bytes
-    """
+# TODO(shreya): Confirm output type.
+def get_image_from_path(
+    src_path: Union[str, torch.Tensor],
+    img_entry: Union[str, bytes],
+    ret_bytes: bool = False
+) -> Union[BinaryIO, TextIO, bytes]:
     if not isinstance(img_entry, str):
         return img_entry
     if is_http(img_entry):
@@ -102,23 +90,19 @@
         return False
 
 
-<<<<<<< HEAD
+@functools.lru_cache(maxsize=32)
 def read_image(img: Union[str, torch.Tensor], num_channels: Optional[int] = None) -> torch.Tensor:
     """ Returns a tensor with CHW format.
     
     If num_channels is not provided, he image is read in unchanged format.
     """
-
-=======
-def read_image(img):
     if isinstance(img, str):
-        return read_image_from_str(img)
+        return read_image_from_str(img, num_channels)
     return img
 
 
 @functools.lru_cache(maxsize=32)
-def read_image_from_str(img):
->>>>>>> f344a267
+def read_image_from_str(img: str, num_channels: Optional[int] = None) -> torch.Tensor:
     try:
         from torchvision.io import read_image, ImageReadMode
     except ImportError:
@@ -128,8 +112,8 @@
             'pip install ludwig[image]'
         )
         sys.exit(-1)
-<<<<<<< HEAD
-    if isinstance(img, str):
+    
+    try:
         if num_channels == 1:
             return read_image(img, mode=ImageReadMode.GRAY)
         elif num_channels == 2:
@@ -140,11 +124,6 @@
             return read_image(img, mode=ImageReadMode.RGB_ALPHA)
         else:
             raise ValueError(f'Invalid num_channels={num_channels}, value must be one of 1, 2, 3, 4.')
-    return img
-=======
-
-    try:
-        return imread(img)
     except HTTPError as e:
         upgraded = upgrade_http(img)
         if upgraded:
@@ -155,7 +134,6 @@
     except Exception as e:
         logger.info(f'reading image url {img} failed', e)
         return None
->>>>>>> f344a267
 
 
 def pad(

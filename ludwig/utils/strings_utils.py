--- conflicted
+++ resolved
@@ -14,17 +14,17 @@
 # See the License for the specific language governing permissions and
 # limitations under the License.
 # ==============================================================================
+import logging
 import re
 import unicodedata
 from abc import abstractmethod
 from collections import Counter
 
-<<<<<<< HEAD
+import numpy as np
+import unicodedata
+
 from tensorflow.keras.preprocessing.sequence import pad_sequences
 from transformers import AutoTokenizer
-=======
-import numpy as np
->>>>>>> e80d5ba8
 
 from ludwig.utils.math_utils import int_type
 from ludwig.utils.misc import get_from_registry
@@ -125,7 +125,8 @@
         vocab = load_vocabulary(vocab_file)
 
     for line in data:
-        processed_line = tokenizer.tokenize(line.lower() if lowercase else line)
+        processed_line = tokenizer.tokenize(
+            line.lower() if lowercase else line)
         max_line_length = max(max_line_length, len(processed_line))
         if vocab is None:
             unit_counts.update(processed_line)
@@ -134,7 +135,6 @@
         vocab = [unit for unit, count in
                  unit_counts.most_common(num_most_frequent)]
 
-<<<<<<< HEAD
     if add_unknown or add_padding:
         vocab_set = set(vocab)
         if add_unknown:
@@ -143,17 +143,6 @@
         if add_padding:
             if padding_symbol not in vocab_set:
                 vocab = [padding_symbol] + vocab
-=======
-    vocab_set = set(vocab)
-    if add_unknown:
-        if unknown_symbol in vocab_set:
-            vocab.remove(unknown_symbol)
-        vocab = [unknown_symbol] + vocab
-    if add_padding:
-        if padding_symbol in vocab_set:
-            vocab.remove(padding_symbol)
-        vocab = [padding_symbol] + vocab
->>>>>>> e80d5ba8
 
     str2idx = {unit: i for i, unit in enumerate(vocab)}
     str2freq = {unit: unit_counts.get(unit) if unit in unit_counts else 0 for
@@ -284,6 +273,7 @@
             max_length = max(max_length, len(processed_line))
         self.max_length = max_length
 
+
 class CharactersToListTokenizer(BaseTokenizer):
     def tokenize(self, text):
         return text
@@ -855,279 +845,271 @@
         )
 
 
-<<<<<<< HEAD
+class DanishTokenizer(BaseTokenizer):
+    def tokenize(self, text):
+        return process_text(text, load_nlp_pipeline('da'))
+
+
+class DanishFilterTokenizer(BaseTokenizer):
+    def tokenize(self, text):
+        return process_text(
+            text,
+            load_nlp_pipeline('da'),
+            filter_numbers=True,
+            filter_punctuation=True,
+            filter_short_tokens=True
+        )
+
+
+class DanishRemoveStopwordsTokenizer(BaseTokenizer):
+    def tokenize(self, text):
+        return process_text(
+            text,
+            load_nlp_pipeline('da'),
+            filter_stopwords=True
+        )
+
+
+class DanishLemmatizeTokenizer(BaseTokenizer):
+    def tokenize(self, text):
+        return process_text(text, load_nlp_pipeline('da'), return_lemma=True)
+
+
+class DanishLemmatizeFilterTokenizer(BaseTokenizer):
+    def tokenize(self, text):
+        return process_text(
+            text,
+            load_nlp_pipeline('da'),
+            return_lemma=True,
+            filter_numbers=True,
+            filter_punctuation=True,
+            filter_short_tokens=True
+        )
+
+
+class DanishLemmatizeRemoveStopwordsFilterTokenizer(BaseTokenizer):
+    def tokenize(self, text):
+        return process_text(
+            text,
+            load_nlp_pipeline('da'),
+            return_lemma=True,
+            filter_stopwords=True
+        )
+
+
+class PolishTokenizer(BaseTokenizer):
+    def tokenize(self, text):
+        return process_text(text, load_nlp_pipeline('pl'))
+
+
+class PolishFilterTokenizer(BaseTokenizer):
+    def tokenize(self, text):
+        return process_text(
+            text,
+            load_nlp_pipeline('pl'),
+            filter_numbers=True,
+            filter_punctuation=True,
+            filter_short_tokens=True
+        )
+
+
+class PolishRemoveStopwordsTokenizer(BaseTokenizer):
+    def tokenize(self, text):
+        return process_text(
+            text,
+            load_nlp_pipeline('pl'),
+            filter_stopwords=True
+        )
+
+
+class PolishLemmatizeTokenizer(BaseTokenizer):
+    def tokenize(self, text):
+        return process_text(text, load_nlp_pipeline('pl'), return_lemma=True)
+
+
+class PolishLemmatizeFilterTokenizer(BaseTokenizer):
+    def tokenize(self, text):
+        return process_text(
+            text,
+            load_nlp_pipeline('pl'),
+            return_lemma=True,
+            filter_numbers=True,
+            filter_punctuation=True,
+            filter_short_tokens=True
+        )
+
+
+class PolishLemmatizeRemoveStopwordsFilterTokenizer(BaseTokenizer):
+    def tokenize(self, text):
+        return process_text(
+            text,
+            load_nlp_pipeline('pl'),
+            return_lemma=True,
+            filter_stopwords=True
+        )
+
+
+class RomanianTokenizer(BaseTokenizer):
+    def tokenize(self, text):
+        return process_text(text, load_nlp_pipeline('ro'))
+
+
+class RomanianFilterTokenizer(BaseTokenizer):
+    def tokenize(self, text):
+        return process_text(
+            text,
+            load_nlp_pipeline('ro'),
+            filter_numbers=True,
+            filter_punctuation=True,
+            filter_short_tokens=True
+        )
+
+
+class RomanianRemoveStopwordsTokenizer(BaseTokenizer):
+    def tokenize(self, text):
+        return process_text(
+            text,
+            load_nlp_pipeline('ro'),
+            filter_stopwords=True
+        )
+
+
+class RomanianLemmatizeTokenizer(BaseTokenizer):
+    def tokenize(self, text):
+        return process_text(text, load_nlp_pipeline('ro'), return_lemma=True)
+
+
+class RomanianLemmatizeFilterTokenizer(BaseTokenizer):
+    def tokenize(self, text):
+        return process_text(
+            text,
+            load_nlp_pipeline('ro'),
+            return_lemma=True,
+            filter_numbers=True,
+            filter_punctuation=True,
+            filter_short_tokens=True
+        )
+
+
+class RomanianLemmatizeRemoveStopwordsFilterTokenizer(BaseTokenizer):
+    def tokenize(self, text):
+        return process_text(
+            text,
+            load_nlp_pipeline('ro'),
+            return_lemma=True,
+            filter_stopwords=True
+        )
+
+
+class JapaneseTokenizer(BaseTokenizer):
+    def tokenize(self, text):
+        return process_text(text, load_nlp_pipeline('jp'))
+
+
+class JapaneseFilterTokenizer(BaseTokenizer):
+    def tokenize(self, text):
+        return process_text(
+            text,
+            load_nlp_pipeline('jp'),
+            filter_numbers=True,
+            filter_punctuation=True,
+            filter_short_tokens=True
+        )
+
+
+class JapaneseRemoveStopwordsTokenizer(BaseTokenizer):
+    def tokenize(self, text):
+        return process_text(
+            text,
+            load_nlp_pipeline('jp'),
+            filter_stopwords=True
+        )
+
+
+class JapaneseLemmatizeTokenizer(BaseTokenizer):
+    def tokenize(self, text):
+        return process_text(text, load_nlp_pipeline('jp'), return_lemma=True)
+
+
+class JapaneseLemmatizeFilterTokenizer(BaseTokenizer):
+    def tokenize(self, text):
+        return process_text(
+            text,
+            load_nlp_pipeline('jp'),
+            return_lemma=True,
+            filter_numbers=True,
+            filter_punctuation=True,
+            filter_short_tokens=True
+        )
+
+
+class JapaneseLemmatizeRemoveStopwordsFilterTokenizer(BaseTokenizer):
+    def tokenize(self, text):
+        return process_text(
+            text,
+            load_nlp_pipeline('jp'),
+            return_lemma=True,
+            filter_stopwords=True
+        )
+
+
+class ChineseTokenizer(BaseTokenizer):
+    def tokenize(self, text):
+        return process_text(text, load_nlp_pipeline('zh'))
+
+
+class ChineseFilterTokenizer(BaseTokenizer):
+    def tokenize(self, text):
+        return process_text(
+            text,
+            load_nlp_pipeline('zh'),
+            filter_numbers=True,
+            filter_punctuation=True,
+            filter_short_tokens=True
+        )
+
+
+class ChineseRemoveStopwordsTokenizer(BaseTokenizer):
+    def tokenize(self, text):
+        return process_text(
+            text,
+            load_nlp_pipeline('zh'),
+            filter_stopwords=True
+        )
+
+
+class ChineseLemmatizeTokenizer(BaseTokenizer):
+    def tokenize(self, text):
+        return process_text(text, load_nlp_pipeline('zh'), return_lemma=True)
+
+
+class ChineseLemmatizeFilterTokenizer(BaseTokenizer):
+    def tokenize(self, text):
+        return process_text(
+            text,
+            load_nlp_pipeline('zh'),
+            return_lemma=True,
+            filter_numbers=True,
+            filter_punctuation=True,
+            filter_short_tokens=True
+        )
+
+
+class ChineseLemmatizeRemoveStopwordsFilterTokenizer(BaseTokenizer):
+    def tokenize(self, text):
+        return process_text(
+            text,
+            load_nlp_pipeline('zh'),
+            return_lemma=True,
+            filter_stopwords=True
+        )
+
+
 class MultiTokenizer(BaseTokenizer):
     def tokenize(self, text):
         return process_text(text, load_nlp_pipeline('xx'))
 
 
-=======
-class DanishTokenizer(BaseTokenizer):
-    def __call__(self, text):
-        return process_text(text, load_nlp_pipeline('da'))
-
-
-class DanishFilterTokenizer(BaseTokenizer):
-    def __call__(self, text):
-        return process_text(
-            text,
-            load_nlp_pipeline('da'),
-            filter_numbers=True,
-            filter_punctuation=True,
-            filter_short_tokens=True
-        )
-
-
-class DanishRemoveStopwordsTokenizer(BaseTokenizer):
-    def __call__(self, text):
-        return process_text(
-            text,
-            load_nlp_pipeline('da'),
-            filter_stopwords=True
-        )
-
-
-class DanishLemmatizeTokenizer(BaseTokenizer):
-    def __call__(self, text):
-        return process_text(text, load_nlp_pipeline('da'), return_lemma=True)
-
-
-class DanishLemmatizeFilterTokenizer(BaseTokenizer):
-    def __call__(self, text):
-        return process_text(
-            text,
-            load_nlp_pipeline('da'),
-            return_lemma=True,
-            filter_numbers=True,
-            filter_punctuation=True,
-            filter_short_tokens=True
-        )
-
-
-class DanishLemmatizeRemoveStopwordsFilterTokenizer(BaseTokenizer):
-    def __call__(self, text):
-        return process_text(
-            text,
-            load_nlp_pipeline('da'),
-            return_lemma=True,
-            filter_stopwords=True
-        )
-
-
-class PolishTokenizer(BaseTokenizer):
-    def __call__(self, text):
-        return process_text(text, load_nlp_pipeline('pl'))
-
-
-class PolishFilterTokenizer(BaseTokenizer):
-    def __call__(self, text):
-        return process_text(
-            text,
-            load_nlp_pipeline('pl'),
-            filter_numbers=True,
-            filter_punctuation=True,
-            filter_short_tokens=True
-        )
-
-
-class PolishRemoveStopwordsTokenizer(BaseTokenizer):
-    def __call__(self, text):
-        return process_text(
-            text,
-            load_nlp_pipeline('pl'),
-            filter_stopwords=True
-        )
-
-
-class PolishLemmatizeTokenizer(BaseTokenizer):
-    def __call__(self, text):
-        return process_text(text, load_nlp_pipeline('pl'), return_lemma=True)
-
-
-class PolishLemmatizeFilterTokenizer(BaseTokenizer):
-    def __call__(self, text):
-        return process_text(
-            text,
-            load_nlp_pipeline('pl'),
-            return_lemma=True,
-            filter_numbers=True,
-            filter_punctuation=True,
-            filter_short_tokens=True
-        )
-
-
-class PolishLemmatizeRemoveStopwordsFilterTokenizer(BaseTokenizer):
-    def __call__(self, text):
-        return process_text(
-            text,
-            load_nlp_pipeline('pl'),
-            return_lemma=True,
-            filter_stopwords=True
-        )
-
-
-class RomanianTokenizer(BaseTokenizer):
-    def __call__(self, text):
-        return process_text(text, load_nlp_pipeline('ro'))
-
-
-class RomanianFilterTokenizer(BaseTokenizer):
-    def __call__(self, text):
-        return process_text(
-            text,
-            load_nlp_pipeline('ro'),
-            filter_numbers=True,
-            filter_punctuation=True,
-            filter_short_tokens=True
-        )
-
-
-class RomanianRemoveStopwordsTokenizer(BaseTokenizer):
-    def __call__(self, text):
-        return process_text(
-            text,
-            load_nlp_pipeline('ro'),
-            filter_stopwords=True
-        )
-
-
-class RomanianLemmatizeTokenizer(BaseTokenizer):
-    def __call__(self, text):
-        return process_text(text, load_nlp_pipeline('ro'), return_lemma=True)
-
-
-class RomanianLemmatizeFilterTokenizer(BaseTokenizer):
-    def __call__(self, text):
-        return process_text(
-            text,
-            load_nlp_pipeline('ro'),
-            return_lemma=True,
-            filter_numbers=True,
-            filter_punctuation=True,
-            filter_short_tokens=True
-        )
-
-
-class RomanianLemmatizeRemoveStopwordsFilterTokenizer(BaseTokenizer):
-    def __call__(self, text):
-        return process_text(
-            text,
-            load_nlp_pipeline('ro'),
-            return_lemma=True,
-            filter_stopwords=True
-        )
-
-
-class JapaneseTokenizer(BaseTokenizer):
-    def __call__(self, text):
-        return process_text(text, load_nlp_pipeline('jp'))
-
-
-class JapaneseFilterTokenizer(BaseTokenizer):
-    def __call__(self, text):
-        return process_text(
-            text,
-            load_nlp_pipeline('jp'),
-            filter_numbers=True,
-            filter_punctuation=True,
-            filter_short_tokens=True
-        )
-
-
-class JapaneseRemoveStopwordsTokenizer(BaseTokenizer):
-    def __call__(self, text):
-        return process_text(
-            text,
-            load_nlp_pipeline('jp'),
-            filter_stopwords=True
-        )
-
-
-class JapaneseLemmatizeTokenizer(BaseTokenizer):
-    def __call__(self, text):
-        return process_text(text, load_nlp_pipeline('jp'), return_lemma=True)
-
-
-class JapaneseLemmatizeFilterTokenizer(BaseTokenizer):
-    def __call__(self, text):
-        return process_text(
-            text,
-            load_nlp_pipeline('jp'),
-            return_lemma=True,
-            filter_numbers=True,
-            filter_punctuation=True,
-            filter_short_tokens=True
-        )
-
-
-class JapaneseLemmatizeRemoveStopwordsFilterTokenizer(BaseTokenizer):
-    def __call__(self, text):
-        return process_text(
-            text,
-            load_nlp_pipeline('jp'),
-            return_lemma=True,
-            filter_stopwords=True
-        )
-
-
-class ChineseTokenizer(BaseTokenizer):
-    def __call__(self, text):
-        return process_text(text, load_nlp_pipeline('zh'))
-
-
-class ChineseFilterTokenizer(BaseTokenizer):
-    def __call__(self, text):
-        return process_text(
-            text,
-            load_nlp_pipeline('zh'),
-            filter_numbers=True,
-            filter_punctuation=True,
-            filter_short_tokens=True
-        )
-
-
-class ChineseRemoveStopwordsTokenizer(BaseTokenizer):
-    def __call__(self, text):
-        return process_text(
-            text,
-            load_nlp_pipeline('zh'),
-            filter_stopwords=True
-        )
-
-
-class ChineseLemmatizeTokenizer(BaseTokenizer):
-    def __call__(self, text):
-        return process_text(text, load_nlp_pipeline('zh'), return_lemma=True)
-
-
-class ChineseLemmatizeFilterTokenizer(BaseTokenizer):
-    def __call__(self, text):
-        return process_text(
-            text,
-            load_nlp_pipeline('zh'),
-            return_lemma=True,
-            filter_numbers=True,
-            filter_punctuation=True,
-            filter_short_tokens=True
-        )
-
-
-class ChineseLemmatizeRemoveStopwordsFilterTokenizer(BaseTokenizer):
-    def __call__(self, text):
-        return process_text(
-            text,
-            load_nlp_pipeline('zh'),
-            return_lemma=True,
-            filter_stopwords=True
-        )
-
-
-class MultiTokenizer(BaseTokenizer):
-    def __call__(self, text):
-        return process_text(text, load_nlp_pipeline('xx'))
-
-
->>>>>>> e80d5ba8
 class MultiFilterTokenizer(BaseTokenizer):
     def tokenize(self, text):
         return process_text(
@@ -1175,7 +1157,6 @@
         )
 
 
-<<<<<<< HEAD
 class HFTokenizer(BaseTokenizer):
     def __init__(self, pretrained_model_name_or_path, **kwargs):
         super().__init__()
@@ -1196,15 +1177,6 @@
 
     def tokenize(self, text):
         return self.tokenizer.tokenize(text)
-=======
-class BERTTokenizer(BaseTokenizer):
-    def __init__(self, vocab_file=None, **kwargs):
-        super().__init__()
-        if vocab_file is None:
-            raise ValueError(
-                'Vocabulary file is required to initialize BERT tokenizer'
-            )
->>>>>>> e80d5ba8
 
     def detokenize(self, token_sequence):
         return self.tokenizer.convert_tokens_to_string(token_sequence)

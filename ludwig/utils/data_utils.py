--- conflicted
+++ resolved
@@ -321,8 +321,6 @@
 
 
 @DeveloperAPI
-<<<<<<< HEAD
-=======
 @spread
 def read_buffer(buf, fname):
     """Reads data in from a binary buffer by first writing the data to a temporary file, and then processes it
@@ -351,7 +349,6 @@
     return reader_fn(fname, df_lib, **kwargs)
 
 
->>>>>>> 8efac7d1
 def save_csv(data_fp, data):
     with open_file(data_fp, "w", encoding="utf-8") as csv_file:
         writer = csv.writer(csv_file)

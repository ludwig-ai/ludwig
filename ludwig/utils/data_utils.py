--- conflicted
+++ resolved
@@ -46,11 +46,7 @@
 DATASET_SPLIT_URL = 'dataset_{}_fp'
 DATA_PROCESSED_CACHE_DIR = 'data_processed_cache_dir'
 DATA_TRAIN_HDF5_FP = 'data_train_hdf5_fp'
-<<<<<<< HEAD
-HDF5_DATASET_KEY = 'dataset'
-=======
 HDF5_COLUMNS_KEY = 'columns'
->>>>>>> 48dafb92
 DICT_FORMATS = {'dict', 'dictionary', dict}
 DATAFRAME_FORMATS = {'dataframe', 'df', pd.DataFrame} | DASK_DF_FORMATS
 CSV_FORMATS = {'csv'}
@@ -211,13 +207,6 @@
                   indent=indent)
 
 
-<<<<<<< HEAD
-def save_hdf5(data_fp, data, metadata=None):
-    mode = 'w'
-    if os.path.isfile(data_fp):
-        mode = 'r+'
-    data.to_hdf(data_fp, key=HDF5_DATASET_KEY, mode=mode)
-=======
 def to_numpy_dataset(df):
     dataset = {}
     for col in df.columns:
@@ -254,7 +243,6 @@
         numpy_dataset[column] = hdf5_data[column][()]
 
     return from_numpy_dataset(numpy_dataset)
->>>>>>> 48dafb92
 
 
 def load_object(object_fp):
@@ -437,11 +425,7 @@
     :return: Experiment data as array
     """
     if file_name.endswith('.hdf5') and field is not None:
-<<<<<<< HEAD
-        dataset = pd.read_hdf(file_name, key=HDF5_DATASET_KEY)
-=======
         dataset = pd.read_hdf(file_name, key=HDF5_COLUMNS_KEY)
->>>>>>> 48dafb92
         column = dataset[field]
         array = column[dataset[SPLIT] == ground_truth_split].values  # ground truth
     elif file_name.endswith('.npy'):

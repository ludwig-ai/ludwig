#! /usr/bin/env python
# Copyright (c) 2019 Uber Technologies, Inc.
#
# Licensed under the Apache License, Version 2.0 (the "License");
# you may not use this file except in compliance with the License.
# You may obtain a copy of the License at
#
#     http://www.apache.org/licenses/LICENSE-2.0
#
# Unless required by applicable law or agreed to in writing, software
# distributed under the License is distributed on an "AS IS" BASIS,
# WITHOUT WARRANTIES OR CONDITIONS OF ANY KIND, either express or implied.
# See the License for the specific language governing permissions and
# limitations under the License.
# ==============================================================================
import logging
from abc import ABC
from functools import lru_cache
from typing import Dict

import torch
from torch.nn import Linear, ModuleList

from ludwig.constants import BINARY, NUMBER
from ludwig.encoders.registry import sequence_encoder_registry
from ludwig.features.base_feature import InputFeature
from ludwig.modules.attention_modules import TransformerStack
from ludwig.modules.embedding_modules import Embed
from ludwig.modules.fully_connected_modules import FCStack
from ludwig.modules.reduction_modules import SequenceReducer
from ludwig.modules.tabnet_modules import TabNet
<<<<<<< HEAD
from ludwig.schema import utils
=======
from ludwig.schema.combiners import (
    ComparatorCombinerConfig,
    ConcatCombinerConfig,
    ProjectAggregateCombinerConfig,
    SequenceCombinerConfig,
    SequenceConcatCombinerConfig,
    TabNetCombinerConfig,
    TabTransformerCombinerConfig,
    TransformerCombinerConfig,
)
from ludwig.schema.combiners.utils import combiner_registry, register_combiner
>>>>>>> 5c1a3b37
from ludwig.utils.misc_utils import get_from_registry
from ludwig.utils.torch_utils import LudwigModule, sequence_length_3D
from ludwig.utils.torch_utils import sequence_mask as torch_sequence_mask

logger = logging.getLogger(__name__)

<<<<<<< HEAD
sequence_encoder_registry = {
    "stacked_cnn": StackedCNN,
    "parallel_cnn": ParallelCNN,
    "stacked_parallel_cnn": StackedParallelCNN,
    "rnn": StackedRNN,
    "cnnrnn": StackedCNNRNN,
    # todo: add transformer
    # 'transformer': StackedTransformer,
}

combiner_registry = Registry()


def register_combiner(name: str):
    def wrap(cls):
        combiner_registry[name] = cls
        return cls

    return wrap


def get_combiner_jsonschema():
    """Returns a JSON schema structured to only require a `type` key and then conditionally apply a corresponding
    combiner's field constraints."""
    combiner_types = sorted(list(combiner_registry.keys()))
    return {
        "type": "object",
        "properties": {
            "type": {"type": "string", "enum": combiner_types, "default": "concat"},
        },
        "allOf": get_combiner_conds(),
        "required": ["type"],
    }


def get_combiner_conds():
    """Returns a list of if-then JSON clauses for each combiner type in `combiner_registry` and its properties'
    constraints."""
    combiner_types = sorted(list(combiner_registry.keys()))
    conds = []
    for combiner_type in combiner_types:
        combiner_cls = combiner_registry[combiner_type]
        schema_cls = combiner_cls.get_schema_cls()
        combiner_schema = utils.unload_jsonschema_from_marshmallow_class(schema_cls)
        combiner_props = combiner_schema["properties"]
        combiner_cond = utils.create_cond({"type": combiner_type}, combiner_props)
        conds.append(combiner_cond)
    return conds
=======

def get_combiner_class(combiner_type: str):
    """Returns the corresponding combiner class from `ludwig.combiners.combiners.combiner_registry`.

    :param combiner_type: identifier that should correspond to a registered combiner
    :type combiner_type: str
    """
    return get_from_registry(combiner_type, combiner_registry)
>>>>>>> 5c1a3b37


# super class to house common properties
class Combiner(LudwigModule, ABC):
    def __init__(self, input_features: Dict[str, "InputFeature"]):
        super().__init__()
        self.input_features = input_features

    @property
    def concatenated_shape(self) -> torch.Size:
        # compute the size of the last dimension for the incoming encoder outputs
        # this is required to setup the fully connected layer
        shapes = [torch.prod(torch.Tensor([*self.input_features[k].output_shape])) for k in self.input_features]
        return torch.Size([torch.sum(torch.Tensor(shapes)).type(torch.int32)])

    @property
    def input_shape(self) -> Dict:
        # input to combiner is a dictionary of the input features encoder
        # outputs, this property returns dictionary of output shapes for each
        # input feature's encoder output shapes.
        return {k: self.input_features[k].output_shape for k in self.input_features}

    @property
    @lru_cache(maxsize=1)
    def output_shape(self) -> torch.Size:
        pseudo_input = {}
        for k in self.input_features:
            pseudo_input[k] = {
                "encoder_output": torch.rand(
                    2, *self.input_features[k].output_shape, dtype=self.input_dtype, device=self.device
                )
            }
        output_tensor = self.forward(pseudo_input)
        return output_tensor["combiner_output"].size()[1:]


<<<<<<< HEAD
class BaseCombinerConfig(utils.BaseMarshmallowConfig):
    """Base combiner config class."""

    pass


@dataclass
class ConcatCombinerConfig(BaseCombinerConfig):
    """Parameters for concat combiner."""

    fc_layers: Optional[List[Dict[str, Any]]] = utils.DictList(description="TODO: Document parameters.")

    num_fc_layers: int = utils.NonNegativeInteger(default=0, description="TODO: Document parameters.")

    output_size: int = utils.PositiveInteger(default=256, description="Output size of a fully connected layer.")

    use_bias: bool = utils.Boolean(default=True, description="Whether the layer uses a bias vector.")

    weights_initializer: Union[str, Dict] = utils.InitializerOrDict(
        default="xavier_uniform", description="TODO: Document parameters."
    )

    bias_initializer: Union[str, Dict] = utils.InitializerOrDict(
        default="zeros", description="TODO: Document parameters."
    )

    norm: Optional[str] = utils.StringOptions(["batch", "layer"], description="TODO: Document parameters.")

    norm_params: Optional[dict] = utils.Dict(description="TODO: Document parameters.")

    activation: str = utils.ActivationOptions(default="relu", description="TODO: Document parameters.")

    dropout: float = utils.FloatRange(default=0.0, min=0, max=1, description="TODO: Document parameters.")

    flatten_inputs: bool = utils.Boolean(default=False, description="Whether to flatten input tensors to a vector.")

    residual: bool = utils.Boolean(
        default=False,
        description=(
            "Whether to add a residual connection to each fully connected layer block. All fully connected layers must"
            " have the same size"
        ),
    )


=======
>>>>>>> 5c1a3b37
@register_combiner(name="concat")
class ConcatCombiner(Combiner):
    def __init__(self, input_features: Dict[str, "InputFeature"] = None, config: ConcatCombinerConfig = None, **kwargs):
        super().__init__(input_features)
        self.name = "ConcatCombiner"
        logger.debug(f" {self.name}")

        self.flatten_inputs = config.flatten_inputs
        self.fc_stack = None

        # todo future: this may be redundant, check
        fc_layers = config.fc_layers
        if fc_layers is None and config.num_fc_layers is not None:
            fc_layers = []
            for i in range(config.num_fc_layers):
                fc_layers.append({"output_size": config.output_size})

        self.fc_layers = fc_layers
        if self.fc_layers is not None:
            logger.debug("  FCStack")
            self.fc_stack = FCStack(
                first_layer_input_size=self.concatenated_shape[-1],
                layers=config.fc_layers,
                num_layers=config.num_fc_layers,
                default_output_size=config.output_size,
                default_use_bias=config.use_bias,
                default_weights_initializer=config.weights_initializer,
                default_bias_initializer=config.bias_initializer,
                default_norm=config.norm,
                default_norm_params=config.norm_params,
                default_activation=config.activation,
                default_dropout=config.dropout,
                residual=config.residual,
            )

        if input_features and len(input_features) == 1 and self.fc_layers is None:
            self.supports_masking = True

    def forward(self, inputs: Dict) -> Dict:  # encoder outputs
        encoder_outputs = [inputs[k]["encoder_output"] for k in inputs]

        # ================ Flatten ================
        if self.flatten_inputs:
            batch_size = encoder_outputs[0].shape[0]
            encoder_outputs = [torch.reshape(eo, [batch_size, -1]) for eo in encoder_outputs]

        # ================ Concat ================
        if len(encoder_outputs) > 1:
            hidden = torch.cat(encoder_outputs, 1)
        else:
            hidden = list(encoder_outputs)[0]

        # ================ Fully Connected ================
        if self.fc_stack is not None:
            hidden = self.fc_stack(hidden)

        return_data = {"combiner_output": hidden}

        if len(inputs) == 1:
            # Workaround for including additional tensors from output of input encoders for
            # potential use in decoders, e.g. LSTM state for seq2seq.
            # TODO(Justin): Think about how to make this communication work for multi-sequence
            # features. Other combiners.
            for key, value in [d for d in inputs.values()][0].items():
                if key != "encoder_output":
                    return_data[key] = value

        return return_data

    @staticmethod
    def get_schema_cls():
        return ConcatCombinerConfig


<<<<<<< HEAD
@dataclass
class SequenceConcatCombinerConfig(BaseCombinerConfig):
    """Parameters for sequence concat combiner."""

    main_sequence_feature: Optional[str] = utils.String(default=None, description="TODO: Document parameters.")

    reduce_output: Optional[str] = utils.ReductionOptions(default=None, description="TODO: Document parameters.")


=======
>>>>>>> 5c1a3b37
@register_combiner(name="sequence_concat")
class SequenceConcatCombiner(Combiner):
    def __init__(
        self, input_features: Dict[str, "InputFeature"], config: SequenceConcatCombinerConfig = None, **kwargs
    ):
        super().__init__(input_features)
        self.name = "SequenceConcatCombiner"
        logger.debug(f" {self.name}")

        self.reduce_output = config.reduce_output
        self.reduce_sequence = SequenceReducer(
            reduce_mode=config.reduce_output,
            max_sequence_length=self.concatenated_shape[0],
            encoding_size=self.concatenated_shape[1],
        )
        if self.reduce_output is None:
            self.supports_masking = True
        self.main_sequence_feature = config.main_sequence_feature

    @property
    def concatenated_shape(self) -> torch.Size:
        # computes the effective shape of the input tensor after combining
        # all the encoder outputs
        # determine sequence size by finding the first sequence tensor
        # assume all the sequences are of the same size, if not true
        # this will be caught during processing
        seq_size = None
        for k in self.input_features:
            # dim-2 output_shape implies a sequence [seq_size, hidden]
            if len(self.input_features[k].output_shape) == 2:
                seq_size = self.input_features[k].output_shape[0]
                break
        if not seq_size:
            raise ValueError("At least one of the input features for SequenceConcatCombiner should be a sequence.")

        # collect the size of the last dimension for all input feature
        # encoder outputs
        shapes = [self.input_features[k].output_shape[-1] for k in self.input_features]  # output shape not input shape
        return torch.Size([seq_size, sum(shapes)])

    def forward(self, inputs: Dict) -> Dict:  # encoder outputs
        if self.main_sequence_feature is None or self.main_sequence_feature not in inputs:
            for if_name, if_outputs in inputs.items():
                # todo: when https://github.com/ludwig-ai/ludwig/issues/810 is closed
                #       convert following test from using shape to use explicit
                #       if_outputs[TYPE] values for sequence features
                if len(if_outputs["encoder_output"].shape) == 3:
                    self.main_sequence_feature = if_name
                    break

        if self.main_sequence_feature is None:
            raise Exception("No sequence feature available for sequence combiner")

        main_sequence_feature_encoding = inputs[self.main_sequence_feature]

        representation = main_sequence_feature_encoding["encoder_output"]
        representations = [representation]

        sequence_max_length = representation.shape[1]
        sequence_length = sequence_length_3D(representation)

        # ================ Concat ================
        for if_name, if_outputs in inputs.items():
            if if_name != self.main_sequence_feature:
                if_representation = if_outputs["encoder_output"]
                if len(if_representation.shape) == 3:
                    # The following check makes sense when
                    # both representations have a specified
                    # sequence length dimension. If they do not,
                    # then this check is simply checking if None == None
                    # and will not catch discrepancies in the different
                    # feature length dimension. Those errors will show up
                    # at training time. Possible solutions to this is
                    # to enforce a length second dimension in
                    # sequential feature placeholders, but that
                    # does not work with BucketedBatcher that requires
                    # the second dimension to be undefined in order to be
                    # able to trim the data points and speed up computation.
                    # So for now we are keeping things like this, make sure
                    # to write in the documentation that training time
                    # dimensions mismatch may occur if the sequential
                    # features have different lengths for some data points.
                    if if_representation.shape[1] != representation.shape[1]:
                        raise ValueError(
                            "The sequence length of the input feature {} "
                            "is {} and is different from the sequence "
                            "length of the main sequence feature {} which "
                            "is {}.\n Shape of {}: {}, shape of {}: {}.\n"
                            "Sequence lengths of all sequential features "
                            "must be the same  in order to be concatenated "
                            "by the sequence concat combiner. "
                            "Try to impose the same max sequence length "
                            "as a preprocessing parameter to both features "
                            "or to reduce the output of {}.".format(
                                if_name,
                                if_representation.shape[1],
                                self.main_sequence_feature,
                                representation.shape[1],
                                if_name,
                                if_representation.shape,
                                if_name,
                                representation.shape,
                                if_name,
                            )
                        )
                    # this assumes all sequence representations have the
                    # same sequence length, 2nd dimension
                    representations.append(if_representation)

                elif len(if_representation.shape) == 2:
                    multipliers = (1, sequence_max_length, 1)
                    tiled_representation = torch.tile(torch.unsqueeze(if_representation, 1), multipliers)
                    representations.append(tiled_representation)

                else:
                    raise ValueError(
                        "The representation of {} has rank {} and cannot be"
                        " concatenated by a sequence concat combiner. "
                        "Only rank 2 and rank 3 tensors are supported.".format(if_name, len(if_representation.shape))
                    )

        hidden = torch.cat(representations, 2)
        logger.debug(f"  concat_hidden: {hidden}")

        # ================ Mask ================
        # todo future: maybe modify this with TF2 mask mechanics
        sequence_mask = torch_sequence_mask(sequence_length, sequence_max_length)
        hidden = torch.multiply(hidden, torch.unsqueeze(sequence_mask, -1).type(torch.float32))

        # ================ Reduce ================
        hidden = self.reduce_sequence(hidden)

        return_data = {"combiner_output": hidden}

        if len(inputs) == 1:
            for key, value in [d for d in inputs.values()][0].items():
                if key != "encoder_output":
                    return_data[key] = value

        return return_data

    @staticmethod
    def get_schema_cls():
        return SequenceConcatCombinerConfig


<<<<<<< HEAD
@dataclass
class SequenceCombinerConfig(BaseCombinerConfig):
    """Parameters for sequence combiner."""

    main_sequence_feature: Optional[str] = utils.String(default=None, description="TODO: Document parameters.")

    reduce_output: Optional[str] = utils.ReductionOptions(default=None, description="TODO: Document parameters.")

    encoder: Optional[str] = utils.StringOptions(
        list(sequence_encoder_registry.keys()), default=None, description="TODO: Document parameters."
    )


=======
>>>>>>> 5c1a3b37
@register_combiner(name="sequence")
class SequenceCombiner(Combiner):
    def __init__(self, input_features: Dict[str, "InputFeature"], config: SequenceCombinerConfig = None, **kwargs):
        super().__init__(input_features)
        self.name = "SequenceCombiner"
        logger.debug(f" {self.name}")

        self.combiner = SequenceConcatCombiner(
            input_features,
            config=SequenceConcatCombinerConfig(reduce_output=None, main_sequence_feature=config.main_sequence_feature),
        )

        logger.debug(
            f"combiner input shape {self.combiner.concatenated_shape}, " f"output shape {self.combiner.output_shape}"
        )

        self.encoder_obj = get_from_registry(config.encoder, sequence_encoder_registry)(
            should_embed=False,
            reduce_output=config.reduce_output,
            embedding_size=self.combiner.output_shape[1],
            max_sequence_length=self.combiner.output_shape[0],
            **kwargs,
        )

        if hasattr(self.encoder_obj, "supports_masking") and self.encoder_obj.supports_masking:
            self.supports_masking = True

    @property
    def concatenated_shape(self) -> torch.Size:
        # computes the effective shape of the input tensor after combining
        # all the encoder outputs
        # determine sequence size by finding the first sequence tensor
        # assume all the sequences are of the same size, if not true
        # this will be caught during processing
        seq_size = None
        for k in self.input_features:
            # dim-2 output_shape implies a sequence [seq_size, hidden]
            if len(self.input_features[k].output_shape) == 2:
                seq_size = self.input_features[k].output_shape[0]
                break

        # collect the size of the last dimension for all input feature
        # encoder outputs
        shapes = [self.input_features[k].output_shape[-1] for k in self.input_features]  # output shape not input shape
        return torch.Size([seq_size, sum(shapes)])

    def forward(self, inputs: Dict) -> Dict:  # encoder outputs
        # ================ Concat ================
        hidden = self.combiner(inputs)

        # ================ Sequence encoding ================
        hidden = self.encoder_obj(hidden["combiner_output"])

        return_data = {"combiner_output": hidden["encoder_output"]}
        for key, value in hidden.items():
            if key != "encoder_output":
                return_data[key] = value

        return return_data

    @staticmethod
    def get_schema_cls():
        return SequenceCombinerConfig


<<<<<<< HEAD
@dataclass
class TabNetCombinerConfig(BaseCombinerConfig):
    """Parameters for tabnet combiner."""

    size: int = utils.PositiveInteger(default=32, description="`N_a` in the paper.")

    output_size: int = utils.PositiveInteger(
        default=32, description="Output size of a fully connected layer. `N_d` in the paper"
    )

    num_steps: int = utils.NonNegativeInteger(
        default=1,
        description=(
            "Number of steps / repetitions of the the attentive transformer and feature transformer computations. "
            "`N_steps` in the paper"
        ),
    )

    num_total_blocks: int = utils.NonNegativeInteger(
        default=4, description="Total number of feature transformer block at each step"
    )

    num_shared_blocks: int = utils.NonNegativeInteger(
        default=2, description="Number of shared feature transformer blocks across the steps"
    )

    relaxation_factor: float = utils.FloatRange(
        default=1.5,
        description=(
            "Factor that influences how many times a feature should be used across the steps of computation. a value of"
            " 1 implies it each feature should be use once, a higher value allows for multiple usages. `gamma` in the "
            "paper"
        ),
    )

    bn_epsilon: float = utils.FloatRange(default=1e-3, description="Epsilon to be added to the batch norm denominator.")

    bn_momentum: float = utils.FloatRange(default=0.7, description="Momentum of the batch norm. `m_B` in the paper.")

    bn_virtual_bs: Optional[int] = utils.PositiveInteger(
        default=None,
        description=(
            "Size of the virtual batch size used by ghost batch norm. If null, regular batch norm is used instead. "
            "`B_v` from the paper"
        ),
    )

    sparsity: float = utils.FloatRange(
        default=1e-5, description="Multiplier of the sparsity inducing loss. `lambda_sparse` in the paper"
    )

    entmax_mode: str = utils.StringOptions(
        ["entmax15", "sparsemax", "constant", "adaptive"], default="sparsemax", description="TODO: Document parameters."
    )

    entmax_alpha: float = utils.FloatRange(
        default=1.5, min=1, max=2, description="TODO: Document parameters."
    )  # 1 corresponds to softmax, 2 is sparsemax.

    dropout: float = utils.FloatRange(default=0.0, min=0, max=1, description="Dropout rate for the transformer block.")


=======
>>>>>>> 5c1a3b37
@register_combiner(name="tabnet")
class TabNetCombiner(Combiner):
    def __init__(
        self, input_features: Dict[str, "InputFeature"], config: TabNetCombinerConfig = None, **kwargs
    ) -> None:
        super().__init__(input_features)
        self.name = "TabNetCombiner"
        logger.debug(f" {self.name}")

        self.tabnet = TabNet(
            self.concatenated_shape[-1],
            config.size,
            config.output_size,
            num_steps=config.num_steps,
            num_total_blocks=config.num_total_blocks,
            num_shared_blocks=config.num_shared_blocks,
            relaxation_factor=config.relaxation_factor,
            bn_epsilon=config.bn_epsilon,
            bn_momentum=config.bn_momentum,
            bn_virtual_bs=config.bn_virtual_bs,
            sparsity=config.sparsity,
            entmax_mode=config.entmax_mode,
            entmax_alpha=config.entmax_alpha,
        )

        if config.dropout > 0:
            self.dropout = torch.nn.Dropout(config.dropout)
        else:
            self.dropout = None

    @property
    def concatenated_shape(self) -> torch.Size:
        # compute the size of the last dimension for the incoming encoder outputs
        # this is required to setup
        shapes = [torch.prod(torch.Tensor([*self.input_features[k].output_shape])) for k in self.input_features]
        return torch.Size([torch.sum(torch.Tensor(shapes)).type(torch.int32)])

    def forward(
        self,
        inputs: torch.Tensor,  # encoder outputs
    ) -> Dict:
        encoder_outputs = [inputs[k]["encoder_output"] for k in inputs]

        # ================ Flatten ================
        batch_size = encoder_outputs[0].shape[0]
        encoder_outputs = [torch.reshape(eo, [batch_size, -1]) for eo in encoder_outputs]

        # ================ Concat ================
        if len(encoder_outputs) > 1:
            hidden = torch.cat(encoder_outputs, 1)
        else:
            hidden = list(encoder_outputs)[0]

        # ================ TabNet ================
        hidden, aggregated_mask, masks = self.tabnet(hidden)
        if self.dropout:
            hidden = self.dropout(hidden)

        return_data = {
            "combiner_output": hidden,
            "aggregated_attention_masks": aggregated_mask,
            "attention_masks": masks,
        }

        if len(inputs) == 1:
            for key, value in [d for d in inputs.values()][0].items():
                if key != "encoder_output":
                    return_data[key] = value

        return return_data

    @staticmethod
    def get_schema_cls():
        return TabNetCombinerConfig

    @property
    def output_shape(self) -> torch.Size:
        return self.tabnet.output_shape


<<<<<<< HEAD
@dataclass
class CommonTransformerConfig:
    """Common transformer parameter values."""

    num_layers: int = utils.PositiveInteger(default=1, description="TODO: Document parameters.")

    hidden_size: int = utils.NonNegativeInteger(
        default=256,
        description=(
            "The number of hidden units of the TransformerStack as well as the dimension that each incoming input "
            "feature is projected to before feeding to the TransformerStack"
        ),
    )

    num_heads: int = utils.NonNegativeInteger(
        default=8, description="Number of heads of the self attention in the transformer block."
    )

    transformer_output_size: int = utils.NonNegativeInteger(
        default=256,
        description=(
            "Size of the fully connected layer after self attention in the transformer block. This is usually the same "
            "as `hidden_size` and `embedding_size`."
        ),
    )

    dropout: float = utils.FloatRange(default=0.1, min=0, max=1, description="Dropout rate for the transformer block.")

    fc_layers: Optional[List[Dict[str, Any]]] = utils.DictList(description="TODO: Document parameters.")

    # TODO(#1673): Add conditional logic for fields like this one:
    num_fc_layers: int = utils.NonNegativeInteger(
        default=0,
        description="The number of stacked fully connected layers (only applies if `reduce_output` is not null).",
    )

    output_size: int = utils.PositiveInteger(default=256, description="Output size of a fully connected layer.")

    use_bias: bool = utils.Boolean(default=True, description="Whether the layer uses a bias vector.")

    weights_initializer: Union[str, Dict] = utils.InitializerOrDict(
        default="xavier_uniform", description="TODO: Document parameters."
    )

    bias_initializer: Union[str, Dict] = utils.InitializerOrDict(
        default="zeros", description="TODO: Document parameters."
    )

    norm: Optional[str] = utils.StringOptions(["batch", "layer"], description="TODO: Document parameters.")

    norm_params: Optional[dict] = utils.Dict(description="TODO: Document parameters.")

    fc_activation: str = utils.ActivationOptions(default="relu", description="TODO: Document parameters.")

    fc_dropout: float = utils.FloatRange(default=0.0, min=0, max=1, description="TODO: Document parameters.")

    fc_residual: bool = utils.Boolean(default=False, description="TODO: Document parameters.")


# TODO(ksbrar): Refactor transformers into using base class for common attrs?
@dataclass
class TransformerCombinerConfig(BaseCombinerConfig, CommonTransformerConfig):
    """Parameters for transformer combiner."""

    reduce_output: Optional[str] = utils.ReductionOptions(default="mean", description="TODO: Document parameters.")


=======
>>>>>>> 5c1a3b37
@register_combiner(name="transformer")
class TransformerCombiner(Combiner):
    def __init__(
        self, input_features: Dict[str, "InputFeature"] = None, config: TransformerCombinerConfig = None, **kwargs
    ):
        super().__init__(input_features)
        self.name = "TransformerCombiner"
        logger.debug(f" {self.name}")

        self.reduce_output = config.reduce_output
        self.reduce_sequence = SequenceReducer(
            reduce_mode=config.reduce_output,
            max_sequence_length=len(self.input_features),
            encoding_size=config.hidden_size,
        )
        if self.reduce_output is None:
            self.supports_masking = True

        # sequence size for Transformer layer is number of input features
        self.sequence_size = len(self.input_features)

        logger.debug("  Projectors")
        self.projectors = ModuleList(
            # regardless of rank-2 or rank-3 input, torch.prod() calculates size
            # after flattening the encoder output tensor
            [
                Linear(
                    torch.prod(torch.Tensor([*input_features[inp].output_shape])).type(torch.int32), config.hidden_size
                )
                for inp in input_features
            ]
        )

        logger.debug("  TransformerStack")
        self.transformer_stack = TransformerStack(
            input_size=config.hidden_size,
            sequence_size=self.sequence_size,
            hidden_size=config.hidden_size,
            num_heads=config.num_heads,
            output_size=config.transformer_output_size,
            num_layers=config.num_layers,
            dropout=config.dropout,
        )

        if self.reduce_output is not None:
            logger.debug("  FCStack")
            self.fc_stack = FCStack(
                self.transformer_stack.output_shape[-1],
                layers=config.fc_layers,
                num_layers=config.num_fc_layers,
                default_output_size=config.output_size,
                default_use_bias=config.use_bias,
                default_weights_initializer=config.weights_initializer,
                default_bias_initializer=config.bias_initializer,
                default_norm=config.norm,
                default_norm_params=config.norm_params,
                default_activation=config.fc_activation,
                default_dropout=config.fc_dropout,
                fc_residual=config.fc_residual,
            )

    def forward(
        self,
        inputs,  # encoder outputs
    ) -> Dict:
        encoder_outputs = [inputs[k]["encoder_output"] for k in inputs]

        # ================ Flatten ================
        batch_size = encoder_outputs[0].shape[0]
        encoder_outputs = [torch.reshape(eo, [batch_size, -1]) for eo in encoder_outputs]

        # ================ Project & Concat ================
        projected = [self.projectors[i](eo) for i, eo in enumerate(encoder_outputs)]
        hidden = torch.stack(projected)  # shape [num_eo, bs, h]
        hidden = torch.permute(hidden, (1, 0, 2))  # shape [bs, num_eo, h]

        # ================ Transformer Layers ================
        hidden = self.transformer_stack(hidden)

        # ================ Sequence Reduction ================
        if self.reduce_output is not None:
            hidden = self.reduce_sequence(hidden)

            # ================ FC Layers ================
            hidden = self.fc_stack(hidden)

        return_data = {"combiner_output": hidden}

        if len(inputs) == 1:
            for key, value in [d for d in inputs.values()][0].items():
                if key != "encoder_output":
                    return_data[key] = value

        return return_data

    @staticmethod
    def get_schema_cls():
        return TransformerCombinerConfig


<<<<<<< HEAD
@dataclass
class TabTransformerCombinerConfig(BaseCombinerConfig, CommonTransformerConfig):
    """Parameters for tab transformer combiner."""

    embed_input_feature_name: Optional[Union[str, int]] = utils.Embed()

    reduce_output: str = utils.ReductionOptions(default="concat", description="TODO: Document parameters.")


=======
>>>>>>> 5c1a3b37
@register_combiner(name="tabtransformer")
class TabTransformerCombiner(Combiner):
    def __init__(
        self, input_features: Dict[str, "InputFeature"] = None, config: TabTransformerCombinerConfig = None, **kwargs
    ):
        super().__init__(input_features)
        self.name = "TabTransformerCombiner"
        logger.debug(f"Initializing {self.name}")

        if config.reduce_output is None:
            raise ValueError("TabTransformer requires the `reduce_output` " "parameter")
        self.reduce_output = config.reduce_output
        self.reduce_sequence = SequenceReducer(
            reduce_mode=config.reduce_output, max_sequence_length=len(input_features), encoding_size=config.hidden_size
        )
        self.supports_masking = True

        self.embed_input_feature_name = config.embed_input_feature_name
        if self.embed_input_feature_name:
            vocab = [
                i_f
                for i_f in input_features
                if input_features[i_f].type() != NUMBER or input_features[i_f].type() != BINARY
            ]
            if self.embed_input_feature_name == "add":
                self.embed_i_f_name_layer = Embed(vocab, config.hidden_size, force_embedding_size=True)
                projector_size = config.hidden_size
            elif isinstance(self.embed_input_feature_name, int):
                if self.embed_input_feature_name > config.hidden_size:
                    raise ValueError(
                        "TabTransformer parameter "
                        "`embed_input_feature_name` "
                        "specified integer value ({}) "
                        "needs to be smaller than "
                        "`hidden_size` ({}).".format(self.embed_input_feature_name, config.hidden_size)
                    )
                self.embed_i_f_name_layer = Embed(
                    vocab,
                    self.embed_input_feature_name,
                    force_embedding_size=True,
                )
                projector_size = config.hidden_size - self.embed_input_feature_name
            else:
                raise ValueError(
                    "TabTransformer parameter "
                    "`embed_input_feature_name` "
                    "should be either None, an integer or `add`, "
                    "the current value is "
                    "{}".format(self.embed_input_feature_name)
                )
        else:
            projector_size = config.hidden_size

        logger.debug("  Projectors")
        self.unembeddable_features = []
        self.embeddable_features = []
        for i_f in input_features:
            if input_features[i_f].type in {NUMBER, BINARY}:
                self.unembeddable_features.append(i_f)
            else:
                self.embeddable_features.append(i_f)

        self.projectors = ModuleList()
        for i_f in self.embeddable_features:
            flatten_size = self.get_flatten_size(input_features[i_f].output_shape)
            self.projectors.append(Linear(flatten_size[0], projector_size))

        # input to layer_norm are the encoder outputs for unembeddable features,
        # which are number or binary features.  These should be 2-dim
        # tensors.  Size should be concatenation of these tensors.
        concatenated_unembeddable_encoders_size = 0
        for i_f in self.unembeddable_features:
            concatenated_unembeddable_encoders_size += input_features[i_f].output_shape[0]

        self.layer_norm = torch.nn.LayerNorm(concatenated_unembeddable_encoders_size)

        logger.debug("  TransformerStack")
        self.transformer_stack = TransformerStack(
            input_size=config.hidden_size,
            sequence_size=len(self.embeddable_features),
            hidden_size=config.hidden_size,
            # todo: can we just use projector_size? # hidden_size,
            num_heads=config.num_heads,
            output_size=config.transformer_output_size,
            num_layers=config.num_layers,
            dropout=config.dropout,
        )

        logger.debug("  FCStack")

        # determine input size to fully connected layer based on reducer
        if config.reduce_output == "concat":
            fc_input_size = len(self.embeddable_features) * config.hidden_size
        else:
            fc_input_size = self.reduce_sequence.output_shape[-1] if len(self.embeddable_features) > 0 else 0
        self.fc_stack = FCStack(
            fc_input_size + concatenated_unembeddable_encoders_size,
            layers=config.fc_layers,
            num_layers=config.num_fc_layers,
            default_output_size=config.output_size,
            default_use_bias=config.use_bias,
            default_weights_initializer=config.weights_initializer,
            default_bias_initializer=config.bias_initializer,
            default_norm=config.norm,
            default_norm_params=config.norm_params,
            default_activation=config.fc_activation,
            default_dropout=config.fc_dropout,
            fc_residual=config.fc_residual,
        )

        self._empty_hidden = torch.empty([1, 0])
        self._embeddable_features_indices = torch.arange(0, len(self.embeddable_features))

        # Create empty tensor of shape [1, 0] to use as hidden in case there are no category or numeric/binary features.
        self.register_buffer("empty_hidden", self._empty_hidden)
        self.register_buffer("embeddable_features_indices", self._embeddable_features_indices)

    @staticmethod
    def get_flatten_size(output_shape: torch.Size) -> torch.Size:
        size = torch.prod(torch.Tensor([*output_shape]))
        return torch.Size([size.type(torch.int32)])

    @property
    def output_shape(self) -> torch.Size:
        return self.fc_stack.output_shape

    def forward(
        self,
        inputs: Dict,  # encoder outputs
    ) -> Dict:
        unembeddable_encoder_outputs = [inputs[k]["encoder_output"] for k in inputs if k in self.unembeddable_features]
        embeddable_encoder_outputs = [inputs[k]["encoder_output"] for k in inputs if k in self.embeddable_features]

        batch_size = (
            embeddable_encoder_outputs[0].shape[0]
            if len(embeddable_encoder_outputs) > 0
            else unembeddable_encoder_outputs[0].shape[0]
        )

        # ================ Project & Concat embeddables ================
        if len(embeddable_encoder_outputs) > 0:

            # ============== Flatten =================
            embeddable_encoder_outputs = [torch.reshape(eo, [batch_size, -1]) for eo in embeddable_encoder_outputs]

            projected = [self.projectors[i](eo) for i, eo in enumerate(embeddable_encoder_outputs)]
            hidden = torch.stack(projected)  # num_eo, bs, h
            hidden = torch.permute(hidden, (1, 0, 2))  # bs, num_eo, h

            if self.embed_input_feature_name:
                i_f_names_idcs = torch.reshape(
                    torch.arange(0, len(embeddable_encoder_outputs), device=self.device), [-1, 1]
                )
                embedded_i_f_names = self.embed_i_f_name_layer(i_f_names_idcs)
                embedded_i_f_names = torch.unsqueeze(embedded_i_f_names, dim=0)
                embedded_i_f_names = torch.tile(embedded_i_f_names, [batch_size, 1, 1])
                if self.embed_input_feature_name == "add":
                    hidden = hidden + embedded_i_f_names
                else:
                    hidden = torch.cat([hidden, embedded_i_f_names], -1)

            # ================ Transformer Layers ================
            hidden = self.transformer_stack(hidden)

            # ================ Sequence Reduction ================
            hidden = self.reduce_sequence(hidden)
        else:
            # create empty tensor because there are no category features
            hidden = torch.empty([batch_size, 0], device=self.device)

        # ================ Concat Skipped ================
        if len(unembeddable_encoder_outputs) > 0:
            unembeddable_encoder_outputs = [torch.reshape(eo, [batch_size, -1]) for eo in unembeddable_encoder_outputs]
            # ================ Flatten ================
            if len(unembeddable_encoder_outputs) > 1:
                unembeddable_hidden = torch.cat(unembeddable_encoder_outputs, -1)  # tf.keras.layers.concatenate
            else:
                unembeddable_hidden = list(unembeddable_encoder_outputs)[0]
            unembeddable_hidden = self.layer_norm(unembeddable_hidden)

        else:
            # create empty tensor because there are not numeric/binary features
            unembeddable_hidden = torch.tile(self.empty_hidden, [batch_size, 0])

        # ================ Concat Skipped and Others ================
        hidden = torch.cat([hidden, unembeddable_hidden], -1)

        # ================ FC Layers ================
        hidden = self.fc_stack(hidden)

        return_data = {"combiner_output": hidden}

        if len(inputs) == 1:
            for key, value in [d for d in inputs.values()][0].items():
                if key != "encoder_output":
                    return_data[key] = value

        return return_data

    @staticmethod
    def get_schema_cls():
        return TabTransformerCombinerConfig


<<<<<<< HEAD
@dataclass
class ComparatorCombinerConfig(BaseCombinerConfig):
    """Parameters for comparator combiner."""

    entity_1: List[str]
    """TODO: Document parameters."""

    entity_2: List[str]
    """TODO: Document parameters."""

    fc_layers: Optional[List[Dict[str, Any]]] = utils.DictList(description="TODO: Document parameters.")

    num_fc_layers: int = utils.NonNegativeInteger(default=1, description="TODO: Document parameters.")

    output_size: int = utils.PositiveInteger(default=256, description="Output size of a fully connected layer")

    use_bias: bool = utils.Boolean(default=True, description="Whether the layer uses a bias vector.")

    weights_initializer: Union[str, Dict] = utils.InitializerOrDict(
        default="xavier_uniform", description="TODO: Document parameters."
    )

    bias_initializer: Union[str, Dict] = utils.InitializerOrDict(
        default="zeros", description="TODO: Document parameters."
    )

    norm: Optional[str] = utils.StringOptions(["batch", "layer"], description="TODO: Document parameters.")

    norm_params: Optional[dict] = utils.Dict(description="TODO: Document parameters.")

    activation: str = utils.ActivationOptions(default="relu", description="TODO: Document parameters.")

    dropout: float = utils.FloatRange(default=0.0, min=0, max=1, description="Dropout rate for the transformer block.")


=======
>>>>>>> 5c1a3b37
@register_combiner(name="comparator")
class ComparatorCombiner(Combiner):
    def __init__(
        self,
        input_features: Dict[str, "InputFeature"],
        config: ComparatorCombinerConfig = None,
        **kwargs,
    ):
        super().__init__(input_features)
        self.name = "ComparatorCombiner"
        logger.debug(f"Entering {self.name}")

        self.entity_1 = config.entity_1
        self.entity_2 = config.entity_2
        self.required_inputs = set(config.entity_1 + config.entity_2)
        self.output_size = config.output_size

        self.fc_stack = None

        # todo future: this may be redundant, check
        fc_layers = config.fc_layers
        if fc_layers is None and config.num_fc_layers is not None:
            fc_layers = []
            for _ in range(config.num_fc_layers):
                fc_layers.append({"output_size": config.output_size})

        if fc_layers is not None:
            logger.debug("Setting up FCStack")
            self.e1_fc_stack = FCStack(
                self.get_entity_shape(config.entity_1)[-1],
                layers=fc_layers,
                num_layers=config.num_fc_layers,
                default_output_size=config.output_size,
                default_use_bias=config.use_bias,
                default_weights_initializer=config.weights_initializer,
                default_bias_initializer=config.bias_initializer,
                default_norm=config.norm,
                default_norm_params=config.norm_params,
                default_activation=config.activation,
                default_dropout=config.dropout,
            )
            self.e2_fc_stack = FCStack(
                self.get_entity_shape(config.entity_2)[-1],
                layers=fc_layers,
                num_layers=config.num_fc_layers,
                default_output_size=config.output_size,
                default_use_bias=config.use_bias,
                default_weights_initializer=config.weights_initializer,
                default_bias_initializer=config.bias_initializer,
                default_norm=config.norm,
                default_norm_params=config.norm_params,
                default_activation=config.activation,
                default_dropout=config.dropout,
            )

        self.last_fc_layer_output_size = fc_layers[-1]["output_size"]

        # todo: set initializer and regularization
        self.register_buffer(
            "bilinear_weights",
            torch.randn([self.last_fc_layer_output_size, self.last_fc_layer_output_size], dtype=torch.float32),
        )

    def get_entity_shape(self, entity: list) -> torch.Size:
        sizes = [torch.prod(torch.Tensor([*self.input_features[k].output_shape])) for k in entity]
        return torch.Size([torch.sum(torch.Tensor(sizes)).type(torch.int32)])

    @property
    def output_shape(self) -> torch.Size:
        return torch.Size([2 * self.last_fc_layer_output_size + 2])

    def forward(
        self,
        inputs: Dict,  # encoder outputs
    ) -> Dict[str, torch.Tensor]:  # encoder outputs
        if inputs.keys() != self.required_inputs:
            raise ValueError(f"Missing inputs {self.required_inputs - set(inputs.keys())}")

        ############
        # Entity 1 #
        ############
        e1_enc_outputs = [inputs[k]["encoder_output"] for k in self.entity_1]

        # ================ Flatten ================
        batch_size = e1_enc_outputs[0].shape[0]
        e1_enc_outputs = [torch.reshape(eo, [batch_size, -1]) for eo in e1_enc_outputs]

        # ================ Concat ================
        if len(e1_enc_outputs) > 1:
            e1_hidden = torch.cat(e1_enc_outputs, 1)
        else:
            e1_hidden = list(e1_enc_outputs)[0]

        # ================ Fully Connected ================
        e1_hidden = self.e1_fc_stack(e1_hidden)  # [bs, output_size]

        ############
        # Entity 2 #
        ############
        e2_enc_outputs = [inputs[k]["encoder_output"] for k in self.entity_2]

        # ================ Flatten ================
        batch_size = e2_enc_outputs[0].shape[0]
        e2_enc_outputs = [torch.reshape(eo, [batch_size, -1]) for eo in e2_enc_outputs]

        # ================ Concat ================
        if len(e2_enc_outputs) > 1:
            e2_hidden = torch.cat(e2_enc_outputs, 1)
        else:
            e2_hidden = list(e2_enc_outputs)[0]

        # ================ Fully Connected ================
        e2_hidden = self.e2_fc_stack(e2_hidden)  # [bs, output_size]

        ###########
        # Compare #
        ###########
        if e1_hidden.shape != e2_hidden.shape:
            raise ValueError(
                f"Mismatching shapes among dimensions! "
                f"entity1 shape: {e1_hidden.shape} "
                f"entity2 shape: {e2_hidden.shape}"
            )

        element_wise_mul = e1_hidden * e2_hidden  # [bs, output_size]
        dot_product = torch.sum(element_wise_mul, 1, keepdim=True)  # [bs, 1]
        abs_diff = torch.abs(e1_hidden - e2_hidden)  # [bs, output_size]
        bilinear_prod = torch.bmm(
            torch.mm(e1_hidden, self.bilinear_weights).unsqueeze(1), e2_hidden.unsqueeze(-1)
        ).squeeze(
            -1
        )  # [bs, 1]

        logger.debug(
            "preparing combiner output by concatenating these tensors: "
            f"dot_product: {dot_product.shape}, element_size_mul: {element_wise_mul.shape}"
            f", abs_diff: {abs_diff.shape}, bilinear_prod {bilinear_prod.shape}"
        )
        hidden = torch.cat([dot_product, element_wise_mul, abs_diff, bilinear_prod], 1)  # [bs, 2 * output_size + 2]

        return {"combiner_output": hidden}

    @staticmethod
    def get_schema_cls():
        return ComparatorCombinerConfig


@register_combiner(name="project_aggregate")
class ProjectAggregateCombiner(Combiner):
    def __init__(
        self, input_features: Dict[str, "InputFeature"] = None, config: ProjectAggregateCombinerConfig = None, **kwargs
    ):
        super().__init__(input_features)
        self.name = "ProjectAggregateCombiner"
        logger.debug(f" {self.name}")

        logger.debug("  Projectors")
        self.projectors = ModuleList(
            # regardless of rank-2 or rank-3 input, torch.prod() calculates size
            # after flattening the encoder output tensor
            [
                Linear(
                    torch.prod(torch.Tensor([*input_features[inp].output_shape])).type(torch.int32),
                    config.projection_size,
                )
                for inp in input_features
            ]
        )

        self.fc_stack = None

        # todo future: this may be redundant, check
        fc_layers = config.fc_layers
        if fc_layers is None and config.num_fc_layers is not None:
            fc_layers = []
            for i in range(config.num_fc_layers):
                fc_layers.append({"output_size": config.output_size})

        self.fc_layers = fc_layers
        if self.fc_layers is not None:
            logger.debug("  FCStack")
            self.fc_stack = FCStack(
                first_layer_input_size=config.projection_size,
                layers=config.fc_layers,
                num_layers=config.num_fc_layers,
                default_output_size=config.output_size,
                default_use_bias=config.use_bias,
                default_weights_initializer=config.weights_initializer,
                default_bias_initializer=config.bias_initializer,
                default_norm=config.norm,
                default_norm_params=config.norm_params,
                default_activation=config.activation,
                default_dropout=config.dropout,
                residual=config.residual,
            )

        if input_features and len(input_features) == 1 and self.fc_layers is None:
            self.supports_masking = True

    def forward(self, inputs: Dict) -> Dict:  # encoder outputs
        encoder_outputs = [inputs[k]["encoder_output"] for k in inputs]

        # ================ Flatten ================
        batch_size = encoder_outputs[0].shape[0]
        encoder_outputs = [torch.reshape(eo, [batch_size, -1]) for eo in encoder_outputs]

        # ================ Project ================
        projected = [self.projectors[i](eo) for i, eo in enumerate(encoder_outputs)]
        hidden = torch.stack(projected)
        hidden = torch.permute(hidden, (1, 0, 2))  # shape [bs, num_eo, h]

        # ================ Aggregate ================
        hidden = torch.mean(hidden, dim=1)

        # ================ Fully Connected ================
        if self.fc_stack is not None:
            hidden = self.fc_stack(hidden)

        return_data = {"combiner_output": hidden}

        if len(inputs) == 1:
            # Workaround for including additional tensors from output of input encoders for
            # potential use in decoders, e.g. LSTM state for seq2seq.
            # TODO(Justin): Think about how to make this communication work for multi-sequence
            # features. Other combiners.
            for key, value in [d for d in inputs.values()][0].items():
                if key != "encoder_output":
                    return_data[key] = value

        return return_data

    @staticmethod
    def get_schema_cls():
        return ProjectAggregateCombinerConfig<|MERGE_RESOLUTION|>--- conflicted
+++ resolved
@@ -29,9 +29,6 @@
 from ludwig.modules.fully_connected_modules import FCStack
 from ludwig.modules.reduction_modules import SequenceReducer
 from ludwig.modules.tabnet_modules import TabNet
-<<<<<<< HEAD
-from ludwig.schema import utils
-=======
 from ludwig.schema.combiners import (
     ComparatorCombinerConfig,
     ConcatCombinerConfig,
@@ -43,63 +40,12 @@
     TransformerCombinerConfig,
 )
 from ludwig.schema.combiners.utils import combiner_registry, register_combiner
->>>>>>> 5c1a3b37
 from ludwig.utils.misc_utils import get_from_registry
 from ludwig.utils.torch_utils import LudwigModule, sequence_length_3D
 from ludwig.utils.torch_utils import sequence_mask as torch_sequence_mask
 
 logger = logging.getLogger(__name__)
 
-<<<<<<< HEAD
-sequence_encoder_registry = {
-    "stacked_cnn": StackedCNN,
-    "parallel_cnn": ParallelCNN,
-    "stacked_parallel_cnn": StackedParallelCNN,
-    "rnn": StackedRNN,
-    "cnnrnn": StackedCNNRNN,
-    # todo: add transformer
-    # 'transformer': StackedTransformer,
-}
-
-combiner_registry = Registry()
-
-
-def register_combiner(name: str):
-    def wrap(cls):
-        combiner_registry[name] = cls
-        return cls
-
-    return wrap
-
-
-def get_combiner_jsonschema():
-    """Returns a JSON schema structured to only require a `type` key and then conditionally apply a corresponding
-    combiner's field constraints."""
-    combiner_types = sorted(list(combiner_registry.keys()))
-    return {
-        "type": "object",
-        "properties": {
-            "type": {"type": "string", "enum": combiner_types, "default": "concat"},
-        },
-        "allOf": get_combiner_conds(),
-        "required": ["type"],
-    }
-
-
-def get_combiner_conds():
-    """Returns a list of if-then JSON clauses for each combiner type in `combiner_registry` and its properties'
-    constraints."""
-    combiner_types = sorted(list(combiner_registry.keys()))
-    conds = []
-    for combiner_type in combiner_types:
-        combiner_cls = combiner_registry[combiner_type]
-        schema_cls = combiner_cls.get_schema_cls()
-        combiner_schema = utils.unload_jsonschema_from_marshmallow_class(schema_cls)
-        combiner_props = combiner_schema["properties"]
-        combiner_cond = utils.create_cond({"type": combiner_type}, combiner_props)
-        conds.append(combiner_cond)
-    return conds
-=======
 
 def get_combiner_class(combiner_type: str):
     """Returns the corresponding combiner class from `ludwig.combiners.combiners.combiner_registry`.
@@ -108,7 +54,6 @@
     :type combiner_type: str
     """
     return get_from_registry(combiner_type, combiner_registry)
->>>>>>> 5c1a3b37
 
 
 # super class to house common properties
@@ -145,54 +90,6 @@
         return output_tensor["combiner_output"].size()[1:]
 
 
-<<<<<<< HEAD
-class BaseCombinerConfig(utils.BaseMarshmallowConfig):
-    """Base combiner config class."""
-
-    pass
-
-
-@dataclass
-class ConcatCombinerConfig(BaseCombinerConfig):
-    """Parameters for concat combiner."""
-
-    fc_layers: Optional[List[Dict[str, Any]]] = utils.DictList(description="TODO: Document parameters.")
-
-    num_fc_layers: int = utils.NonNegativeInteger(default=0, description="TODO: Document parameters.")
-
-    output_size: int = utils.PositiveInteger(default=256, description="Output size of a fully connected layer.")
-
-    use_bias: bool = utils.Boolean(default=True, description="Whether the layer uses a bias vector.")
-
-    weights_initializer: Union[str, Dict] = utils.InitializerOrDict(
-        default="xavier_uniform", description="TODO: Document parameters."
-    )
-
-    bias_initializer: Union[str, Dict] = utils.InitializerOrDict(
-        default="zeros", description="TODO: Document parameters."
-    )
-
-    norm: Optional[str] = utils.StringOptions(["batch", "layer"], description="TODO: Document parameters.")
-
-    norm_params: Optional[dict] = utils.Dict(description="TODO: Document parameters.")
-
-    activation: str = utils.ActivationOptions(default="relu", description="TODO: Document parameters.")
-
-    dropout: float = utils.FloatRange(default=0.0, min=0, max=1, description="TODO: Document parameters.")
-
-    flatten_inputs: bool = utils.Boolean(default=False, description="Whether to flatten input tensors to a vector.")
-
-    residual: bool = utils.Boolean(
-        default=False,
-        description=(
-            "Whether to add a residual connection to each fully connected layer block. All fully connected layers must"
-            " have the same size"
-        ),
-    )
-
-
-=======
->>>>>>> 5c1a3b37
 @register_combiner(name="concat")
 class ConcatCombiner(Combiner):
     def __init__(self, input_features: Dict[str, "InputFeature"] = None, config: ConcatCombinerConfig = None, **kwargs):
@@ -267,18 +164,6 @@
         return ConcatCombinerConfig
 
 
-<<<<<<< HEAD
-@dataclass
-class SequenceConcatCombinerConfig(BaseCombinerConfig):
-    """Parameters for sequence concat combiner."""
-
-    main_sequence_feature: Optional[str] = utils.String(default=None, description="TODO: Document parameters.")
-
-    reduce_output: Optional[str] = utils.ReductionOptions(default=None, description="TODO: Document parameters.")
-
-
-=======
->>>>>>> 5c1a3b37
 @register_combiner(name="sequence_concat")
 class SequenceConcatCombiner(Combiner):
     def __init__(
@@ -425,22 +310,6 @@
         return SequenceConcatCombinerConfig
 
 
-<<<<<<< HEAD
-@dataclass
-class SequenceCombinerConfig(BaseCombinerConfig):
-    """Parameters for sequence combiner."""
-
-    main_sequence_feature: Optional[str] = utils.String(default=None, description="TODO: Document parameters.")
-
-    reduce_output: Optional[str] = utils.ReductionOptions(default=None, description="TODO: Document parameters.")
-
-    encoder: Optional[str] = utils.StringOptions(
-        list(sequence_encoder_registry.keys()), default=None, description="TODO: Document parameters."
-    )
-
-
-=======
->>>>>>> 5c1a3b37
 @register_combiner(name="sequence")
 class SequenceCombiner(Combiner):
     def __init__(self, input_features: Dict[str, "InputFeature"], config: SequenceCombinerConfig = None, **kwargs):
@@ -506,71 +375,6 @@
         return SequenceCombinerConfig
 
 
-<<<<<<< HEAD
-@dataclass
-class TabNetCombinerConfig(BaseCombinerConfig):
-    """Parameters for tabnet combiner."""
-
-    size: int = utils.PositiveInteger(default=32, description="`N_a` in the paper.")
-
-    output_size: int = utils.PositiveInteger(
-        default=32, description="Output size of a fully connected layer. `N_d` in the paper"
-    )
-
-    num_steps: int = utils.NonNegativeInteger(
-        default=1,
-        description=(
-            "Number of steps / repetitions of the the attentive transformer and feature transformer computations. "
-            "`N_steps` in the paper"
-        ),
-    )
-
-    num_total_blocks: int = utils.NonNegativeInteger(
-        default=4, description="Total number of feature transformer block at each step"
-    )
-
-    num_shared_blocks: int = utils.NonNegativeInteger(
-        default=2, description="Number of shared feature transformer blocks across the steps"
-    )
-
-    relaxation_factor: float = utils.FloatRange(
-        default=1.5,
-        description=(
-            "Factor that influences how many times a feature should be used across the steps of computation. a value of"
-            " 1 implies it each feature should be use once, a higher value allows for multiple usages. `gamma` in the "
-            "paper"
-        ),
-    )
-
-    bn_epsilon: float = utils.FloatRange(default=1e-3, description="Epsilon to be added to the batch norm denominator.")
-
-    bn_momentum: float = utils.FloatRange(default=0.7, description="Momentum of the batch norm. `m_B` in the paper.")
-
-    bn_virtual_bs: Optional[int] = utils.PositiveInteger(
-        default=None,
-        description=(
-            "Size of the virtual batch size used by ghost batch norm. If null, regular batch norm is used instead. "
-            "`B_v` from the paper"
-        ),
-    )
-
-    sparsity: float = utils.FloatRange(
-        default=1e-5, description="Multiplier of the sparsity inducing loss. `lambda_sparse` in the paper"
-    )
-
-    entmax_mode: str = utils.StringOptions(
-        ["entmax15", "sparsemax", "constant", "adaptive"], default="sparsemax", description="TODO: Document parameters."
-    )
-
-    entmax_alpha: float = utils.FloatRange(
-        default=1.5, min=1, max=2, description="TODO: Document parameters."
-    )  # 1 corresponds to softmax, 2 is sparsemax.
-
-    dropout: float = utils.FloatRange(default=0.0, min=0, max=1, description="Dropout rate for the transformer block.")
-
-
-=======
->>>>>>> 5c1a3b37
 @register_combiner(name="tabnet")
 class TabNetCombiner(Combiner):
     def __init__(
@@ -651,76 +455,6 @@
         return self.tabnet.output_shape
 
 
-<<<<<<< HEAD
-@dataclass
-class CommonTransformerConfig:
-    """Common transformer parameter values."""
-
-    num_layers: int = utils.PositiveInteger(default=1, description="TODO: Document parameters.")
-
-    hidden_size: int = utils.NonNegativeInteger(
-        default=256,
-        description=(
-            "The number of hidden units of the TransformerStack as well as the dimension that each incoming input "
-            "feature is projected to before feeding to the TransformerStack"
-        ),
-    )
-
-    num_heads: int = utils.NonNegativeInteger(
-        default=8, description="Number of heads of the self attention in the transformer block."
-    )
-
-    transformer_output_size: int = utils.NonNegativeInteger(
-        default=256,
-        description=(
-            "Size of the fully connected layer after self attention in the transformer block. This is usually the same "
-            "as `hidden_size` and `embedding_size`."
-        ),
-    )
-
-    dropout: float = utils.FloatRange(default=0.1, min=0, max=1, description="Dropout rate for the transformer block.")
-
-    fc_layers: Optional[List[Dict[str, Any]]] = utils.DictList(description="TODO: Document parameters.")
-
-    # TODO(#1673): Add conditional logic for fields like this one:
-    num_fc_layers: int = utils.NonNegativeInteger(
-        default=0,
-        description="The number of stacked fully connected layers (only applies if `reduce_output` is not null).",
-    )
-
-    output_size: int = utils.PositiveInteger(default=256, description="Output size of a fully connected layer.")
-
-    use_bias: bool = utils.Boolean(default=True, description="Whether the layer uses a bias vector.")
-
-    weights_initializer: Union[str, Dict] = utils.InitializerOrDict(
-        default="xavier_uniform", description="TODO: Document parameters."
-    )
-
-    bias_initializer: Union[str, Dict] = utils.InitializerOrDict(
-        default="zeros", description="TODO: Document parameters."
-    )
-
-    norm: Optional[str] = utils.StringOptions(["batch", "layer"], description="TODO: Document parameters.")
-
-    norm_params: Optional[dict] = utils.Dict(description="TODO: Document parameters.")
-
-    fc_activation: str = utils.ActivationOptions(default="relu", description="TODO: Document parameters.")
-
-    fc_dropout: float = utils.FloatRange(default=0.0, min=0, max=1, description="TODO: Document parameters.")
-
-    fc_residual: bool = utils.Boolean(default=False, description="TODO: Document parameters.")
-
-
-# TODO(ksbrar): Refactor transformers into using base class for common attrs?
-@dataclass
-class TransformerCombinerConfig(BaseCombinerConfig, CommonTransformerConfig):
-    """Parameters for transformer combiner."""
-
-    reduce_output: Optional[str] = utils.ReductionOptions(default="mean", description="TODO: Document parameters.")
-
-
-=======
->>>>>>> 5c1a3b37
 @register_combiner(name="transformer")
 class TransformerCombiner(Combiner):
     def __init__(
@@ -821,18 +555,6 @@
         return TransformerCombinerConfig
 
 
-<<<<<<< HEAD
-@dataclass
-class TabTransformerCombinerConfig(BaseCombinerConfig, CommonTransformerConfig):
-    """Parameters for tab transformer combiner."""
-
-    embed_input_feature_name: Optional[Union[str, int]] = utils.Embed()
-
-    reduce_output: str = utils.ReductionOptions(default="concat", description="TODO: Document parameters.")
-
-
-=======
->>>>>>> 5c1a3b37
 @register_combiner(name="tabtransformer")
 class TabTransformerCombiner(Combiner):
     def __init__(
@@ -1037,44 +759,6 @@
         return TabTransformerCombinerConfig
 
 
-<<<<<<< HEAD
-@dataclass
-class ComparatorCombinerConfig(BaseCombinerConfig):
-    """Parameters for comparator combiner."""
-
-    entity_1: List[str]
-    """TODO: Document parameters."""
-
-    entity_2: List[str]
-    """TODO: Document parameters."""
-
-    fc_layers: Optional[List[Dict[str, Any]]] = utils.DictList(description="TODO: Document parameters.")
-
-    num_fc_layers: int = utils.NonNegativeInteger(default=1, description="TODO: Document parameters.")
-
-    output_size: int = utils.PositiveInteger(default=256, description="Output size of a fully connected layer")
-
-    use_bias: bool = utils.Boolean(default=True, description="Whether the layer uses a bias vector.")
-
-    weights_initializer: Union[str, Dict] = utils.InitializerOrDict(
-        default="xavier_uniform", description="TODO: Document parameters."
-    )
-
-    bias_initializer: Union[str, Dict] = utils.InitializerOrDict(
-        default="zeros", description="TODO: Document parameters."
-    )
-
-    norm: Optional[str] = utils.StringOptions(["batch", "layer"], description="TODO: Document parameters.")
-
-    norm_params: Optional[dict] = utils.Dict(description="TODO: Document parameters.")
-
-    activation: str = utils.ActivationOptions(default="relu", description="TODO: Document parameters.")
-
-    dropout: float = utils.FloatRange(default=0.0, min=0, max=1, description="Dropout rate for the transformer block.")
-
-
-=======
->>>>>>> 5c1a3b37
 @register_combiner(name="comparator")
 class ComparatorCombiner(Combiner):
     def __init__(

#! /usr/bin/env python
# Copyright (c) 2019 Uber Technologies, Inc.
#
# Licensed under the Apache License, Version 2.0 (the "License");
# you may not use this file except in compliance with the License.
# You may obtain a copy of the License at
#
#     http://www.apache.org/licenses/LICENSE-2.0
#
# Unless required by applicable law or agreed to in writing, software
# distributed under the License is distributed on an "AS IS" BASIS,
# WITHOUT WARRANTIES OR CONDITIONS OF ANY KIND, either express or implied.
# See the License for the specific language governing permissions and
# limitations under the License.
# ==============================================================================
import logging
from abc import ABC
from functools import lru_cache
from typing import Dict

import torch
from torch.nn import Linear, ModuleList

from ludwig.constants import BINARY, NUMBER
from ludwig.encoders.registry import sequence_encoder_registry
from ludwig.features.base_feature import InputFeature
from ludwig.modules.attention_modules import TransformerStack
from ludwig.modules.embedding_modules import Embed
from ludwig.modules.fully_connected_modules import FCStack
from ludwig.modules.reduction_modules import SequenceReducer
from ludwig.modules.tabnet_modules import TabNet
from ludwig.schema.combiners import (
    ComparatorCombinerConfig,
    ConcatCombinerConfig,
    SequenceCombinerConfig,
    SequenceConcatCombinerConfig,
    TabNetCombinerConfig,
    TabTransformerCombinerConfig,
    TransformerCombinerConfig,
)
from ludwig.schema.combiners.utils import combiner_registry, register_combiner
from ludwig.utils.misc_utils import get_from_registry
from ludwig.utils.torch_utils import LudwigModule, sequence_length_3D
from ludwig.utils.torch_utils import sequence_mask as torch_sequence_mask

logger = logging.getLogger(__name__)


def get_combiner_class(combiner_type: str):
    """Returns the corresponding combiner class from `ludwig.combiners.combiners.combiner_registry`.

    :param combiner_type: identifier that should correspond to a registered combiner
    :type combiner_type: str
    """
    return get_from_registry(combiner_type, combiner_registry)


# super class to house common properties
class Combiner(LudwigModule, ABC):
    def __init__(self, input_features: Dict[str, "InputFeature"]):
        super().__init__()
        self.input_features = input_features

    @property
    def concatenated_shape(self) -> torch.Size:
        # compute the size of the last dimension for the incoming encoder outputs
        # this is required to setup the fully connected layer
        shapes = [torch.prod(torch.Tensor([*self.input_features[k].output_shape])) for k in self.input_features]
        return torch.Size([torch.sum(torch.Tensor(shapes)).type(torch.int32)])

    @property
    def input_shape(self) -> Dict:
        # input to combiner is a dictionary of the input features encoder
        # outputs, this property returns dictionary of output shapes for each
        # input feature's encoder output shapes.
        return {k: self.input_features[k].output_shape for k in self.input_features}

    @property
    @lru_cache(maxsize=1)
    def output_shape(self) -> torch.Size:
        pseudo_input = {}
        for k in self.input_features:
            pseudo_input[k] = {
                "encoder_output": torch.rand(
                    2, *self.input_features[k].output_shape, dtype=self.input_dtype, device=self.device
                )
            }
        output_tensor = self.forward(pseudo_input)
        return output_tensor["combiner_output"].size()[1:]


@register_combiner(name="concat")
class ConcatCombiner(Combiner):
    def __init__(self, input_features: Dict[str, "InputFeature"] = None, config: ConcatCombinerConfig = None, **kwargs):
        super().__init__(input_features)
        self.name = "ConcatCombiner"
        logger.debug(f" {self.name}")

        self.flatten_inputs = config.flatten_inputs
        self.fc_stack = None

        # todo future: this may be redundant, check
        fc_layers = config.fc_layers
        if fc_layers is None and config.num_fc_layers is not None:
            fc_layers = []
            for i in range(config.num_fc_layers):
                fc_layers.append({"output_size": config.output_size})

        self.fc_layers = fc_layers
        if self.fc_layers is not None:
            logger.debug("  FCStack")
            self.fc_stack = FCStack(
                first_layer_input_size=self.concatenated_shape[-1],
                layers=config.fc_layers,
                num_layers=config.num_fc_layers,
                default_output_size=config.output_size,
                default_use_bias=config.use_bias,
                default_weights_initializer=config.weights_initializer,
                default_bias_initializer=config.bias_initializer,
                default_norm=config.norm,
                default_norm_params=config.norm_params,
                default_activation=config.activation,
                default_dropout=config.dropout,
                residual=config.residual,
            )

        if input_features and len(input_features) == 1 and self.fc_layers is None:
            self.supports_masking = True

    def forward(self, inputs: Dict) -> Dict:  # encoder outputs
        encoder_outputs = [inputs[k]["encoder_output"] for k in inputs]

        # ================ Flatten ================
        if self.flatten_inputs:
            batch_size = encoder_outputs[0].shape[0]
            encoder_outputs = [torch.reshape(eo, [batch_size, -1]) for eo in encoder_outputs]

        # ================ Concat ================
        if len(encoder_outputs) > 1:
            hidden = torch.cat(encoder_outputs, 1)
        else:
            hidden = list(encoder_outputs)[0]

        # ================ Fully Connected ================
        if self.fc_stack is not None:
            hidden = self.fc_stack(hidden)

        return_data = {"combiner_output": hidden}

        if len(inputs) == 1:
            # Workaround for including additional tensors from output of input encoders for
            # potential use in decoders, e.g. LSTM state for seq2seq.
            # TODO(Justin): Think about how to make this communication work for multi-sequence
            # features. Other combiners.
            for key, value in [d for d in inputs.values()][0].items():
                if key != "encoder_output":
                    return_data[key] = value

        return return_data

    @staticmethod
    def get_schema_cls():
        return ConcatCombinerConfig


@register_combiner(name="sequence_concat")
class SequenceConcatCombiner(Combiner):
    def __init__(
        self, input_features: Dict[str, "InputFeature"], config: SequenceConcatCombinerConfig = None, **kwargs
    ):
        super().__init__(input_features)
        self.name = "SequenceConcatCombiner"
        logger.debug(f" {self.name}")

        self.reduce_output = config.reduce_output
        self.reduce_sequence = SequenceReducer(
            reduce_mode=config.reduce_output,
            max_sequence_length=self.concatenated_shape[0],
            encoding_size=self.concatenated_shape[1],
        )
        if self.reduce_output is None:
            self.supports_masking = True
        self.main_sequence_feature = config.main_sequence_feature

    @property
    def concatenated_shape(self) -> torch.Size:
        # computes the effective shape of the input tensor after combining
        # all the encoder outputs
        # determine sequence size by finding the first sequence tensor
        # assume all the sequences are of the same size, if not true
        # this will be caught during processing
        seq_size = None
        for k in self.input_features:
            # dim-2 output_shape implies a sequence [seq_size, hidden]
            if len(self.input_features[k].output_shape) == 2:
                seq_size = self.input_features[k].output_shape[0]
                break
        if not seq_size:
            raise ValueError("At least one of the input features for SequenceConcatCombiner should be a sequence.")

        # collect the size of the last dimension for all input feature
        # encoder outputs
        shapes = [self.input_features[k].output_shape[-1] for k in self.input_features]  # output shape not input shape
        return torch.Size([seq_size, sum(shapes)])

    def forward(self, inputs: Dict) -> Dict:  # encoder outputs
        if self.main_sequence_feature is None or self.main_sequence_feature not in inputs:
            for if_name, if_outputs in inputs.items():
                # todo: when https://github.com/ludwig-ai/ludwig/issues/810 is closed
                #       convert following test from using shape to use explicit
                #       if_outputs[TYPE] values for sequence features
                if len(if_outputs["encoder_output"].shape) == 3:
                    self.main_sequence_feature = if_name
                    break

        if self.main_sequence_feature is None:
            raise Exception("No sequence feature available for sequence combiner")

        main_sequence_feature_encoding = inputs[self.main_sequence_feature]

        representation = main_sequence_feature_encoding["encoder_output"]
        representations = [representation]

        sequence_max_length = representation.shape[1]
        sequence_length = sequence_length_3D(representation)

        # ================ Concat ================
        for if_name, if_outputs in inputs.items():
            if if_name != self.main_sequence_feature:
                if_representation = if_outputs["encoder_output"]
                if len(if_representation.shape) == 3:
                    # The following check makes sense when
                    # both representations have a specified
                    # sequence length dimension. If they do not,
                    # then this check is simply checking if None == None
                    # and will not catch discrepancies in the different
                    # feature length dimension. Those errors will show up
                    # at training time. Possible solutions to this is
                    # to enforce a length second dimension in
                    # sequential feature placeholders, but that
                    # does not work with BucketedBatcher that requires
                    # the second dimension to be undefined in order to be
                    # able to trim the data points and speed up computation.
                    # So for now we are keeping things like this, make sure
                    # to write in the documentation that training time
                    # dimensions mismatch may occur if the sequential
                    # features have different lengths for some data points.
                    if if_representation.shape[1] != representation.shape[1]:
                        raise ValueError(
                            "The sequence length of the input feature {} "
                            "is {} and is different from the sequence "
                            "length of the main sequence feature {} which "
                            "is {}.\n Shape of {}: {}, shape of {}: {}.\n"
                            "Sequence lengths of all sequential features "
                            "must be the same  in order to be concatenated "
                            "by the sequence concat combiner. "
                            "Try to impose the same max sequence length "
                            "as a preprocessing parameter to both features "
                            "or to reduce the output of {}.".format(
                                if_name,
                                if_representation.shape[1],
                                self.main_sequence_feature,
                                representation.shape[1],
                                if_name,
                                if_representation.shape,
                                if_name,
                                representation.shape,
                                if_name,
                            )
                        )
                    # this assumes all sequence representations have the
                    # same sequence length, 2nd dimension
                    representations.append(if_representation)

                elif len(if_representation.shape) == 2:
                    multipliers = (1, sequence_max_length, 1)
                    tiled_representation = torch.tile(torch.unsqueeze(if_representation, 1), multipliers)
                    representations.append(tiled_representation)

                else:
                    raise ValueError(
                        "The representation of {} has rank {} and cannot be"
                        " concatenated by a sequence concat combiner. "
                        "Only rank 2 and rank 3 tensors are supported.".format(if_name, len(if_representation.shape))
                    )

        hidden = torch.cat(representations, 2)
        logger.debug(f"  concat_hidden: {hidden}")

        # ================ Mask ================
        # todo future: maybe modify this with TF2 mask mechanics
        sequence_mask = torch_sequence_mask(sequence_length, sequence_max_length)
        hidden = torch.multiply(hidden, torch.unsqueeze(sequence_mask, -1).type(torch.float32))

        # ================ Reduce ================
        hidden = self.reduce_sequence(hidden)

        return_data = {"combiner_output": hidden}

        if len(inputs) == 1:
            for key, value in [d for d in inputs.values()][0].items():
                if key != "encoder_output":
                    return_data[key] = value

        return return_data

    @staticmethod
    def get_schema_cls():
        return SequenceConcatCombinerConfig


@register_combiner(name="sequence")
class SequenceCombiner(Combiner):
    def __init__(self, input_features: Dict[str, "InputFeature"], config: SequenceCombinerConfig = None, **kwargs):
        super().__init__(input_features)
        self.name = "SequenceCombiner"
        logger.debug(f" {self.name}")

        self.combiner = SequenceConcatCombiner(
            input_features,
            config=SequenceConcatCombinerConfig(reduce_output=None, main_sequence_feature=config.main_sequence_feature),
        )

        logger.debug(
            f"combiner input shape {self.combiner.concatenated_shape}, " f"output shape {self.combiner.output_shape}"
        )

        self.encoder_obj = get_from_registry(config.encoder, sequence_encoder_registry)(
            should_embed=False,
            reduce_output=config.reduce_output,
            embedding_size=self.combiner.output_shape[1],
            max_sequence_length=self.combiner.output_shape[0],
            **kwargs,
        )

        if hasattr(self.encoder_obj, "supports_masking") and self.encoder_obj.supports_masking:
            self.supports_masking = True

    @property
    def concatenated_shape(self) -> torch.Size:
        # computes the effective shape of the input tensor after combining
        # all the encoder outputs
        # determine sequence size by finding the first sequence tensor
        # assume all the sequences are of the same size, if not true
        # this will be caught during processing
        seq_size = None
        for k in self.input_features:
            # dim-2 output_shape implies a sequence [seq_size, hidden]
            if len(self.input_features[k].output_shape) == 2:
                seq_size = self.input_features[k].output_shape[0]
                break

        # collect the size of the last dimension for all input feature
        # encoder outputs
        shapes = [self.input_features[k].output_shape[-1] for k in self.input_features]  # output shape not input shape
        return torch.Size([seq_size, sum(shapes)])

    def forward(self, inputs: Dict) -> Dict:  # encoder outputs
        # ================ Concat ================
        hidden = self.combiner(inputs)

        # ================ Sequence encoding ================
        hidden = self.encoder_obj(hidden["combiner_output"])

        return_data = {"combiner_output": hidden["encoder_output"]}
        for key, value in hidden.items():
            if key != "encoder_output":
                return_data[key] = value

        return return_data

    @staticmethod
    def get_schema_cls():
        return SequenceCombinerConfig


<<<<<<< HEAD
=======
@dataclass
class TabNetCombinerConfig(BaseCombinerConfig):
    """Parameters for tabnet combiner."""

    size: int = schema.PositiveInteger(default=32, description="`N_a` in the paper.")

    output_size: int = schema.PositiveInteger(
        default=128, description="Output size of a fully connected layer. `N_d` in the paper"
    )

    num_steps: int = schema.NonNegativeInteger(
        default=3,
        description=(
            "Number of steps / repetitions of the the attentive transformer and feature transformer computations. "
            "`N_steps` in the paper"
        ),
    )

    num_total_blocks: int = schema.NonNegativeInteger(
        default=4, description="Total number of feature transformer block at each step"
    )

    num_shared_blocks: int = schema.NonNegativeInteger(
        default=2, description="Number of shared feature transformer blocks across the steps"
    )

    relaxation_factor: float = schema.FloatRange(
        default=1.5,
        description=(
            "Factor that influences how many times a feature should be used across the steps of computation. a value of"
            " 1 implies it each feature should be use once, a higher value allows for multiple usages. `gamma` in the "
            "paper"
        ),
    )

    bn_epsilon: float = schema.FloatRange(
        default=1e-3, description="Epsilon to be added to the batch norm denominator."
    )

    bn_momentum: float = schema.FloatRange(default=0.95, description="Momentum of the batch norm. `m_B` in the paper.")

    bn_virtual_bs: Optional[int] = schema.PositiveInteger(
        default=1024,
        description=(
            "Size of the virtual batch size used by ghost batch norm. If null, regular batch norm is used instead. "
            "`B_v` from the paper"
        ),
    )

    sparsity: float = schema.FloatRange(
        default=1e-4, description="Multiplier of the sparsity inducing loss. `lambda_sparse` in the paper"
    )

    entmax_mode: str = schema.StringOptions(
        ["entmax15", "sparsemax", "constant", "adaptive"], default="sparsemax", description="TODO: Document parameters."
    )

    entmax_alpha: float = schema.FloatRange(
        default=1.5, min=1, max=2, description="TODO: Document parameters."
    )  # 1 corresponds to softmax, 2 is sparsemax.

    dropout: float = schema.FloatRange(
        default=0.05, min=0, max=1, description="Dropout rate for the transformer block."
    )


>>>>>>> a01336da
@register_combiner(name="tabnet")
class TabNetCombiner(Combiner):
    def __init__(
        self, input_features: Dict[str, "InputFeature"], config: TabNetCombinerConfig = None, **kwargs
    ) -> None:
        super().__init__(input_features)
        self.name = "TabNetCombiner"
        logger.debug(f" {self.name}")

        self.tabnet = TabNet(
            self.concatenated_shape[-1],
            config.size,
            config.output_size,
            num_steps=config.num_steps,
            num_total_blocks=config.num_total_blocks,
            num_shared_blocks=config.num_shared_blocks,
            relaxation_factor=config.relaxation_factor,
            bn_epsilon=config.bn_epsilon,
            bn_momentum=config.bn_momentum,
            bn_virtual_bs=config.bn_virtual_bs,
            sparsity=config.sparsity,
            entmax_mode=config.entmax_mode,
            entmax_alpha=config.entmax_alpha,
        )

        if config.dropout > 0:
            self.dropout = torch.nn.Dropout(config.dropout)
        else:
            self.dropout = None

    @property
    def concatenated_shape(self) -> torch.Size:
        # compute the size of the last dimension for the incoming encoder outputs
        # this is required to setup
        shapes = [torch.prod(torch.Tensor([*self.input_features[k].output_shape])) for k in self.input_features]
        return torch.Size([torch.sum(torch.Tensor(shapes)).type(torch.int32)])

    def forward(
        self,
        inputs: torch.Tensor,  # encoder outputs
    ) -> Dict:
        encoder_outputs = [inputs[k]["encoder_output"] for k in inputs]

        # ================ Flatten ================
        batch_size = encoder_outputs[0].shape[0]
        encoder_outputs = [torch.reshape(eo, [batch_size, -1]) for eo in encoder_outputs]

        # ================ Concat ================
        if len(encoder_outputs) > 1:
            hidden = torch.cat(encoder_outputs, 1)
        else:
            hidden = list(encoder_outputs)[0]

        # ================ TabNet ================
        hidden, aggregated_mask, masks = self.tabnet(hidden)
        if self.dropout:
            hidden = self.dropout(hidden)

        return_data = {
            "combiner_output": hidden,
            "aggregated_attention_masks": aggregated_mask,
            "attention_masks": masks,
        }

        if len(inputs) == 1:
            for key, value in [d for d in inputs.values()][0].items():
                if key != "encoder_output":
                    return_data[key] = value

        return return_data

    @staticmethod
    def get_schema_cls():
        return TabNetCombinerConfig

    @property
    def output_shape(self) -> torch.Size:
        return self.tabnet.output_shape


@register_combiner(name="transformer")
class TransformerCombiner(Combiner):
    def __init__(
        self, input_features: Dict[str, "InputFeature"] = None, config: TransformerCombinerConfig = None, **kwargs
    ):
        super().__init__(input_features)
        self.name = "TransformerCombiner"
        logger.debug(f" {self.name}")

        self.reduce_output = config.reduce_output
        self.reduce_sequence = SequenceReducer(
            reduce_mode=config.reduce_output,
            max_sequence_length=len(self.input_features),
            encoding_size=config.hidden_size,
        )
        if self.reduce_output is None:
            self.supports_masking = True

        # sequence size for Transformer layer is number of input features
        self.sequence_size = len(self.input_features)

        logger.debug("  Projectors")
        self.projectors = ModuleList(
            # regardless of rank-2 or rank-3 input, torch.prod() calculates size
            # after flattening the encoder output tensor
            [
                Linear(
                    torch.prod(torch.Tensor([*input_features[inp].output_shape])).type(torch.int32), config.hidden_size
                )
                for inp in input_features
            ]
        )

        logger.debug("  TransformerStack")
        self.transformer_stack = TransformerStack(
            input_size=config.hidden_size,
            sequence_size=self.sequence_size,
            hidden_size=config.hidden_size,
            num_heads=config.num_heads,
            output_size=config.transformer_output_size,
            num_layers=config.num_layers,
            dropout=config.dropout,
        )

        if self.reduce_output is not None:
            logger.debug("  FCStack")
            self.fc_stack = FCStack(
                self.transformer_stack.output_shape[-1],
                layers=config.fc_layers,
                num_layers=config.num_fc_layers,
                default_output_size=config.output_size,
                default_use_bias=config.use_bias,
                default_weights_initializer=config.weights_initializer,
                default_bias_initializer=config.bias_initializer,
                default_norm=config.norm,
                default_norm_params=config.norm_params,
                default_activation=config.fc_activation,
                default_dropout=config.fc_dropout,
                fc_residual=config.fc_residual,
            )

    def forward(
        self,
        inputs,  # encoder outputs
    ) -> Dict:
        encoder_outputs = [inputs[k]["encoder_output"] for k in inputs]

        # ================ Flatten ================
        batch_size = encoder_outputs[0].shape[0]
        encoder_outputs = [torch.reshape(eo, [batch_size, -1]) for eo in encoder_outputs]

        # ================ Project & Concat ================
        projected = [self.projectors[i](eo) for i, eo in enumerate(encoder_outputs)]
        hidden = torch.stack(projected)  # shape [num_eo, bs, h]
        hidden = torch.permute(hidden, (1, 0, 2))  # shape [bs, num_eo, h]

        # ================ Transformer Layers ================
        hidden = self.transformer_stack(hidden)

        # ================ Sequence Reduction ================
        if self.reduce_output is not None:
            hidden = self.reduce_sequence(hidden)

            # ================ FC Layers ================
            hidden = self.fc_stack(hidden)

        return_data = {"combiner_output": hidden}

        if len(inputs) == 1:
            for key, value in [d for d in inputs.values()][0].items():
                if key != "encoder_output":
                    return_data[key] = value

        return return_data

    @staticmethod
    def get_schema_cls():
        return TransformerCombinerConfig


@register_combiner(name="tabtransformer")
class TabTransformerCombiner(Combiner):
    def __init__(
        self, input_features: Dict[str, "InputFeature"] = None, config: TabTransformerCombinerConfig = None, **kwargs
    ):
        super().__init__(input_features)
        self.name = "TabTransformerCombiner"
        logger.debug(f"Initializing {self.name}")

        if config.reduce_output is None:
            raise ValueError("TabTransformer requires the `reduce_output` " "parameter")
        self.reduce_output = config.reduce_output
        self.reduce_sequence = SequenceReducer(
            reduce_mode=config.reduce_output, max_sequence_length=len(input_features), encoding_size=config.hidden_size
        )
        self.supports_masking = True

        self.embed_input_feature_name = config.embed_input_feature_name
        if self.embed_input_feature_name:
            vocab = [
                i_f
                for i_f in input_features
                if input_features[i_f].type() != NUMBER or input_features[i_f].type() != BINARY
            ]
            if self.embed_input_feature_name == "add":
                self.embed_i_f_name_layer = Embed(vocab, config.hidden_size, force_embedding_size=True)
                projector_size = config.hidden_size
            elif isinstance(self.embed_input_feature_name, int):
                if self.embed_input_feature_name > config.hidden_size:
                    raise ValueError(
                        "TabTransformer parameter "
                        "`embed_input_feature_name` "
                        "specified integer value ({}) "
                        "needs to be smaller than "
                        "`hidden_size` ({}).".format(self.embed_input_feature_name, config.hidden_size)
                    )
                self.embed_i_f_name_layer = Embed(
                    vocab,
                    self.embed_input_feature_name,
                    force_embedding_size=True,
                )
                projector_size = config.hidden_size - self.embed_input_feature_name
            else:
                raise ValueError(
                    "TabTransformer parameter "
                    "`embed_input_feature_name` "
                    "should be either None, an integer or `add`, "
                    "the current value is "
                    "{}".format(self.embed_input_feature_name)
                )
        else:
            projector_size = config.hidden_size

        logger.debug("  Projectors")
        self.unembeddable_features = []
        self.embeddable_features = []
        for i_f in input_features:
            if input_features[i_f].type in {NUMBER, BINARY}:
                self.unembeddable_features.append(i_f)
            else:
                self.embeddable_features.append(i_f)

        self.projectors = ModuleList()
        for i_f in self.embeddable_features:
            flatten_size = self.get_flatten_size(input_features[i_f].output_shape)
            self.projectors.append(Linear(flatten_size[0], projector_size))

        # input to layer_norm are the encoder outputs for unembeddable features,
        # which are number or binary features.  These should be 2-dim
        # tensors.  Size should be concatenation of these tensors.
        concatenated_unembeddable_encoders_size = 0
        for i_f in self.unembeddable_features:
            concatenated_unembeddable_encoders_size += input_features[i_f].output_shape[0]

        self.layer_norm = torch.nn.LayerNorm(concatenated_unembeddable_encoders_size)

        logger.debug("  TransformerStack")
        self.transformer_stack = TransformerStack(
            input_size=config.hidden_size,
            sequence_size=len(self.embeddable_features),
            hidden_size=config.hidden_size,
            # todo: can we just use projector_size? # hidden_size,
            num_heads=config.num_heads,
            output_size=config.transformer_output_size,
            num_layers=config.num_layers,
            dropout=config.dropout,
        )

        logger.debug("  FCStack")

        # determine input size to fully connected layer based on reducer
        if config.reduce_output == "concat":
            fc_input_size = len(self.embeddable_features) * config.hidden_size
        else:
            fc_input_size = self.reduce_sequence.output_shape[-1] if len(self.embeddable_features) > 0 else 0
        self.fc_stack = FCStack(
            fc_input_size + concatenated_unembeddable_encoders_size,
            layers=config.fc_layers,
            num_layers=config.num_fc_layers,
            default_output_size=config.output_size,
            default_use_bias=config.use_bias,
            default_weights_initializer=config.weights_initializer,
            default_bias_initializer=config.bias_initializer,
            default_norm=config.norm,
            default_norm_params=config.norm_params,
            default_activation=config.fc_activation,
            default_dropout=config.fc_dropout,
            fc_residual=config.fc_residual,
        )

        self._empty_hidden = torch.empty([1, 0])
        self._embeddable_features_indices = torch.arange(0, len(self.embeddable_features))

        # Create empty tensor of shape [1, 0] to use as hidden in case there are no category or numeric/binary features.
        self.register_buffer("empty_hidden", self._empty_hidden)
        self.register_buffer("embeddable_features_indices", self._embeddable_features_indices)

    @staticmethod
    def get_flatten_size(output_shape: torch.Size) -> torch.Size:
        size = torch.prod(torch.Tensor([*output_shape]))
        return torch.Size([size.type(torch.int32)])

    @property
    def output_shape(self) -> torch.Size:
        return self.fc_stack.output_shape

    def forward(
        self,
        inputs: Dict,  # encoder outputs
    ) -> Dict:
        unembeddable_encoder_outputs = [inputs[k]["encoder_output"] for k in inputs if k in self.unembeddable_features]
        embeddable_encoder_outputs = [inputs[k]["encoder_output"] for k in inputs if k in self.embeddable_features]

        batch_size = (
            embeddable_encoder_outputs[0].shape[0]
            if len(embeddable_encoder_outputs) > 0
            else unembeddable_encoder_outputs[0].shape[0]
        )

        # ================ Project & Concat embeddables ================
        if len(embeddable_encoder_outputs) > 0:

            # ============== Flatten =================
            embeddable_encoder_outputs = [torch.reshape(eo, [batch_size, -1]) for eo in embeddable_encoder_outputs]

            projected = [self.projectors[i](eo) for i, eo in enumerate(embeddable_encoder_outputs)]
            hidden = torch.stack(projected)  # num_eo, bs, h
            hidden = torch.permute(hidden, (1, 0, 2))  # bs, num_eo, h

            if self.embed_input_feature_name:
                i_f_names_idcs = torch.reshape(
                    torch.arange(0, len(embeddable_encoder_outputs), device=self.device), [-1, 1]
                )
                embedded_i_f_names = self.embed_i_f_name_layer(i_f_names_idcs)
                embedded_i_f_names = torch.unsqueeze(embedded_i_f_names, dim=0)
                embedded_i_f_names = torch.tile(embedded_i_f_names, [batch_size, 1, 1])
                if self.embed_input_feature_name == "add":
                    hidden = hidden + embedded_i_f_names
                else:
                    hidden = torch.cat([hidden, embedded_i_f_names], -1)

            # ================ Transformer Layers ================
            hidden = self.transformer_stack(hidden)

            # ================ Sequence Reduction ================
            hidden = self.reduce_sequence(hidden)
        else:
            # create empty tensor because there are no category features
            hidden = torch.empty([batch_size, 0], device=self.device)

        # ================ Concat Skipped ================
        if len(unembeddable_encoder_outputs) > 0:
            unembeddable_encoder_outputs = [torch.reshape(eo, [batch_size, -1]) for eo in unembeddable_encoder_outputs]
            # ================ Flatten ================
            if len(unembeddable_encoder_outputs) > 1:
                unembeddable_hidden = torch.cat(unembeddable_encoder_outputs, -1)  # tf.keras.layers.concatenate
            else:
                unembeddable_hidden = list(unembeddable_encoder_outputs)[0]
            unembeddable_hidden = self.layer_norm(unembeddable_hidden)

        else:
            # create empty tensor because there are not numeric/binary features
            unembeddable_hidden = torch.tile(self.empty_hidden, [batch_size, 0])

        # ================ Concat Skipped and Others ================
        hidden = torch.cat([hidden, unembeddable_hidden], -1)

        # ================ FC Layers ================
        hidden = self.fc_stack(hidden)

        return_data = {"combiner_output": hidden}

        if len(inputs) == 1:
            for key, value in [d for d in inputs.values()][0].items():
                if key != "encoder_output":
                    return_data[key] = value

        return return_data

    @staticmethod
    def get_schema_cls():
        return TabTransformerCombinerConfig


@register_combiner(name="comparator")
class ComparatorCombiner(Combiner):
    def __init__(
        self,
        input_features: Dict[str, "InputFeature"],
        config: ComparatorCombinerConfig = None,
        **kwargs,
    ):
        super().__init__(input_features)
        self.name = "ComparatorCombiner"
        logger.debug(f"Entering {self.name}")

        self.entity_1 = config.entity_1
        self.entity_2 = config.entity_2
        self.required_inputs = set(config.entity_1 + config.entity_2)
        self.output_size = config.output_size

        self.fc_stack = None

        # todo future: this may be redundant, check
        fc_layers = config.fc_layers
        if fc_layers is None and config.num_fc_layers is not None:
            fc_layers = []
            for _ in range(config.num_fc_layers):
                fc_layers.append({"output_size": config.output_size})

        if fc_layers is not None:
            logger.debug("Setting up FCStack")
            self.e1_fc_stack = FCStack(
                self.get_entity_shape(config.entity_1)[-1],
                layers=fc_layers,
                num_layers=config.num_fc_layers,
                default_output_size=config.output_size,
                default_use_bias=config.use_bias,
                default_weights_initializer=config.weights_initializer,
                default_bias_initializer=config.bias_initializer,
                default_norm=config.norm,
                default_norm_params=config.norm_params,
                default_activation=config.activation,
                default_dropout=config.dropout,
            )
            self.e2_fc_stack = FCStack(
                self.get_entity_shape(config.entity_2)[-1],
                layers=fc_layers,
                num_layers=config.num_fc_layers,
                default_output_size=config.output_size,
                default_use_bias=config.use_bias,
                default_weights_initializer=config.weights_initializer,
                default_bias_initializer=config.bias_initializer,
                default_norm=config.norm,
                default_norm_params=config.norm_params,
                default_activation=config.activation,
                default_dropout=config.dropout,
            )

        self.last_fc_layer_output_size = fc_layers[-1]["output_size"]

        # todo: set initializer and regularization
        self.register_buffer(
            "bilinear_weights",
            torch.randn([self.last_fc_layer_output_size, self.last_fc_layer_output_size], dtype=torch.float32),
        )

    def get_entity_shape(self, entity: list) -> torch.Size:
        sizes = [torch.prod(torch.Tensor([*self.input_features[k].output_shape])) for k in entity]
        return torch.Size([torch.sum(torch.Tensor(sizes)).type(torch.int32)])

    @property
    def output_shape(self) -> torch.Size:
        return torch.Size([2 * self.last_fc_layer_output_size + 2])

    def forward(
        self,
        inputs: Dict,  # encoder outputs
    ) -> Dict[str, torch.Tensor]:  # encoder outputs
        if inputs.keys() != self.required_inputs:
            raise ValueError(f"Missing inputs {self.required_inputs - set(inputs.keys())}")

        ############
        # Entity 1 #
        ############
        e1_enc_outputs = [inputs[k]["encoder_output"] for k in self.entity_1]

        # ================ Flatten ================
        batch_size = e1_enc_outputs[0].shape[0]
        e1_enc_outputs = [torch.reshape(eo, [batch_size, -1]) for eo in e1_enc_outputs]

        # ================ Concat ================
        if len(e1_enc_outputs) > 1:
            e1_hidden = torch.cat(e1_enc_outputs, 1)
        else:
            e1_hidden = list(e1_enc_outputs)[0]

        # ================ Fully Connected ================
        e1_hidden = self.e1_fc_stack(e1_hidden)  # [bs, output_size]

        ############
        # Entity 2 #
        ############
        e2_enc_outputs = [inputs[k]["encoder_output"] for k in self.entity_2]

        # ================ Flatten ================
        batch_size = e2_enc_outputs[0].shape[0]
        e2_enc_outputs = [torch.reshape(eo, [batch_size, -1]) for eo in e2_enc_outputs]

        # ================ Concat ================
        if len(e2_enc_outputs) > 1:
            e2_hidden = torch.cat(e2_enc_outputs, 1)
        else:
            e2_hidden = list(e2_enc_outputs)[0]

        # ================ Fully Connected ================
        e2_hidden = self.e2_fc_stack(e2_hidden)  # [bs, output_size]

        ###########
        # Compare #
        ###########
        if e1_hidden.shape != e2_hidden.shape:
            raise ValueError(
                f"Mismatching shapes among dimensions! "
                f"entity1 shape: {e1_hidden.shape} "
                f"entity2 shape: {e2_hidden.shape}"
            )

        element_wise_mul = e1_hidden * e2_hidden  # [bs, output_size]
        dot_product = torch.sum(element_wise_mul, 1, keepdim=True)  # [bs, 1]
        abs_diff = torch.abs(e1_hidden - e2_hidden)  # [bs, output_size]
        bilinear_prod = torch.bmm(
            torch.mm(e1_hidden, self.bilinear_weights).unsqueeze(1), e2_hidden.unsqueeze(-1)
        ).squeeze(
            -1
        )  # [bs, 1]

        logger.debug(
            "preparing combiner output by concatenating these tensors: "
            f"dot_product: {dot_product.shape}, element_size_mul: {element_wise_mul.shape}"
            f", abs_diff: {abs_diff.shape}, bilinear_prod {bilinear_prod.shape}"
        )
        hidden = torch.cat([dot_product, element_wise_mul, abs_diff, bilinear_prod], 1)  # [bs, 2 * output_size + 2]

        return {"combiner_output": hidden}

    @staticmethod
    def get_schema_cls():
        return ComparatorCombinerConfig


@dataclass
class ProjectAggregateCombinerConfig(BaseCombinerConfig):
    projection_size: int = schema.PositiveInteger(
        default=128, description="All combiner inputs are projected to this size before being aggregated."
    )
    fc_layers: Optional[List[Dict[str, Any]]] = schema.DictList(
        description="Full secification of the fully connected layers after the aggregation. "
        "It should be a list of dict, each disct representing one layer."
    )
    num_fc_layers: int = schema.NonNegativeInteger(
        default=2, description="Number of fully connected layers after aggregation."
    )
    output_size: int = schema.PositiveInteger(
        default=128, description="Output size of each layer of the stack of fully connected layers."
    )
    use_bias: bool = schema.Boolean(default=True, description="Whether the layers use a bias vector.")
    weights_initializer: Union[str, Dict] = schema.InitializerOrDict(
        default="xavier_uniform",
        description="Initializer to use for the weights of the projection and for the fully connected layers.",
    )
    bias_initializer: Union[str, Dict] = schema.InitializerOrDict(
        default="zeros",
        description="Initializer to use for the baias of the projection and for the fully connected layers.",
    )
    norm: Optional[str] = schema.StringOptions(
        ["batch", "layer"],
        default="layer",
        description="Normalization to apply to each projection and fully connected layer.",
    )
    norm_params: Optional[dict] = schema.Dict(
        description="Parameters of the normalization to apply to each projection and fully connected layer."
    )
    activation: str = schema.ActivationOptions(
        default="relu", description="Activation to apply to each fully connected layer."
    )
    dropout: float = schema.FloatRange(
        default=0.0, min=0, max=1, description="Dropout rate to apply to each fully connected layer."
    )
    residual: bool = schema.Boolean(
        default=True,
        description="Whether to add residual skip connection between the fully connected layers in the stack..",
    )


@register_combiner(name="project_aggregate")
class ProjectAggregateCombiner(Combiner):
    def __init__(
        self, input_features: Dict[str, "InputFeature"] = None, config: ProjectAggregateCombinerConfig = None, **kwargs
    ):
        super().__init__(input_features)
        self.name = "ProjectAggregateCombiner"
        logger.debug(f" {self.name}")

        logger.debug("  Projectors")
        self.projectors = ModuleList(
            # regardless of rank-2 or rank-3 input, torch.prod() calculates size
            # after flattening the encoder output tensor
            [
                Linear(
                    torch.prod(torch.Tensor([*input_features[inp].output_shape])).type(torch.int32),
                    config.projection_size,
                )
                for inp in input_features
            ]
        )

        self.fc_stack = None

        # todo future: this may be redundant, check
        fc_layers = config.fc_layers
        if fc_layers is None and config.num_fc_layers is not None:
            fc_layers = []
            for i in range(config.num_fc_layers):
                fc_layers.append({"output_size": config.output_size})

        self.fc_layers = fc_layers
        if self.fc_layers is not None:
            logger.debug("  FCStack")
            self.fc_stack = FCStack(
                first_layer_input_size=config.projection_size,
                layers=config.fc_layers,
                num_layers=config.num_fc_layers,
                default_output_size=config.output_size,
                default_use_bias=config.use_bias,
                default_weights_initializer=config.weights_initializer,
                default_bias_initializer=config.bias_initializer,
                default_norm=config.norm,
                default_norm_params=config.norm_params,
                default_activation=config.activation,
                default_dropout=config.dropout,
                residual=config.residual,
            )

        if input_features and len(input_features) == 1 and self.fc_layers is None:
            self.supports_masking = True

    def forward(self, inputs: Dict) -> Dict:  # encoder outputs
        encoder_outputs = [inputs[k]["encoder_output"] for k in inputs]

        # ================ Flatten ================
        batch_size = encoder_outputs[0].shape[0]
        encoder_outputs = [torch.reshape(eo, [batch_size, -1]) for eo in encoder_outputs]

        # ================ Project ================
        projected = [self.projectors[i](eo) for i, eo in enumerate(encoder_outputs)]
        hidden = torch.stack(projected)
        hidden = torch.permute(hidden, (1, 0, 2))  # shape [bs, num_eo, h]

        # ================ Aggregate ================
        hidden = torch.mean(hidden, dim=1)

        # ================ Fully Connected ================
        if self.fc_stack is not None:
            hidden = self.fc_stack(hidden)

        return_data = {"combiner_output": hidden}

        if len(inputs) == 1:
            # Workaround for including additional tensors from output of input encoders for
            # potential use in decoders, e.g. LSTM state for seq2seq.
            # TODO(Justin): Think about how to make this communication work for multi-sequence
            # features. Other combiners.
            for key, value in [d for d in inputs.values()][0].items():
                if key != "encoder_output":
                    return_data[key] = value

        return return_data

    @staticmethod
    def get_schema_cls():
        return ProjectAggregateCombinerConfig<|MERGE_RESOLUTION|>--- conflicted
+++ resolved
@@ -37,6 +37,7 @@
     TabNetCombinerConfig,
     TabTransformerCombinerConfig,
     TransformerCombinerConfig,
+    ProjectAggregateCombinerConfig
 )
 from ludwig.schema.combiners.utils import combiner_registry, register_combiner
 from ludwig.utils.misc_utils import get_from_registry
@@ -374,75 +375,6 @@
         return SequenceCombinerConfig
 
 
-<<<<<<< HEAD
-=======
-@dataclass
-class TabNetCombinerConfig(BaseCombinerConfig):
-    """Parameters for tabnet combiner."""
-
-    size: int = schema.PositiveInteger(default=32, description="`N_a` in the paper.")
-
-    output_size: int = schema.PositiveInteger(
-        default=128, description="Output size of a fully connected layer. `N_d` in the paper"
-    )
-
-    num_steps: int = schema.NonNegativeInteger(
-        default=3,
-        description=(
-            "Number of steps / repetitions of the the attentive transformer and feature transformer computations. "
-            "`N_steps` in the paper"
-        ),
-    )
-
-    num_total_blocks: int = schema.NonNegativeInteger(
-        default=4, description="Total number of feature transformer block at each step"
-    )
-
-    num_shared_blocks: int = schema.NonNegativeInteger(
-        default=2, description="Number of shared feature transformer blocks across the steps"
-    )
-
-    relaxation_factor: float = schema.FloatRange(
-        default=1.5,
-        description=(
-            "Factor that influences how many times a feature should be used across the steps of computation. a value of"
-            " 1 implies it each feature should be use once, a higher value allows for multiple usages. `gamma` in the "
-            "paper"
-        ),
-    )
-
-    bn_epsilon: float = schema.FloatRange(
-        default=1e-3, description="Epsilon to be added to the batch norm denominator."
-    )
-
-    bn_momentum: float = schema.FloatRange(default=0.95, description="Momentum of the batch norm. `m_B` in the paper.")
-
-    bn_virtual_bs: Optional[int] = schema.PositiveInteger(
-        default=1024,
-        description=(
-            "Size of the virtual batch size used by ghost batch norm. If null, regular batch norm is used instead. "
-            "`B_v` from the paper"
-        ),
-    )
-
-    sparsity: float = schema.FloatRange(
-        default=1e-4, description="Multiplier of the sparsity inducing loss. `lambda_sparse` in the paper"
-    )
-
-    entmax_mode: str = schema.StringOptions(
-        ["entmax15", "sparsemax", "constant", "adaptive"], default="sparsemax", description="TODO: Document parameters."
-    )
-
-    entmax_alpha: float = schema.FloatRange(
-        default=1.5, min=1, max=2, description="TODO: Document parameters."
-    )  # 1 corresponds to softmax, 2 is sparsemax.
-
-    dropout: float = schema.FloatRange(
-        default=0.05, min=0, max=1, description="Dropout rate for the transformer block."
-    )
-
-
->>>>>>> a01336da
 @register_combiner(name="tabnet")
 class TabNetCombiner(Combiner):
     def __init__(
@@ -974,50 +906,6 @@
         return ComparatorCombinerConfig
 
 
-@dataclass
-class ProjectAggregateCombinerConfig(BaseCombinerConfig):
-    projection_size: int = schema.PositiveInteger(
-        default=128, description="All combiner inputs are projected to this size before being aggregated."
-    )
-    fc_layers: Optional[List[Dict[str, Any]]] = schema.DictList(
-        description="Full secification of the fully connected layers after the aggregation. "
-        "It should be a list of dict, each disct representing one layer."
-    )
-    num_fc_layers: int = schema.NonNegativeInteger(
-        default=2, description="Number of fully connected layers after aggregation."
-    )
-    output_size: int = schema.PositiveInteger(
-        default=128, description="Output size of each layer of the stack of fully connected layers."
-    )
-    use_bias: bool = schema.Boolean(default=True, description="Whether the layers use a bias vector.")
-    weights_initializer: Union[str, Dict] = schema.InitializerOrDict(
-        default="xavier_uniform",
-        description="Initializer to use for the weights of the projection and for the fully connected layers.",
-    )
-    bias_initializer: Union[str, Dict] = schema.InitializerOrDict(
-        default="zeros",
-        description="Initializer to use for the baias of the projection and for the fully connected layers.",
-    )
-    norm: Optional[str] = schema.StringOptions(
-        ["batch", "layer"],
-        default="layer",
-        description="Normalization to apply to each projection and fully connected layer.",
-    )
-    norm_params: Optional[dict] = schema.Dict(
-        description="Parameters of the normalization to apply to each projection and fully connected layer."
-    )
-    activation: str = schema.ActivationOptions(
-        default="relu", description="Activation to apply to each fully connected layer."
-    )
-    dropout: float = schema.FloatRange(
-        default=0.0, min=0, max=1, description="Dropout rate to apply to each fully connected layer."
-    )
-    residual: bool = schema.Boolean(
-        default=True,
-        description="Whether to add residual skip connection between the fully connected layers in the stack..",
-    )
-
-
 @register_combiner(name="project_aggregate")
 class ProjectAggregateCombiner(Combiner):
     def __init__(

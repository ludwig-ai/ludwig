# coding=utf-8
# Copyright (c) 2019 Uber Technologies, Inc.
#
# Licensed under the Apache License, Version 2.0 (the "License");
# you may not use this file except in compliance with the License.
# You may obtain a copy of the License at
#
#     http://www.apache.org/licenses/LICENSE-2.0
#
# Unless required by applicable law or agreed to in writing, software
# distributed under the License is distributed on an "AS IS" BASIS,
# WITHOUT WARRANTIES OR CONDITIONS OF ANY KIND, either express or implied.
# See the License for the specific language governing permissions and
# limitations under the License.
# ==============================================================================
import logging

import numpy as np
import tensorflow as tf

from ludwig.models.modules.initializer_modules import get_initializer
from ludwig.utils.data_utils import load_pretrained_embeddings

logger = logging.getLogger(__name__)


def embedding_matrix(
		vocab,
		embedding_size,
		representation='dense',
		embeddings_trainable=True,
		pretrained_embeddings=None,
		force_embedding_size=False,
		initializer=None,
		regularizer=None
):
	vocab_size = len(vocab)
	if representation == 'dense':
		if pretrained_embeddings is not None and pretrained_embeddings is not False:
			embeddings_matrix = load_pretrained_embeddings(
				pretrained_embeddings, vocab)
			if embeddings_matrix.shape[-1] != embedding_size:
				raise ValueError(
					'The size of the pretrained embeddings is {}, '
					'but the specified embedding_size is {}. '
					'Please change the embedding_size accordingly.'.format(
						embeddings_matrix.shape[-1],
						embedding_size
					))
			initializer_obj = tf.constant(embeddings_matrix, dtype=tf.float32)
		else:
			if vocab_size < embedding_size and not force_embedding_size:
				logger.info(
					'  embedding_size ({}) is greater than vocab_size ({}). '
					'Setting embedding size to be equal to vocab_size.'.format(
						embedding_size, vocab_size
					))
				embedding_size = vocab_size

			if initializer is not None:
				initializer_obj_ref = get_initializer(initializer)
			else:
				initializer_obj_ref = get_initializer(
					{'type': 'uniform', 'minval': -1.0, 'maxval': 1.0})
			initializer_obj = initializer_obj_ref([vocab_size, embedding_size])

		embeddings = tf.compat.v1.get_variable('embeddings',
									 initializer=initializer_obj,
									 trainable=embeddings_trainable,
									 regularizer=regularizer)

	elif representation == 'sparse':
		embedding_size = vocab_size
		embeddings = tf.compat.v1.get_variable('embeddings',
									 initializer=get_initializer('identity')(
										 [vocab_size, embedding_size]),
									 trainable=False)

	else:
		raise Exception(
			'Embedding representation {} not supported.'.format(representation))

	return embeddings, embedding_size

def Get_Embed_Details(
		vocab,
		embedding_size,
		representation='dense',
		embeddings_trainable=True,
		pretrained_embeddings=None,
		force_embedding_size=False,
		initializer=None,
		regularizer=None
):
	if not self.regularize:
			regularizer = None

	if self.embeddings_on_cpu:
		with tf.device('/cpu:0'):
			return embedding_matrix(
				vocab,
				embedding_size,
				representation=representation,
				embeddings_trainable=embeddings_trainable,
				pretrained_embeddings=pretrained_embeddings,
				force_embedding_size=force_embedding_size,
				initializer=initializer,
				regularizer=regularizer
			)
	else:
		return embedding_matrix(
			vocab,
			embedding_size,
			representation=representation,
			embeddings_trainable=embeddings_trainable,
			pretrained_embeddings=pretrained_embeddings,
			force_embedding_size=force_embedding_size,
			initializer=initializer,
			regularizer=regularizer
		)
	return null



def embedding_matrix_on_device(
        vocab,
        embedding_size,
        regularizer,
        representation='dense',
        embeddings_trainable=True,
        pretrained_embeddings=None,
        force_embedding_size=False,
        embeddings_on_cpu=False,
        initializer=None
):
    if embeddings_on_cpu:
        with tf.device('/cpu:0'):
            embeddings, embedding_size = embedding_matrix(
                vocab,
                embedding_size,
                representation=representation,
                embeddings_trainable=embeddings_trainable,
                pretrained_embeddings=pretrained_embeddings,
                force_embedding_size=force_embedding_size,
                initializer=initializer,
                regularizer=regularizer
            )
    else:
        embeddings, embedding_size = embedding_matrix(
            vocab,
            embedding_size,
            representation=representation,
            embeddings_trainable=embeddings_trainable,
            pretrained_embeddings=pretrained_embeddings,
            force_embedding_size=force_embedding_size,
            initializer=initializer,
            regularizer=regularizer
        )

    logger.debug('  embeddings: {0}'.format(embeddings))

    return embeddings, embedding_size


class Embed:
<<<<<<< HEAD
	def __init__(
			self,
			vocab,
			embedding_size,
			representation='dense',
			embeddings_trainable=True,
			pretrained_embeddings=None,
			force_embedding_size=False,
			embeddings_on_cpu=False,
			dropout=False,
			initializer=None,
			regularize=True
	):
		self.vocab = vocab
		self.embedding_size = embedding_size
		self.representation = representation
		self.embeddings_trainable = embeddings_trainable
		self.pretrained_embeddings = pretrained_embeddings
		self.force_embedding_size = force_embedding_size
		self.embeddings_on_cpu = embeddings_on_cpu
		self.dropout = dropout
		self.initializer = initializer
		self.regularize = regularize

	def __call__(
			self,
			input_ids,
			regularizer,
			dropout_rate,
			is_training=True
	):
		embeddings, embedding_size = Get_Embed_Details(
			self.vocab,
			self.embedding_size,
			representation=self.representation,
			embeddings_trainable=self.embeddings_trainable,
			pretrained_embeddings=self.pretrained_embeddings,
			force_embedding_size=self.force_embedding_size,
			initializer=self.initializer,
			regularizer=regularizer
		)
		logger.debug('  embeddings: {0}'.format(embeddings))

		embedded = tf.nn.embedding_lookup(embeddings, input_ids,
										  name='embeddings_lookup')
		logger.debug('  embedded: {0}'.format(embedded))

		if self.dropout and dropout_rate is not None:
			embedded = tf.layers.dropout(embedded, rate=dropout_rate,
										 training=is_training)
			logger.debug('  embedded_dropout: {}'.format(embedded))

		return embedded, embedding_size


class EmbedWeighted:
	def __init__(
			self,
			vocab,
			embedding_size,
			representation='dense',
			embeddings_trainable=True,
			pretrained_embeddings=None,
			force_embedding_size=False,
			embeddings_on_cpu=False,
			dropout=False,
			initializer=None,
			regularize=True
	):
		self.vocab = vocab
		self.embedding_size = embedding_size
		self.representation = representation
		self.embeddings_trainable = embeddings_trainable
		self.pretrained_embeddings = pretrained_embeddings
		self.force_embedding_size = force_embedding_size
		self.embeddings_on_cpu = embeddings_on_cpu
		self.dropout = dropout
		self.initializer = initializer
		self.regularize = regularize

	def __call__(
			self,
			input_ids,
			regularizer,
			dropout_rate,
			is_training=True
	):
		embeddings, embedding_size = Get_Embed_Details(
			self.vocab,
			self.embedding_size,
			representation=self.representation,
			embeddings_trainable=self.embeddings_trainable,
			pretrained_embeddings=self.pretrained_embeddings,
			force_embedding_size=self.force_embedding_size,
			initializer=self.initializer,
			regularizer=regularizer
		)
		logger.debug('  embeddings: {0}'.format(embeddings))

		signed_input = tf.cast(tf.sign(tf.abs(input_ids)), tf.int32)
		multiple_hot_indexes = tf.multiply(
			signed_input,
			tf.constant(np.array([range(len(self.vocab))], dtype=np.int32))
		)
		embedded = tf.nn.embedding_lookup(
			embeddings,
			multiple_hot_indexes,
			name='embeddings_lookup'
		)
		logger.debug('  embedded: {0}'.format(embedded))

		# Get the multipliers to embeddings
		weights_mask = tf.expand_dims(input_ids, -1)
		weighted_embedded = tf.multiply(embedded, weights_mask)
		logger.debug('  weighted_embedded: {0}'.format(weighted_embedded))

		embedded_reduced = tf.reduce_sum(weighted_embedded, 1)
		logger.debug('  embedded_reduced: {0}'.format(embedded_reduced))

		if self.dropout and dropout_rate is not None:
			embedded = tf.layers.dropout(embedded, rate=dropout_rate,
										 training=is_training)
			logger.debug('  embedded_dropout: {}'.format(embedded))

		return embedded_reduced, embedding_size


class EmbedSparse:
	def __init__(
			self,
			vocab,
			embedding_size,
			representation='dense',
			embeddings_trainable=True,
			pretrained_embeddings=None,
			force_embedding_size=False,
			embeddings_on_cpu=False,
			reduce_output='sum',
			dropout=False,
			initializer=None,
			regularize=True
	):
		self.vocab = vocab
		self.embedding_size = embedding_size
		self.representation = representation
		self.embeddings_trainable = embeddings_trainable
		self.pretrained_embeddings = pretrained_embeddings
		self.force_embedding_size = force_embedding_size
		self.embeddings_on_cpu = embeddings_on_cpu
		self.reduce_output = reduce_output
		self.dropout = dropout
		self.initializer = initializer
		self.regularize = regularize

	def __call__(
			self,
			input_sparse,
			regularizer,
			dropout_rate,
			is_training=True
	):
		embeddings, embedding_size = Get_Embed_Details(
			self.vocab,
			self.embedding_size,
			representation=self.representation,
			embeddings_trainable=self.embeddings_trainable,
			pretrained_embeddings=self.pretrained_embeddings,
			force_embedding_size=self.force_embedding_size,
			initializer=self.initializer,
			regularizer=regularizer
		)
		logger.debug('  embeddings: {0}'.format(embeddings))

		multiple_hot_indexes = tf.multiply(
			input_sparse,
			tf.constant(np.array([range(len(self.vocab))], dtype=np.int32))
		)

		idx = tf.where(tf.not_equal(multiple_hot_indexes, 0))

		sparse_multiple_hot_indexes = tf.SparseTensor(
			idx,
			tf.gather_nd(multiple_hot_indexes, idx),
			tf.shape(multiple_hot_indexes, out_type=tf.int64)
		)

		embedded_reduced = tf.nn.embedding_lookup_sparse(
			embeddings,
			sparse_multiple_hot_indexes,
			sp_weights=None,
			combiner=self.reduce_output
		)
		logger.debug('  embedded_reduced: {0}'.format(embedded_reduced))

		# Old dense implementation
		# embedded = tf.nn.embedding_lookup(
		#     feature_embeddings,
		#     multiple_hot_indexes,
		#     name=input_feature['name'] + '_embeddings_lookup',
		# )
		# mask = tf.cast(tf.expand_dims(tf.sign(tf.abs(multiple_hot_indexes)), -1), tf.float32)
		# masked_embedded = tf.multiply(embedded, mask)
		# embedded_reduced = tf.reduce_sum(masked_embedded, 1)

		if self.dropout and dropout_rate is not None:
			embedded_reduced = tf.layers.dropout(embedded_reduced,
												 rate=dropout_rate,
												 training=is_training)
			logger.debug(
				'  embedded_reduced_dropout: {}'.format(embedded_reduced))

		return embedded_reduced, embedding_size
=======
    def __init__(
            self,
            vocab,
            embedding_size,
            representation='dense',
            embeddings_trainable=True,
            pretrained_embeddings=None,
            force_embedding_size=False,
            embeddings_on_cpu=False,
            dropout=False,
            initializer=None,
            regularize=True
    ):
        self.vocab = vocab
        self.embedding_size = embedding_size
        self.representation = representation
        self.embeddings_trainable = embeddings_trainable
        self.pretrained_embeddings = pretrained_embeddings
        self.force_embedding_size = force_embedding_size
        self.embeddings_on_cpu = embeddings_on_cpu
        self.dropout = dropout
        self.initializer = initializer
        self.regularize = regularize

    def __call__(
            self,
            input_ids,
            regularizer,
            dropout_rate,
            is_training=True
    ):
        if not self.regularize:
            regularizer = None

        embeddings, embedding_size = embedding_matrix_on_device(
            self.vocab,
            self.embedding_size,
            regularizer,
            self.representation,
            self.embeddings_trainable,
            self.pretrained_embeddings,
            self.force_embedding_size,
            self.embeddings_on_cpu,
            self.initializer
        )

        embedded = tf.nn.embedding_lookup(embeddings, input_ids,
                                          name='embeddings_lookup')
        logger.debug('  embedded: {0}'.format(embedded))

        if self.dropout and dropout_rate is not None:
            embedded = tf.layers.dropout(embedded, rate=dropout_rate,
                                         training=is_training)
            logger.debug('  embedded_dropout: {}'.format(embedded))

        return embedded, embedding_size


class EmbedWeighted:
    def __init__(
            self,
            vocab,
            embedding_size,
            representation='dense',
            embeddings_trainable=True,
            pretrained_embeddings=None,
            force_embedding_size=False,
            embeddings_on_cpu=False,
            dropout=False,
            initializer=None,
            regularize=True
    ):
        self.vocab = vocab
        self.embedding_size = embedding_size
        self.representation = representation
        self.embeddings_trainable = embeddings_trainable
        self.pretrained_embeddings = pretrained_embeddings
        self.force_embedding_size = force_embedding_size
        self.embeddings_on_cpu = embeddings_on_cpu
        self.dropout = dropout
        self.initializer = initializer
        self.regularize = regularize

    def __call__(
            self,
            input_ids,
            regularizer,
            dropout_rate,
            is_training=True
    ):
        if not self.regularize:
            regularizer = None

        embeddings, embedding_size = embedding_matrix_on_device(
            self.vocab,
            self.embedding_size,
            regularizer,
            self.representation,
            self.embeddings_trainable,
            self.pretrained_embeddings,
            self.force_embedding_size,
            self.embeddings_on_cpu,
            self.initializer
        )

        signed_input = tf.cast(tf.sign(tf.abs(input_ids)), tf.int32)
        multiple_hot_indexes = tf.multiply(
            signed_input,
            tf.constant(np.array([range(len(self.vocab))], dtype=np.int32))
        )
        embedded = tf.nn.embedding_lookup(
            embeddings,
            multiple_hot_indexes,
            name='embeddings_lookup'
        )
        logger.debug('  embedded: {0}'.format(embedded))

        # Get the multipliers to embeddings
        weights_mask = tf.expand_dims(input_ids, -1)
        weighted_embedded = tf.multiply(embedded, weights_mask)
        logger.debug('  weighted_embedded: {0}'.format(weighted_embedded))

        embedded_reduced = tf.reduce_sum(weighted_embedded, 1)
        logger.debug('  embedded_reduced: {0}'.format(embedded_reduced))

        if self.dropout and dropout_rate is not None:
            embedded = tf.layers.dropout(embedded, rate=dropout_rate,
                                         training=is_training)
            logger.debug('  embedded_dropout: {}'.format(embedded))

        return embedded_reduced, embedding_size


class EmbedSparse:
    def __init__(
            self,
            vocab,
            embedding_size,
            representation='dense',
            embeddings_trainable=True,
            pretrained_embeddings=None,
            force_embedding_size=False,
            embeddings_on_cpu=False,
            reduce_output='sum',
            dropout=False,
            initializer=None,
            regularize=True
    ):
        self.vocab = vocab
        self.embedding_size = embedding_size
        self.representation = representation
        self.embeddings_trainable = embeddings_trainable
        self.pretrained_embeddings = pretrained_embeddings
        self.force_embedding_size = force_embedding_size
        self.embeddings_on_cpu = embeddings_on_cpu
        self.reduce_output = reduce_output
        self.dropout = dropout
        self.initializer = initializer
        self.regularize = regularize

    def __call__(
            self,
            input_sparse,
            regularizer,
            dropout_rate,
            is_training=True
    ):
        if not self.regularize:
            regularizer = None

        embeddings, embedding_size = embedding_matrix_on_device(
            self.vocab,
            self.embedding_size,
            regularizer,
            self.representation,
            self.embeddings_trainable,
            self.pretrained_embeddings,
            self.force_embedding_size,
            self.embeddings_on_cpu,
            self.initializer
        )

        multiple_hot_indexes = tf.multiply(
            input_sparse,
            tf.constant(np.array([range(len(self.vocab))], dtype=np.int32))
        )

        idx = tf.where(tf.not_equal(multiple_hot_indexes, 0))

        sparse_multiple_hot_indexes = tf.SparseTensor(
            idx,
            tf.gather_nd(multiple_hot_indexes, idx),
            tf.shape(multiple_hot_indexes, out_type=tf.int64)
        )

        embedded_reduced = tf.nn.embedding_lookup_sparse(
            embeddings,
            sparse_multiple_hot_indexes,
            sp_weights=None,
            combiner=self.reduce_output
        )
        logger.debug('  embedded_reduced: {0}'.format(embedded_reduced))

        # Old dense implementation
        # embedded = tf.nn.embedding_lookup(
        #     feature_embeddings,
        #     multiple_hot_indexes,
        #     name=input_feature['name'] + '_embeddings_lookup',
        # )
        # mask = tf.cast(tf.expand_dims(tf.sign(tf.abs(multiple_hot_indexes)), -1), tf.float32)
        # masked_embedded = tf.multiply(embedded, mask)
        # embedded_reduced = tf.reduce_sum(masked_embedded, 1)

        if self.dropout and dropout_rate is not None:
            embedded_reduced = tf.layers.dropout(embedded_reduced,
                                                 rate=dropout_rate,
                                                 training=is_training)
            logger.debug(
                '  embedded_reduced_dropout: {}'.format(embedded_reduced))

        return embedded_reduced, embedding_size
>>>>>>> 82fd95c2


class EmbedSequence:
	def __init__(
			self,
			vocab,
			embedding_size,
			representation='dense',
			embeddings_trainable=True,
			pretrained_embeddings=None,
			force_embedding_size=False,
			embeddings_on_cpu=False,
			mask=True,
			dropout=False,
			initializer=None,
			regularize=True
	):
		self.embed = Embed(
			vocab,
			embedding_size,
			representation=representation,
			embeddings_trainable=embeddings_trainable,
			pretrained_embeddings=pretrained_embeddings,
			force_embedding_size=force_embedding_size,
			embeddings_on_cpu=embeddings_on_cpu,
			dropout=dropout,
			initializer=initializer,
			regularize=regularize
		)

		self.mask = mask

	def __call__(
			self,
			input_sequence,
			regularizer,
			dropout_rate,
			is_training=True
	):
		embedded, embedding_size = self.embed(
			input_sequence,
			regularizer,
			dropout_rate,
			is_training=True
		)

		if self.mask:
			mask_matrix = tf.cast(
				tf.expand_dims(tf.sign(tf.abs(input_sequence)), -1),
				dtype=tf.float32
			)
			embedded = tf.multiply(embedded, mask_matrix)

		return embedded, embedding_size

<|MERGE_RESOLUTION|>--- conflicted
+++ resolved
@@ -25,101 +25,62 @@
 
 
 def embedding_matrix(
-		vocab,
-		embedding_size,
-		representation='dense',
-		embeddings_trainable=True,
-		pretrained_embeddings=None,
-		force_embedding_size=False,
-		initializer=None,
-		regularizer=None
+        vocab,
+        embedding_size,
+        representation='dense',
+        embeddings_trainable=True,
+        pretrained_embeddings=None,
+        force_embedding_size=False,
+        initializer=None,
+        regularizer=None
 ):
-	vocab_size = len(vocab)
-	if representation == 'dense':
-		if pretrained_embeddings is not None and pretrained_embeddings is not False:
-			embeddings_matrix = load_pretrained_embeddings(
-				pretrained_embeddings, vocab)
-			if embeddings_matrix.shape[-1] != embedding_size:
-				raise ValueError(
-					'The size of the pretrained embeddings is {}, '
-					'but the specified embedding_size is {}. '
-					'Please change the embedding_size accordingly.'.format(
-						embeddings_matrix.shape[-1],
-						embedding_size
-					))
-			initializer_obj = tf.constant(embeddings_matrix, dtype=tf.float32)
-		else:
-			if vocab_size < embedding_size and not force_embedding_size:
-				logger.info(
-					'  embedding_size ({}) is greater than vocab_size ({}). '
-					'Setting embedding size to be equal to vocab_size.'.format(
-						embedding_size, vocab_size
-					))
-				embedding_size = vocab_size
-
-			if initializer is not None:
-				initializer_obj_ref = get_initializer(initializer)
-			else:
-				initializer_obj_ref = get_initializer(
-					{'type': 'uniform', 'minval': -1.0, 'maxval': 1.0})
-			initializer_obj = initializer_obj_ref([vocab_size, embedding_size])
-
-		embeddings = tf.compat.v1.get_variable('embeddings',
-									 initializer=initializer_obj,
-									 trainable=embeddings_trainable,
-									 regularizer=regularizer)
-
-	elif representation == 'sparse':
-		embedding_size = vocab_size
-		embeddings = tf.compat.v1.get_variable('embeddings',
-									 initializer=get_initializer('identity')(
-										 [vocab_size, embedding_size]),
-									 trainable=False)
-
-	else:
-		raise Exception(
-			'Embedding representation {} not supported.'.format(representation))
-
-	return embeddings, embedding_size
-
-def Get_Embed_Details(
-		vocab,
-		embedding_size,
-		representation='dense',
-		embeddings_trainable=True,
-		pretrained_embeddings=None,
-		force_embedding_size=False,
-		initializer=None,
-		regularizer=None
-):
-	if not self.regularize:
-			regularizer = None
-
-	if self.embeddings_on_cpu:
-		with tf.device('/cpu:0'):
-			return embedding_matrix(
-				vocab,
-				embedding_size,
-				representation=representation,
-				embeddings_trainable=embeddings_trainable,
-				pretrained_embeddings=pretrained_embeddings,
-				force_embedding_size=force_embedding_size,
-				initializer=initializer,
-				regularizer=regularizer
-			)
-	else:
-		return embedding_matrix(
-			vocab,
-			embedding_size,
-			representation=representation,
-			embeddings_trainable=embeddings_trainable,
-			pretrained_embeddings=pretrained_embeddings,
-			force_embedding_size=force_embedding_size,
-			initializer=initializer,
-			regularizer=regularizer
-		)
-	return null
-
+    vocab_size = len(vocab)
+    if representation == 'dense':
+        if pretrained_embeddings is not None and pretrained_embeddings is not False:
+            embeddings_matrix = load_pretrained_embeddings(
+                pretrained_embeddings, vocab)
+            if embeddings_matrix.shape[-1] != embedding_size:
+                raise ValueError(
+                    'The size of the pretrained embeddings is {}, '
+                    'but the specified embedding_size is {}. '
+                    'Please change the embedding_size accordingly.'.format(
+                        embeddings_matrix.shape[-1],
+                        embedding_size
+                    ))
+            initializer_obj = tf.constant(embeddings_matrix, dtype=tf.float32)
+        else:
+            if vocab_size < embedding_size and not force_embedding_size:
+                logger.info(
+                    '  embedding_size ({}) is greater than vocab_size ({}). '
+                    'Setting embedding size to be equal to vocab_size.'.format(
+                        embedding_size, vocab_size
+                    ))
+                embedding_size = vocab_size
+
+            if initializer is not None:
+                initializer_obj_ref = get_initializer(initializer)
+            else:
+                initializer_obj_ref = get_initializer(
+                    {'type': 'uniform', 'minval': -1.0, 'maxval': 1.0})
+            initializer_obj = initializer_obj_ref([vocab_size, embedding_size])
+
+        embeddings = tf.compat.v1.get_variable('embeddings',
+                                     initializer=initializer_obj,
+                                     trainable=embeddings_trainable,
+                                     regularizer=regularizer)
+
+    elif representation == 'sparse':
+        embedding_size = vocab_size
+        embeddings = tf.compat.v1.get_variable('embeddings',
+                                     initializer=get_initializer('identity')(
+                                         [vocab_size, embedding_size]),
+                                     trainable=False)
+
+    else:
+        raise Exception(
+            'Embedding representation {} not supported.'.format(representation))
+
+    return embeddings, embedding_size
 
 
 def embedding_matrix_on_device(
@@ -163,220 +124,6 @@
 
 
 class Embed:
-<<<<<<< HEAD
-	def __init__(
-			self,
-			vocab,
-			embedding_size,
-			representation='dense',
-			embeddings_trainable=True,
-			pretrained_embeddings=None,
-			force_embedding_size=False,
-			embeddings_on_cpu=False,
-			dropout=False,
-			initializer=None,
-			regularize=True
-	):
-		self.vocab = vocab
-		self.embedding_size = embedding_size
-		self.representation = representation
-		self.embeddings_trainable = embeddings_trainable
-		self.pretrained_embeddings = pretrained_embeddings
-		self.force_embedding_size = force_embedding_size
-		self.embeddings_on_cpu = embeddings_on_cpu
-		self.dropout = dropout
-		self.initializer = initializer
-		self.regularize = regularize
-
-	def __call__(
-			self,
-			input_ids,
-			regularizer,
-			dropout_rate,
-			is_training=True
-	):
-		embeddings, embedding_size = Get_Embed_Details(
-			self.vocab,
-			self.embedding_size,
-			representation=self.representation,
-			embeddings_trainable=self.embeddings_trainable,
-			pretrained_embeddings=self.pretrained_embeddings,
-			force_embedding_size=self.force_embedding_size,
-			initializer=self.initializer,
-			regularizer=regularizer
-		)
-		logger.debug('  embeddings: {0}'.format(embeddings))
-
-		embedded = tf.nn.embedding_lookup(embeddings, input_ids,
-										  name='embeddings_lookup')
-		logger.debug('  embedded: {0}'.format(embedded))
-
-		if self.dropout and dropout_rate is not None:
-			embedded = tf.layers.dropout(embedded, rate=dropout_rate,
-										 training=is_training)
-			logger.debug('  embedded_dropout: {}'.format(embedded))
-
-		return embedded, embedding_size
-
-
-class EmbedWeighted:
-	def __init__(
-			self,
-			vocab,
-			embedding_size,
-			representation='dense',
-			embeddings_trainable=True,
-			pretrained_embeddings=None,
-			force_embedding_size=False,
-			embeddings_on_cpu=False,
-			dropout=False,
-			initializer=None,
-			regularize=True
-	):
-		self.vocab = vocab
-		self.embedding_size = embedding_size
-		self.representation = representation
-		self.embeddings_trainable = embeddings_trainable
-		self.pretrained_embeddings = pretrained_embeddings
-		self.force_embedding_size = force_embedding_size
-		self.embeddings_on_cpu = embeddings_on_cpu
-		self.dropout = dropout
-		self.initializer = initializer
-		self.regularize = regularize
-
-	def __call__(
-			self,
-			input_ids,
-			regularizer,
-			dropout_rate,
-			is_training=True
-	):
-		embeddings, embedding_size = Get_Embed_Details(
-			self.vocab,
-			self.embedding_size,
-			representation=self.representation,
-			embeddings_trainable=self.embeddings_trainable,
-			pretrained_embeddings=self.pretrained_embeddings,
-			force_embedding_size=self.force_embedding_size,
-			initializer=self.initializer,
-			regularizer=regularizer
-		)
-		logger.debug('  embeddings: {0}'.format(embeddings))
-
-		signed_input = tf.cast(tf.sign(tf.abs(input_ids)), tf.int32)
-		multiple_hot_indexes = tf.multiply(
-			signed_input,
-			tf.constant(np.array([range(len(self.vocab))], dtype=np.int32))
-		)
-		embedded = tf.nn.embedding_lookup(
-			embeddings,
-			multiple_hot_indexes,
-			name='embeddings_lookup'
-		)
-		logger.debug('  embedded: {0}'.format(embedded))
-
-		# Get the multipliers to embeddings
-		weights_mask = tf.expand_dims(input_ids, -1)
-		weighted_embedded = tf.multiply(embedded, weights_mask)
-		logger.debug('  weighted_embedded: {0}'.format(weighted_embedded))
-
-		embedded_reduced = tf.reduce_sum(weighted_embedded, 1)
-		logger.debug('  embedded_reduced: {0}'.format(embedded_reduced))
-
-		if self.dropout and dropout_rate is not None:
-			embedded = tf.layers.dropout(embedded, rate=dropout_rate,
-										 training=is_training)
-			logger.debug('  embedded_dropout: {}'.format(embedded))
-
-		return embedded_reduced, embedding_size
-
-
-class EmbedSparse:
-	def __init__(
-			self,
-			vocab,
-			embedding_size,
-			representation='dense',
-			embeddings_trainable=True,
-			pretrained_embeddings=None,
-			force_embedding_size=False,
-			embeddings_on_cpu=False,
-			reduce_output='sum',
-			dropout=False,
-			initializer=None,
-			regularize=True
-	):
-		self.vocab = vocab
-		self.embedding_size = embedding_size
-		self.representation = representation
-		self.embeddings_trainable = embeddings_trainable
-		self.pretrained_embeddings = pretrained_embeddings
-		self.force_embedding_size = force_embedding_size
-		self.embeddings_on_cpu = embeddings_on_cpu
-		self.reduce_output = reduce_output
-		self.dropout = dropout
-		self.initializer = initializer
-		self.regularize = regularize
-
-	def __call__(
-			self,
-			input_sparse,
-			regularizer,
-			dropout_rate,
-			is_training=True
-	):
-		embeddings, embedding_size = Get_Embed_Details(
-			self.vocab,
-			self.embedding_size,
-			representation=self.representation,
-			embeddings_trainable=self.embeddings_trainable,
-			pretrained_embeddings=self.pretrained_embeddings,
-			force_embedding_size=self.force_embedding_size,
-			initializer=self.initializer,
-			regularizer=regularizer
-		)
-		logger.debug('  embeddings: {0}'.format(embeddings))
-
-		multiple_hot_indexes = tf.multiply(
-			input_sparse,
-			tf.constant(np.array([range(len(self.vocab))], dtype=np.int32))
-		)
-
-		idx = tf.where(tf.not_equal(multiple_hot_indexes, 0))
-
-		sparse_multiple_hot_indexes = tf.SparseTensor(
-			idx,
-			tf.gather_nd(multiple_hot_indexes, idx),
-			tf.shape(multiple_hot_indexes, out_type=tf.int64)
-		)
-
-		embedded_reduced = tf.nn.embedding_lookup_sparse(
-			embeddings,
-			sparse_multiple_hot_indexes,
-			sp_weights=None,
-			combiner=self.reduce_output
-		)
-		logger.debug('  embedded_reduced: {0}'.format(embedded_reduced))
-
-		# Old dense implementation
-		# embedded = tf.nn.embedding_lookup(
-		#     feature_embeddings,
-		#     multiple_hot_indexes,
-		#     name=input_feature['name'] + '_embeddings_lookup',
-		# )
-		# mask = tf.cast(tf.expand_dims(tf.sign(tf.abs(multiple_hot_indexes)), -1), tf.float32)
-		# masked_embedded = tf.multiply(embedded, mask)
-		# embedded_reduced = tf.reduce_sum(masked_embedded, 1)
-
-		if self.dropout and dropout_rate is not None:
-			embedded_reduced = tf.layers.dropout(embedded_reduced,
-												 rate=dropout_rate,
-												 training=is_training)
-			logger.debug(
-				'  embedded_reduced_dropout: {}'.format(embedded_reduced))
-
-		return embedded_reduced, embedding_size
-=======
     def __init__(
             self,
             vocab,
@@ -598,59 +345,57 @@
                 '  embedded_reduced_dropout: {}'.format(embedded_reduced))
 
         return embedded_reduced, embedding_size
->>>>>>> 82fd95c2
 
 
 class EmbedSequence:
-	def __init__(
-			self,
-			vocab,
-			embedding_size,
-			representation='dense',
-			embeddings_trainable=True,
-			pretrained_embeddings=None,
-			force_embedding_size=False,
-			embeddings_on_cpu=False,
-			mask=True,
-			dropout=False,
-			initializer=None,
-			regularize=True
-	):
-		self.embed = Embed(
-			vocab,
-			embedding_size,
-			representation=representation,
-			embeddings_trainable=embeddings_trainable,
-			pretrained_embeddings=pretrained_embeddings,
-			force_embedding_size=force_embedding_size,
-			embeddings_on_cpu=embeddings_on_cpu,
-			dropout=dropout,
-			initializer=initializer,
-			regularize=regularize
-		)
-
-		self.mask = mask
-
-	def __call__(
-			self,
-			input_sequence,
-			regularizer,
-			dropout_rate,
-			is_training=True
-	):
-		embedded, embedding_size = self.embed(
-			input_sequence,
-			regularizer,
-			dropout_rate,
-			is_training=True
-		)
-
-		if self.mask:
-			mask_matrix = tf.cast(
-				tf.expand_dims(tf.sign(tf.abs(input_sequence)), -1),
-				dtype=tf.float32
-			)
-			embedded = tf.multiply(embedded, mask_matrix)
-
-		return embedded, embedding_size
-
+    def __init__(
+            self,
+            vocab,
+            embedding_size,
+            representation='dense',
+            embeddings_trainable=True,
+            pretrained_embeddings=None,
+            force_embedding_size=False,
+            embeddings_on_cpu=False,
+            mask=True,
+            dropout=False,
+            initializer=None,
+            regularize=True
+    ):
+        self.embed = Embed(
+            vocab,
+            embedding_size,
+            representation=representation,
+            embeddings_trainable=embeddings_trainable,
+            pretrained_embeddings=pretrained_embeddings,
+            force_embedding_size=force_embedding_size,
+            embeddings_on_cpu=embeddings_on_cpu,
+            dropout=dropout,
+            initializer=initializer,
+            regularize=regularize
+        )
+
+        self.mask = mask
+
+    def __call__(
+            self,
+            input_sequence,
+            regularizer,
+            dropout_rate,
+            is_training=True
+    ):
+        embedded, embedding_size = self.embed(
+            input_sequence,
+            regularizer,
+            dropout_rate,
+            is_training=True
+        )
+
+        if self.mask:
+            mask_matrix = tf.cast(
+                tf.expand_dims(tf.sign(tf.abs(input_sequence)), -1),
+                dtype=tf.float32
+            )
+            embedded = tf.multiply(embedded, mask_matrix)
+
+        return embedded, embedding_size
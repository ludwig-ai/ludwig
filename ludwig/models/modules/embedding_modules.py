# coding=utf-8
# Copyright (c) 2019 Uber Technologies, Inc.
#
# Licensed under the Apache License, Version 2.0 (the "License");
# you may not use this file except in compliance with the License.
# You may obtain a copy of the License at
#
#     http://www.apache.org/licenses/LICENSE-2.0
#
# Unless required by applicable law or agreed to in writing, software
# distributed under the License is distributed on an "AS IS" BASIS,
# WITHOUT WARRANTIES OR CONDITIONS OF ANY KIND, either express or implied.
# See the License for the specific language governing permissions and
# limitations under the License.
# ==============================================================================
import logging

import numpy as np
import tensorflow as tf

from ludwig.models.modules.initializer_modules import get_initializer
from ludwig.utils.data_utils import load_pretrained_embeddings

<<<<<<< HEAD
logger = logging.getLogger(__name__)


def embedding_matrix(
        vocab,
        embedding_size,
        representation='dense',
        embeddings_trainable=True,
        pretrained_embeddings=None,
        force_embedding_size=False,
        initializer=None,
        regularizer=None
):
=======

logger = logging.getLogger(__name__)


def embedding_matrix(vocab, embedding_size, representation='dense',
                     embeddings_trainable=True, pretrained_embeddings=None,
                     initializer=None, regularizer=None):
>>>>>>> 30f1fc85
    vocab_size = len(vocab)
    if representation == 'dense':
        if pretrained_embeddings is not None and pretrained_embeddings is not False:
            embeddings_matrix = load_pretrained_embeddings(
                pretrained_embeddings, vocab)
            if embeddings_matrix.shape[-1] != embedding_size:
                raise ValueError(
                    'The size of the pretrained embedding size is {}, '
                    'but the specified embedding_size is {}. '
                    'Please change the embedding_size accordingly.'.format(
                        embeddings_matrix.shape[-1],
                        embedding_size
                    ))
            initializer_obj = tf.constant(embeddings_matrix, dtype=tf.float32)
        else:
<<<<<<< HEAD
            if vocab_size < embedding_size and not force_embedding_size:
=======
            if vocab_size < embedding_size:
>>>>>>> 30f1fc85
                logger.info(
                    '  embedding_size ({}) is greater than vocab_size ({}). '
                    'Setting embedding size to be equal to vocab_size.'.format(
                        embedding_size, vocab_size
                    ))
                embedding_size = vocab_size

            if initializer is not None:
                initializer_obj_ref = get_initializer(initializer)
            else:
                initializer_obj_ref = get_initializer(
                    {'type': 'uniform', 'minval': -1.0, 'maxval': 1.0})
            initializer_obj = initializer_obj_ref([vocab_size, embedding_size])

        embeddings = tf.get_variable('embeddings',
                                     initializer=initializer_obj,
                                     trainable=embeddings_trainable,
                                     regularizer=regularizer)

    elif representation == 'sparse':
        embedding_size = vocab_size
        embeddings = tf.get_variable('embeddings',
                                     initializer=get_initializer('identity')(
                                         [vocab_size, embedding_size]),
                                     trainable=False)

    else:
        raise Exception(
            'Embedding representation {} not supported.'.format(representation))

    return embeddings, embedding_size


class Embed:
    def __init__(
            self,
            vocab,
            embedding_size,
            representation='dense',
            embeddings_trainable=True,
            pretrained_embeddings=None,
            force_embedding_size=False,
            embeddings_on_cpu=False,
            dropout=False,
            initializer=None,
            regularize=True
    ):
        self.vocab = vocab
        self.embedding_size = embedding_size
        self.representation = representation
        self.embeddings_trainable = embeddings_trainable
        self.pretrained_embeddings = pretrained_embeddings
        self.force_embedding_size = force_embedding_size
        self.embeddings_on_cpu = embeddings_on_cpu
        self.dropout = dropout
        self.initializer = initializer
        self.regularize = regularize

    def __call__(
            self,
            input_ids,
            regularizer,
            dropout_rate,
            is_training=True
    ):
        if not self.regularize:
            regularizer = None

        if self.embeddings_on_cpu:
            with tf.device('/cpu:0'):
                embeddings, embedding_size = embedding_matrix(
                    self.vocab,
                    self.embedding_size,
                    representation=self.representation,
                    embeddings_trainable=self.embeddings_trainable,
                    pretrained_embeddings=self.pretrained_embeddings,
                    force_embedding_size=self.force_embedding_size,
                    initializer=self.initializer,
                    regularizer=regularizer
                )
        else:
            embeddings, embedding_size = embedding_matrix(
                self.vocab,
                self.embedding_size,
                representation=self.representation,
                embeddings_trainable=self.embeddings_trainable,
                pretrained_embeddings=self.pretrained_embeddings,
                force_embedding_size=self.force_embedding_size,
                initializer=self.initializer,
                regularizer=regularizer
            )
        logger.debug('  embeddings: {0}'.format(embeddings))

        embedded = tf.nn.embedding_lookup(embeddings, input_ids,
                                          name='embeddings_lookup')
        logger.debug('  embedded: {0}'.format(embedded))

        if self.dropout and dropout_rate is not None:
            embedded = tf.layers.dropout(embedded, rate=dropout_rate,
                                         training=is_training)
            logger.debug('  embedded_dropout: {}'.format(embedded))

        return embedded, embedding_size


class EmbedWeighted:
    def __init__(
            self,
            vocab,
            embedding_size,
            representation='dense',
            embeddings_trainable=True,
            pretrained_embeddings=None,
            force_embedding_size=False,
            embeddings_on_cpu=False,
            dropout=False,
            initializer=None,
            regularize=True
    ):
        self.vocab = vocab
        self.embedding_size = embedding_size
        self.representation = representation
        self.embeddings_trainable = embeddings_trainable
        self.pretrained_embeddings = pretrained_embeddings
        self.force_embedding_size = force_embedding_size
        self.embeddings_on_cpu = embeddings_on_cpu
        self.dropout = dropout
        self.initializer = initializer
        self.regularize = regularize

    def __call__(
            self,
            input_ids,
            regularizer,
            dropout_rate,
            is_training=True
    ):
        if not self.regularize:
            regularizer = None

        if self.embeddings_on_cpu:
            with tf.device('/cpu:0'):
                embeddings, embedding_size = embedding_matrix(
                    self.vocab,
                    self.embedding_size,
                    representation=self.representation,
                    embeddings_trainable=self.embeddings_trainable,
                    pretrained_embeddings=self.pretrained_embeddings,
                    force_embedding_size=self.force_embedding_size,
                    initializer=self.initializer,
                    regularizer=regularizer
                )
        else:
            embeddings, embedding_size = embedding_matrix(
                self.vocab,
                self.embedding_size,
                representation=self.representation,
                embeddings_trainable=self.embeddings_trainable,
                pretrained_embeddings=self.pretrained_embeddings,
                force_embedding_size=self.force_embedding_size,
                initializer=self.initializer,
                regularizer=regularizer
            )
        logger.debug('  embeddings: {0}'.format(embeddings))

        signed_input = tf.cast(tf.sign(tf.abs(input_ids)), tf.int32)
        multiple_hot_indexes = tf.multiply(
            signed_input,
            tf.constant(np.array([range(len(self.vocab))], dtype=np.int32))
        )
        embedded = tf.nn.embedding_lookup(
            embeddings,
            multiple_hot_indexes,
            name='embeddings_lookup'
        )
        logger.debug('  embedded: {0}'.format(embedded))

        # Get the multipliers to embeddings
        weights_mask = tf.expand_dims(input_ids, -1)
        weighted_embedded = tf.multiply(embedded, weights_mask)
        logger.debug('  weighted_embedded: {0}'.format(weighted_embedded))

        embedded_reduced = tf.reduce_sum(weighted_embedded, 1)
        logger.debug('  embedded_reduced: {0}'.format(embedded_reduced))

        if self.dropout and dropout_rate is not None:
            embedded = tf.layers.dropout(embedded, rate=dropout_rate,
                                         training=is_training)
            logger.debug('  embedded_dropout: {}'.format(embedded))

        return embedded_reduced, embedding_size


class EmbedSparse:
    def __init__(
            self,
            vocab,
            embedding_size,
            representation='dense',
            embeddings_trainable=True,
            pretrained_embeddings=None,
            force_embedding_size=False,
            embeddings_on_cpu=False,
            reduce_output='sum',
            dropout=False,
            initializer=None,
            regularize=True
    ):
        self.vocab = vocab
        self.embedding_size = embedding_size
        self.representation = representation
        self.embeddings_trainable = embeddings_trainable
        self.pretrained_embeddings = pretrained_embeddings
        self.force_embedding_size = force_embedding_size
        self.embeddings_on_cpu = embeddings_on_cpu
        self.reduce_output = reduce_output
        self.dropout = dropout
        self.initializer = initializer
        self.regularize = regularize

    def __call__(
            self,
            input_sparse,
            regularizer,
            dropout_rate,
            is_training=True
    ):
        if not self.regularize:
            regularizer = None

        if self.embeddings_on_cpu:
            with tf.device('/cpu:0'):
                embeddings, embedding_size = embedding_matrix(
                    self.vocab,
                    self.embedding_size,
                    representation=self.representation,
                    embeddings_trainable=self.embeddings_trainable,
                    pretrained_embeddings=self.pretrained_embeddings,
                    force_embedding_size=self.force_embedding_size,
                    initializer=self.initializer,
                    regularizer=regularizer
                )
        else:
            embeddings, embedding_size = embedding_matrix(
                self.vocab,
                self.embedding_size,
                representation=self.representation,
                embeddings_trainable=self.embeddings_trainable,
                pretrained_embeddings=self.pretrained_embeddings,
                force_embedding_size=self.force_embedding_size,
                initializer=self.initializer,
                regularizer=regularizer
            )
        logger.debug('  embeddings: {0}'.format(embeddings))

        multiple_hot_indexes = tf.multiply(
            input_sparse,
            tf.constant(np.array([range(len(self.vocab))], dtype=np.int32))
        )

        idx = tf.where(tf.not_equal(multiple_hot_indexes, 0))

        sparse_multiple_hot_indexes = tf.SparseTensor(
            idx,
            tf.gather_nd(multiple_hot_indexes, idx),
            tf.shape(multiple_hot_indexes, out_type=tf.int64)
        )

        embedded_reduced = tf.nn.embedding_lookup_sparse(
            embeddings,
            sparse_multiple_hot_indexes,
            sp_weights=None,
            combiner=self.reduce_output
        )
        logger.debug('  embedded_reduced: {0}'.format(embedded_reduced))

        # Old dense implementation
        # embedded = tf.nn.embedding_lookup(
        #     feature_embeddings,
        #     multiple_hot_indexes,
        #     name=input_feature['name'] + '_embeddings_lookup',
        # )
        # mask = tf.cast(tf.expand_dims(tf.sign(tf.abs(multiple_hot_indexes)), -1), tf.float32)
        # masked_embedded = tf.multiply(embedded, mask)
        # embedded_reduced = tf.reduce_sum(masked_embedded, 1)

        if self.dropout and dropout_rate is not None:
            embedded_reduced = tf.layers.dropout(embedded_reduced,
                                                 rate=dropout_rate,
                                                 training=is_training)
            logger.debug(
                '  embedded_reduced_dropout: {}'.format(embedded_reduced))

        return embedded_reduced, embedding_size


class EmbedSequence:
    def __init__(
            self,
            vocab,
            embedding_size,
            representation='dense',
            embeddings_trainable=True,
            pretrained_embeddings=None,
            force_embedding_size=False,
            embeddings_on_cpu=False,
            mask=True,
            dropout=False,
            initializer=None,
            regularize=True
    ):
        self.embed = Embed(
            vocab,
            embedding_size,
            representation=representation,
            embeddings_trainable=embeddings_trainable,
            pretrained_embeddings=pretrained_embeddings,
            force_embedding_size=force_embedding_size,
            embeddings_on_cpu=embeddings_on_cpu,
            dropout=dropout,
            initializer=initializer,
            regularize=regularize
        )

        self.mask = mask

    def __call__(
            self,
            input_sequence,
            regularizer,
            dropout_rate,
            is_training=True
    ):
        embedded, embedding_size = self.embed(
            input_sequence,
            regularizer,
            dropout_rate,
            is_training=True
        )

        if self.mask:
            mask_matrix = tf.cast(
                tf.expand_dims(tf.sign(tf.abs(input_sequence)), -1),
                dtype=tf.float32
            )
            embedded = tf.multiply(embedded, mask_matrix)

        return embedded, embedding_size<|MERGE_RESOLUTION|>--- conflicted
+++ resolved
@@ -21,9 +21,13 @@
 from ludwig.models.modules.initializer_modules import get_initializer
 from ludwig.utils.data_utils import load_pretrained_embeddings
 
-<<<<<<< HEAD
+
 logger = logging.getLogger(__name__)
 
+
+def embedding_matrix(vocab, embedding_size, representation='dense',
+                     embeddings_trainable=True, pretrained_embeddings=None,
+                     initializer=None, regularizer=None):
 
 def embedding_matrix(
         vocab,
@@ -35,15 +39,6 @@
         initializer=None,
         regularizer=None
 ):
-=======
-
-logger = logging.getLogger(__name__)
-
-
-def embedding_matrix(vocab, embedding_size, representation='dense',
-                     embeddings_trainable=True, pretrained_embeddings=None,
-                     initializer=None, regularizer=None):
->>>>>>> 30f1fc85
     vocab_size = len(vocab)
     if representation == 'dense':
         if pretrained_embeddings is not None and pretrained_embeddings is not False:
@@ -59,11 +54,7 @@
                     ))
             initializer_obj = tf.constant(embeddings_matrix, dtype=tf.float32)
         else:
-<<<<<<< HEAD
-            if vocab_size < embedding_size and not force_embedding_size:
-=======
             if vocab_size < embedding_size:
->>>>>>> 30f1fc85
                 logger.info(
                     '  embedding_size ({}) is greater than vocab_size ({}). '
                     'Setting embedding size to be equal to vocab_size.'.format(

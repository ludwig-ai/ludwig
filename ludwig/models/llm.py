import copy
import logging
import os
import tempfile
from typing import Dict, Tuple, Union

import numpy as np
import torch
import torchmetrics
<<<<<<< HEAD
from peft import get_peft_model, PeftConfig, PeftModel, PromptTuningConfig  # get_peft_config,
from transformers import AutoModelForCausalLM, GenerationConfig
=======
from transformers import AutoModelForCausalLM, AutoTokenizer, GenerationConfig
>>>>>>> 64d2369a

from ludwig.constants import LOGITS, MODEL_LLM
from ludwig.features.base_feature import OutputFeature
from ludwig.features.text_feature import TextOutputFeature
from ludwig.globals import MODEL_WEIGHTS_FILE_NAME
from ludwig.models.base import BaseModel
from ludwig.schema.features.base import BaseOutputFeatureConfig, FeatureCollection
from ludwig.schema.model_types.llm import LLMModelConfig
from ludwig.utils.augmentation_utils import AugmentationPipelines
from ludwig.utils.data_utils import clear_data_cache
from ludwig.utils.output_feature_utils import set_output_feature_tensor
from ludwig.utils.strings_utils import get_tokenizer

logger = logging.getLogger(__name__)


class LLM(BaseModel):
    @staticmethod
    def type() -> str:
        return MODEL_LLM

    def __init__(
        self,
        config_obj: LLMModelConfig,
        random_seed=None,
        device=None,
        **_kwargs,
    ):
        super().__init__(random_seed=random_seed)

        self.config_obj = config_obj
        self._random_seed = random_seed

<<<<<<< HEAD
        self.adapter = copy.deepcopy(self.config_obj.adapter)

        self.tokenizer = get_tokenizer(
            tokenizer_type="hf_tokenizer",
            tokenizer_vocab_file=None,
            pretrained_model_name_or_path=self.config_obj.model_name,
        )

        self.model_name = self.config_obj.model_name
        self.model = AutoModelForCausalLM.from_pretrained(self.model_name)

        # If an adapter config is provided, we want to wrap the model with a PEFT model
        # for fine-tuning.
        if self.config_obj.adapter:
            # TODO: Refactor once adapter is a config object instead of a dict
            self.adapter["peft_type"] = self.adapter.pop("type").upper()
            self.adapter["tokenizer_name_or_path"] = self.model_name
            # TODO: Figure out how to use peft_model_config properly
            self.model = get_peft_model(self.model, PromptTuningConfig(**self.adapter))
            logger.info("Trainable Parameters For Fine-Tuning:")
            self.model.print_trainable_parameters()

        # Initialize the generation config to use for generation calls.
        self.generation_config = GenerationConfig(**self.config_obj.generation_config.to_dict())
        self.max_new_tokens = self.config_obj.generation_config.max_new_tokens
=======
        self.model_name = self.config_obj.model_name

        logger.info("Loading large language model...")
        self.model = AutoModelForCausalLM.from_pretrained(self.config_obj.model_name)
        self.curr_device = torch.device("cpu")  # model initially loaded onto cpu
        logger.info("Done.")

        self.max_new_tokens = self.config_obj.generation.max_new_tokens

        # Determines the maximum length of the context (input + output tokens)
        if hasattr(self.model.config, "max_sequence_length"):
            self.context_len = self.model.config.max_sequence_length
        elif hasattr(self.model.config, "max_position_embeddings"):
            self.context_len = self.model.config.max_position_embeddings
        else:
            self.context_len = 2048
        # max input length value copied from FastChat
        # https://github.com/lm-sys/FastChat/blob/0e958b852a14f4bef5f0e9d7a5e7373477329cf2/fastchat/serve/inference.py#L183  # noqa
        self.max_input_length = self.context_len - self.max_new_tokens - 8

        # Used only for its metadata about the vocabulary
        self.tokenizer = AutoTokenizer.from_pretrained(self.config_obj.model_name, use_fast=False)

        self.generation = GenerationConfig(**self.config_obj.generation.to_dict())
>>>>>>> 64d2369a

        # ================ Inputs ================
        try:
            self.input_features.update(self.build_inputs(input_feature_configs=self.config_obj.input_features))
        except KeyError as e:
            raise KeyError(
                f"An input feature has a name that conflicts with a class attribute of torch's ModuleDict: {e}"
            )

        # ================ Outputs ================
        self.output_features.update(
            self.build_outputs(
                output_feature_configs=self.config_obj.output_features,
                # Set the input size to the model vocab size instead of the tokenizer vocab size
                # because the model has additional "head" layers that are used to predict the next
                # token in the sequence. These head layers can add additional dimensions to the
                # logits tensor, beyond the vocab_size dimension.
                input_size=self.model.config.vocab_size,
            )
        )

        # Extract the decoder object for the forward pass
        _, self.output_feature_decoder = self.output_features.items()[0]

        # ================ Combined loss metric ================
        self.eval_loss_metric = torchmetrics.MeanMetric()
        self.eval_additional_losses_metrics = torchmetrics.MeanMetric()

        clear_data_cache()

    def to_device(self, device):
        device = torch.device(device)
        if device == self.curr_device:
            logger.warning(f"LLM already on device '{device}'. Skipping device placement step.")
            return self
        else:
            logger.info(f"Moving LLM from '{self.curr_device}' to '{device}'.")

        model_kwargs = {}
        if device == torch.device("cuda"):
            num_gpus = torch.cuda.device_count()
            # TODO: make this configurable in the future. These parameters are from FastChat:
            # https://github.com/lm-sys/FastChat/blob/0e958b852a14f4bef5f0e9d7a5e7373477329cf2/fastchat/serve/inference.py#L90  # noqa
            model_kwargs.update(
                dict(
                    low_cpu_mem_usage=True,
                    torch_dtype=torch.float16,
                    device_map="auto",
                    max_memory={i: "13GiB" for i in range(num_gpus)},
                )
            )
            # we save and reload the weights to ensure that they can be sharded across the GPUs using `from_pretrained`
            with tempfile.TemporaryDirectory() as tmpdir:
                self.model.save_pretrained(tmpdir)
                self.model = AutoModelForCausalLM.from_pretrained(tmpdir, **model_kwargs)

            self.eval_loss_metric = self.eval_loss_metric.to(device)
            self.eval_additional_losses_metrics = self.eval_additional_losses_metrics.to(device)
            self.output_features.update({k: v.to(device) for k, v in self.output_features.items()})
        else:
            self.model = self.model.to(device)

        self.curr_device = device
        return self

    @classmethod
    def build_outputs(
        cls, output_feature_configs: FeatureCollection[BaseOutputFeatureConfig], input_size: int
    ) -> Dict[str, OutputFeature]:
        """Builds and returns output feature."""
        # TODO: only single task currently
        if len(output_feature_configs) > 1:
            raise ValueError("Only single task currently supported")

        output_feature_config = output_feature_configs[0]
        output_feature_config.input_size = input_size

        output_features = {}
        output_feature = cls.build_single_output(output_feature_config, output_features)
        output_features[output_feature_config.name] = output_feature

        return output_features

    def get_input_ids(
        self,
        inputs: Union[
            Dict[str, torch.Tensor], Dict[str, np.ndarray], Tuple[Dict[str, torch.Tensor], Dict[str, torch.Tensor]]
        ],
    ):
        """Returns the input ids for the text feature input."""
        return inputs[self.config_obj.input_features[0].name].type(torch.int32)

    def forward(
        self,
        inputs: Union[
            Dict[str, torch.Tensor], Dict[str, np.ndarray], Tuple[Dict[str, torch.Tensor], Dict[str, torch.Tensor]]
        ],
        mask=None,
    ) -> Dict[str, torch.Tensor]:
        """Forward pass of the model.

        Args:
            inputs: Inputs to the model. Can be a dictionary of input names to
                input tensors or a tuple of (inputs, targets) where inputs is
                a dictionary of input names to input tensors and targets is a
                dictionary of target names to target tensors.
            mask: A mask for the inputs.

        Returns:
            A dictionary of output {feature name}::{tensor_name} -> output tensor.
        """

        if isinstance(inputs, tuple):
            inputs, targets = inputs
            # Convert targets to tensors.
            for target_feature_name, target_value in targets.items():
                if not isinstance(target_value, torch.Tensor):
                    targets[target_feature_name] = torch.from_numpy(target_value)
                else:
                    targets[target_feature_name] = target_value
        else:
            targets = None

        assert list(inputs.keys()) == self.input_features.keys()

<<<<<<< HEAD
        input_ids = self.get_input_ids(inputs)
        if self.adapter:
            # Forward pass using PEFT model for fine-tuning
            model_outputs = self.model(input_ids)
            # Pass generated tokens through decoder after averaging the token probabilities
            logits_with_averaged_token_probabilities = torch.mean(model_outputs[LOGITS], dim=1)
            decoder_outputs = self.output_feature_decoder.decoder_obj(logits_with_averaged_token_probabilities)
            # Set the output feature tensor to the decoder outputs (logits)
            outputs = {}
            set_output_feature_tensor(outputs, self.config_obj.output_features[0].name, LOGITS, decoder_outputs)
            return outputs
        else:
            with torch.no_grad():
                # Generate text using the model
                outputs = self.model.generate(
                    input_ids=input_ids,
                    attention_mask=mask,
                    generation_config=self.generation_config,
                    return_dict_in_generate=True,
                    output_scores=True,
                )
                # Extract the predictions, probabilities and logits from the model outputs
                # through the forward pass of the output feature
                outputs = self.output_feature_decoder.decoder_obj(
                    outputs,
                    llm_model_inputs=input_ids,
                )
                return self.extract(outputs)
=======
        with torch.no_grad():
            input_ids = self.get_input_ids(inputs)

            input_lengths = []
            sequences_list = []
            for input_ids_sample in input_ids:
                input_ids_sample_no_padding = self._remove_left_padding(input_ids_sample)

                if input_ids_sample_no_padding.shape[1] > self.max_input_length:
                    logger.warning(
                        f"Input length {input_ids_sample_no_padding.shape[1]} is "
                        f"greater than max input length {self.max_input_length}. Truncating."
                    )
                    input_ids_sample_no_padding = input_ids_sample_no_padding[:, -self.max_input_length :]

                input_lengths.append(input_ids_sample_no_padding.shape[1])

                # Generate text using the model
                model_outputs = self.model.generate(
                    input_ids=input_ids_sample_no_padding,
                    attention_mask=mask,
                    generation_config=self.generation,
                    return_dict_in_generate=True,
                    output_scores=True,
                )
                sequences_list.append(model_outputs.sequences[0])

            # Extract the predictions, probabilities and logits from the model outputs
            # through the forward pass of the output feature
            outputs = self.output_feature_decoder.decoder_obj.forward(
                sequences_list,
                llm_model_input_lengths=input_lengths,
            )
        return self.extract(outputs)

    def get_input_ids(self, inputs):
        """Returns the input ids for the text feature input."""
        return inputs[self.config_obj.input_features[0].name].type(torch.int32)
>>>>>>> 64d2369a

    def extract(
        self,
        outputs,
    ):
        """Extracts predictions and probabilities from the model outputs."""
        return {self.config_obj.output_features[0].name: outputs}

    def update_metrics(self, targets, predictions):
        """Updates the model's metrics given targets and predictions."""
        for of_name, of_obj in self.output_features.items():
            if isinstance(of_obj, TextOutputFeature):
                # Align the target length with the predictions length to enable text metric evaluation.
                _targets = self._realign_target_tensor(targets, predictions, of_name)
                of_obj.update_metrics(_targets[of_name], predictions[of_name])
                continue
            of_obj.update_metrics(targets[of_name], predictions[of_name])

<<<<<<< HEAD
        # Only update loss during fine-tuning since logits are computed during the LLMs forward pass.
        if self.adapter:
            eval_loss, additional_losses = self.eval_loss(targets, predictions)
            self.eval_loss_metric.update(eval_loss)
            self.eval_additional_losses_metrics.update(additional_losses)
=======
        eval_loss, additional_losses = self.eval_loss(targets, predictions)
        self.eval_loss_metric.update(eval_loss)
        self.eval_additional_losses_metrics.update(additional_losses)
>>>>>>> 64d2369a

    def eval_loss(self, targets, predictions):
        """Computes all evaluation losses for the model given targets and predictions.

        Args:
            targets: A dictionary of target names to target tensors.
            predictions: A dictionary of output names to output tensors.

        Returns:
            A tuple of loss values for eval losses and additional losses.
        """
        eval_loss = 0
        for of_name, of_obj in self.output_features.items():
            if isinstance(of_obj, TextOutputFeature):
                # Align the target length with the predictions length to enable text metric evaluation.
                _targets = self._realign_target_tensor(targets, predictions, of_name)
                of_eval_loss = of_obj.eval_loss(_targets[of_name], predictions[of_name])
            else:
                # TODO(Arnav): Figure out loss updates.
                # To update eval-loss, we need "logits" but right now we're only producing "predictions"
                # This is required by the SequenceSoftmaxCrossEntropyLoss function
                # of_eval_loss = of_obj.eval_loss(targets[of_name], predictions[of_name])

                # HACK(geoffrey): we need a non-empty loss, so we just fill it with zeros
                of_eval_loss = torch.tensor(0.0).to(predictions[of_name][LOGITS].device)

            eval_loss += of_obj.loss.weight * of_eval_loss

        additional_loss = 0
        additional_losses = self.losses()
        if additional_losses:
            additional_loss = torch.sum(torch.stack(additional_losses))  # other losses

        return eval_loss, additional_loss

    def outputs_to_predictions(self, outputs: Dict[str, torch.Tensor]) -> Dict[str, Dict[str, torch.Tensor]]:
        """Returns the model's predictions for each output feature."""
        predictions = {}
        for of_name in self.output_features:
            if self.adapter:
                predictions[of_name] = self.output_features.get(of_name).predictions(outputs, of_name)
            else:
                # TODO: Format with the :: notation in the forward pass
                generated_predictions = outputs[of_name]
                predictions[of_name] = generated_predictions
        return predictions

    def save(self, save_path):
        """Saves the model to the given path."""
<<<<<<< HEAD
        if self.adapter:
            weights_save_path = os.path.join(save_path, MODEL_WEIGHTS_FILE_NAME)
            self.model.save_pretrained(weights_save_path)
=======
        # TODO: figure out what we want to do about weight saving for LLMs.
        # weights_save_path = os.path.join(save_path, MODEL_WEIGHTS_FILE_NAME)
        # torch.save(self.state_dict(), weights_save_path)
        logger.warning("Saving LLMs is not yet supported.")
>>>>>>> 64d2369a

    def load(self, save_path):
        """Loads the model from the given path."""
        if self.adapter:
            weights_save_path = os.path.join(save_path, MODEL_WEIGHTS_FILE_NAME)
            config = PeftConfig.from_pretrained(weights_save_path)
            config.inference_mode = False
            self.model = AutoModelForCausalLM.from_pretrained(config.base_model_name_or_path)
            self.model = PeftModel.from_pretrained(self.model, weights_save_path)

    def get_args(self):
        """Returns init arguments for constructing this model."""
        return (
            self.config_obj.input_features.to_list(),
            self.config_obj.output_features.to_list(),
            self._random_seed,
        )

    def _realign_target_tensor(self, targets, predictions, of_name: str):
        """Realigns the target tensor with the predictions.

        This is necessary for text metrics that require the target and prediction
        to be of the same length.

        Args:
            targets: The target tensor.
            predictions: The prediction tensor.

        Returns:
            The realigned target tensor.
        """
        _targets = copy.deepcopy(targets)
        _targets[of_name] = torch.nn.functional.pad(
            _targets.get(of_name),
            (0, predictions[of_name].get("predictions").size()[1] - _targets.get(of_name).size()[1]),
            "constant",
            0,
        )
        return _targets

    def _remove_left_padding(self, input_ids_sample: torch.Tensor):
        bos_idxs = torch.where(input_ids_sample == self.tokenizer.bos_token_id)[0]  # all BOS token locations
        if len(bos_idxs) != 0:
            bos_idx = bos_idxs[0]  # get first BOS token location
        else:
            bos_idx = 0

        input_ids_sample_no_padding = input_ids_sample[bos_idx:].unsqueeze(0)
        return input_ids_sample_no_padding

    def get_augmentation_pipelines(self) -> AugmentationPipelines:
        """Returns the augmentation pipeline for this model."""
        return AugmentationPipelines({})<|MERGE_RESOLUTION|>--- conflicted
+++ resolved
@@ -7,12 +7,8 @@
 import numpy as np
 import torch
 import torchmetrics
-<<<<<<< HEAD
 from peft import get_peft_model, PeftConfig, PeftModel, PromptTuningConfig  # get_peft_config,
-from transformers import AutoModelForCausalLM, GenerationConfig
-=======
 from transformers import AutoModelForCausalLM, AutoTokenizer, GenerationConfig
->>>>>>> 64d2369a
 
 from ludwig.constants import LOGITS, MODEL_LLM
 from ludwig.features.base_feature import OutputFeature
@@ -24,7 +20,6 @@
 from ludwig.utils.augmentation_utils import AugmentationPipelines
 from ludwig.utils.data_utils import clear_data_cache
 from ludwig.utils.output_feature_utils import set_output_feature_tensor
-from ludwig.utils.strings_utils import get_tokenizer
 
 logger = logging.getLogger(__name__)
 
@@ -46,20 +41,16 @@
         self.config_obj = config_obj
         self._random_seed = random_seed
 
-<<<<<<< HEAD
-        self.adapter = copy.deepcopy(self.config_obj.adapter)
-
-        self.tokenizer = get_tokenizer(
-            tokenizer_type="hf_tokenizer",
-            tokenizer_vocab_file=None,
-            pretrained_model_name_or_path=self.config_obj.model_name,
-        )
-
         self.model_name = self.config_obj.model_name
-        self.model = AutoModelForCausalLM.from_pretrained(self.model_name)
+
+        logger.info("Loading large language model...")
+        self.model = AutoModelForCausalLM.from_pretrained(self.config_obj.model_name)
+        self.curr_device = torch.device("cpu")  # model initially loaded onto cpu
+        logger.info("Done.")
 
         # If an adapter config is provided, we want to wrap the model with a PEFT model
         # for fine-tuning.
+        self.adapter = copy.deepcopy(self.config_obj.adapter)
         if self.config_obj.adapter:
             # TODO: Refactor once adapter is a config object instead of a dict
             self.adapter["peft_type"] = self.adapter.pop("type").upper()
@@ -69,17 +60,6 @@
             logger.info("Trainable Parameters For Fine-Tuning:")
             self.model.print_trainable_parameters()
 
-        # Initialize the generation config to use for generation calls.
-        self.generation_config = GenerationConfig(**self.config_obj.generation_config.to_dict())
-        self.max_new_tokens = self.config_obj.generation_config.max_new_tokens
-=======
-        self.model_name = self.config_obj.model_name
-
-        logger.info("Loading large language model...")
-        self.model = AutoModelForCausalLM.from_pretrained(self.config_obj.model_name)
-        self.curr_device = torch.device("cpu")  # model initially loaded onto cpu
-        logger.info("Done.")
-
         self.max_new_tokens = self.config_obj.generation.max_new_tokens
 
         # Determines the maximum length of the context (input + output tokens)
@@ -97,7 +77,6 @@
         self.tokenizer = AutoTokenizer.from_pretrained(self.config_obj.model_name, use_fast=False)
 
         self.generation = GenerationConfig(**self.config_obj.generation.to_dict())
->>>>>>> 64d2369a
 
         # ================ Inputs ================
         try:
@@ -223,8 +202,8 @@
 
         assert list(inputs.keys()) == self.input_features.keys()
 
-<<<<<<< HEAD
         input_ids = self.get_input_ids(inputs)
+
         if self.adapter:
             # Forward pass using PEFT model for fine-tuning
             model_outputs = self.model(input_ids)
@@ -235,27 +214,8 @@
             outputs = {}
             set_output_feature_tensor(outputs, self.config_obj.output_features[0].name, LOGITS, decoder_outputs)
             return outputs
-        else:
-            with torch.no_grad():
-                # Generate text using the model
-                outputs = self.model.generate(
-                    input_ids=input_ids,
-                    attention_mask=mask,
-                    generation_config=self.generation_config,
-                    return_dict_in_generate=True,
-                    output_scores=True,
-                )
-                # Extract the predictions, probabilities and logits from the model outputs
-                # through the forward pass of the output feature
-                outputs = self.output_feature_decoder.decoder_obj(
-                    outputs,
-                    llm_model_inputs=input_ids,
-                )
-                return self.extract(outputs)
-=======
+
         with torch.no_grad():
-            input_ids = self.get_input_ids(inputs)
-
             input_lengths = []
             sequences_list = []
             for input_ids_sample in input_ids:
@@ -288,11 +248,6 @@
             )
         return self.extract(outputs)
 
-    def get_input_ids(self, inputs):
-        """Returns the input ids for the text feature input."""
-        return inputs[self.config_obj.input_features[0].name].type(torch.int32)
->>>>>>> 64d2369a
-
     def extract(
         self,
         outputs,
@@ -310,17 +265,9 @@
                 continue
             of_obj.update_metrics(targets[of_name], predictions[of_name])
 
-<<<<<<< HEAD
-        # Only update loss during fine-tuning since logits are computed during the LLMs forward pass.
-        if self.adapter:
-            eval_loss, additional_losses = self.eval_loss(targets, predictions)
-            self.eval_loss_metric.update(eval_loss)
-            self.eval_additional_losses_metrics.update(additional_losses)
-=======
         eval_loss, additional_losses = self.eval_loss(targets, predictions)
         self.eval_loss_metric.update(eval_loss)
         self.eval_additional_losses_metrics.update(additional_losses)
->>>>>>> 64d2369a
 
     def eval_loss(self, targets, predictions):
         """Computes all evaluation losses for the model given targets and predictions.
@@ -370,16 +317,11 @@
 
     def save(self, save_path):
         """Saves the model to the given path."""
-<<<<<<< HEAD
         if self.adapter:
             weights_save_path = os.path.join(save_path, MODEL_WEIGHTS_FILE_NAME)
             self.model.save_pretrained(weights_save_path)
-=======
-        # TODO: figure out what we want to do about weight saving for LLMs.
-        # weights_save_path = os.path.join(save_path, MODEL_WEIGHTS_FILE_NAME)
-        # torch.save(self.state_dict(), weights_save_path)
-        logger.warning("Saving LLMs is not yet supported.")
->>>>>>> 64d2369a
+        else:
+            logger.info("Skipped saving LLM without weight adjustments.")
 
     def load(self, save_path):
         """Loads the model from the given path."""

--- conflicted
+++ resolved
@@ -7,19 +7,7 @@
 
 import numpy as np
 import torch
-from transformers import (
-    AutoConfig,
-    AutoModelForCausalLM,
-    AutoTokenizer,
-    GenerationConfig,
-    LlamaConfig,
-<<<<<<< HEAD
-    LlamaTokenizer,
-    LlamaTokenizerFast,
-=======
-    PreTrainedTokenizer,
->>>>>>> 91124704
-)
+from transformers import AutoConfig, AutoModelForCausalLM, AutoTokenizer, GenerationConfig, LlamaConfig
 
 from ludwig.constants import LOGITS, MODEL_LLM, PREDICTIONS, TEXT
 from ludwig.features.base_feature import ModuleWrapper, OutputFeature
@@ -31,16 +19,13 @@
 from ludwig.schema.model_types.llm import LLMModelConfig
 from ludwig.utils.augmentation_utils import AugmentationPipelines
 from ludwig.utils.data_utils import clear_data_cache
-<<<<<<< HEAD
 from ludwig.utils.llm_utils import (
     add_left_padding,
     create_attention_mask,
     realign_target_and_prediction_tensors,
     remove_left_padding,
+    set_pad_token,
 )
-=======
-from ludwig.utils.llm_utils import remove_left_padding, set_pad_token
->>>>>>> 91124704
 from ludwig.utils.logging_utils import log_once
 from ludwig.utils.output_feature_utils import set_output_feature_tensor
 from ludwig.utils.torch_utils import reg_loss
@@ -523,12 +508,8 @@
                 targets_without_padding = []
                 lengths = []
                 for target in _targets[of_name]:
-<<<<<<< HEAD
                     target = remove_left_padding(target, self.tokenizer)[0]
                     target = torch.cat([target, torch.tensor([self.tokenizer.pad_token_id])], dim=-1).unsqueeze(0)
-=======
-                    target = remove_left_padding(target, self.tokenizer)
->>>>>>> 91124704
                     targets_without_padding.append(target)
                     lengths.append(target.shape[1])
 
@@ -676,14 +657,8 @@
         # We remove the left padding from both input_ids and target_ids before concatenating them.
         for input_id_sample, target_id_sample in zip(input_ids, target_ids):
             input_id_sample_no_padding = remove_left_padding(input_id_sample, self.tokenizer)[0]
-<<<<<<< HEAD
             target_id_sample_no_padding = remove_left_padding(target_id_sample, self.tokenizer)[0]
             target_id_sample_no_padding = torch.cat((target_id_sample_no_padding, pad_tensor), dim=-1)
-=======
-            target_id_sample_no_padding = torch.cat(
-                (remove_left_padding(target_id_sample, self.tokenizer)[0], pad_tensor), dim=-1
-            )
->>>>>>> 91124704
 
             merged_sample_ids = torch.cat((input_id_sample_no_padding, target_id_sample_no_padding), dim=-1)
             # If the merged tensor is longer than the maximum sequence length, we truncate it.
@@ -704,20 +679,6 @@
 
         return torch.stack(merged_input_and_targets), torch.stack(attention_masks)
 
-<<<<<<< HEAD
-=======
-    def _add_left_padding(self, input_ids, max_length, pad_value=0):
-        """Adds left padding to the input_ids tensor."""
-        padding = torch.tensor(
-            [pad_value] * (max_length - input_ids.shape[0]), dtype=torch.int32, device=input_ids.device
-        )
-        return torch.cat((padding, input_ids), dim=-1)
-
-    def _create_attention_mask(self, input_ids):
-        """Creates attention mask for the input_ids tensor."""
-        return (input_ids != self.tokenizer.pad_token_id).float()
-
->>>>>>> 91124704
     def get_augmentation_pipelines(self) -> AugmentationPipelines:
         """Returns the augmentation pipeline for this model."""
         return AugmentationPipelines({})
import contextlib
import logging
import os
import tempfile
from typing import Dict, List, Optional, Tuple, Union

import numpy as np
import torch
from transformers import AutoConfig, AutoModelForCausalLM, AutoTokenizer, GenerationConfig, LlamaConfig, PreTrainedModel

from ludwig.constants import IGNORE_INDEX_TOKEN_ID, LOGITS, MODEL_LLM, PREDICTIONS, TEXT
from ludwig.features.base_feature import ModuleWrapper, OutputFeature
from ludwig.features.feature_utils import LudwigFeatureDict
from ludwig.features.text_feature import TextOutputFeature
from ludwig.globals import MODEL_WEIGHTS_FILE_NAME
from ludwig.models.base import BaseModel
from ludwig.schema.features.base import BaseOutputFeatureConfig, FeatureCollection
from ludwig.schema.model_types.llm import LLMModelConfig
from ludwig.utils.augmentation_utils import AugmentationPipelines
from ludwig.utils.data_utils import clear_data_cache
from ludwig.utils.llm_utils import (
    add_left_padding,
    generate_merged_ids,
    pad_target_tensor_for_fine_tuning,
    realign_target_and_prediction_tensors_for_inference,
    remove_left_padding,
    set_pad_token,
)
from ludwig.utils.logging_utils import log_once
from ludwig.utils.output_feature_utils import set_output_feature_tensor
from ludwig.utils.torch_utils import reg_loss

logger = logging.getLogger(__name__)


class DictWrapper:
    """Wrapper for a LudwigFeatureDict module that allows for iteration over keys.

    The purpose of this class is to avoid exposing input and output features as modules of the LLM. This is because we
    only wish to train the underlying model, and having these additional modules can confuse systems like DeepSpeed.
    """

    def __init__(self, obj: LudwigFeatureDict):
        self.obj = obj

    def get(self, key) -> torch.nn.Module:
        return self.obj.get(key)

    def set(self, key: str, module: torch.nn.Module) -> None:
        self.obj.set(key, module)

    def __len__(self) -> int:
        return len(self.obj)

    def __next__(self) -> None:
        return next(iter(self.obj))

    def __iter__(self) -> None:
        return iter(self.obj.keys())

    def keys(self) -> List[str]:
        return self.obj.keys()

    def values(self) -> List[torch.nn.Module]:
        return self.obj.values()

    def items(self) -> List[Tuple[str, torch.nn.Module]]:
        return self.obj.items()

    def update(self, modules: Dict[str, torch.nn.Module]) -> None:
        self.obj.update(modules)


def load_pretrained_from_config(config_obj: LLMModelConfig, weights_save_path: Optional[str] = None) -> PreTrainedModel:
    load_kwargs = {}
    if config_obj.quantization:
        # Apply quanitzation configuration at model load time
        load_kwargs["torch_dtype"] = getattr(torch, config_obj.quantization.bnb_4bit_compute_dtype)
        load_kwargs["quantization_config"] = config_obj.quantization.to_bitsandbytes()

    logger.info("Loading large language model...")
    pretrained_model_name_or_path = weights_save_path or config_obj.base_model
    model: PreTrainedModel = AutoModelForCausalLM.from_pretrained(pretrained_model_name_or_path, **load_kwargs)
    return model


class LLM(BaseModel):
    @staticmethod
    def type() -> str:
        return MODEL_LLM

    def __init__(
        self,
        config_obj: LLMModelConfig,
        random_seed=None,
        device=None,
        **_kwargs,
    ):
        super().__init__(random_seed=random_seed)

        self.config_obj = config_obj
        self._random_seed = random_seed

        self.model_name = self.config_obj.base_model
        self.model_config = AutoConfig.from_pretrained(self.config_obj.base_model)

<<<<<<< HEAD
        self.load_kwargs = {}
        if self.config_obj.quantization:
            # Apply quanitzation configuration at model load time
            self.load_kwargs["torch_dtype"] = getattr(torch, self.config_obj.quantization.bnb_4bit_compute_dtype)
            self.load_kwargs["quantization_config"] = self.config_obj.quantization.to_bitsandbytes()

        if self.config_obj.model_parameters:
            # Add any model specific parameters to the load kwargs
            for param_name, param_value in self.config_obj.model_parameters.to_config().items():
                # Not all parameters are supported by all models, so we only add the parameter to the load kwargs
                # if it is supported by the model.
                if hasattr(self.model_config, param_name):
                    self.load_kwargs[param_name] = param_value
                else:
                    logger.warning(
                        f"Parameter {param_name} is not supported by {self.config_obj.base_model}. Skipping."
                    )

        logger.info("Loading large language model...")
        self.model = AutoModelForCausalLM.from_pretrained(self.config_obj.base_model, **self.load_kwargs)
        # Model initially loaded onto cpu
        self.curr_device = torch.device("cpu")
=======
        self.model = load_pretrained_from_config(self.config_obj)
        self.curr_device = next(self.model.parameters()).device
>>>>>>> 539e8e05
        logger.info("Done.")

        # Determines the maximum length of the context (input + output tokens)
        if hasattr(self.model_config, "max_sequence_length"):
            self.context_len = self.model_config.max_sequence_length
        elif hasattr(self.model_config, "max_position_embeddings"):
            self.context_len = self.model_config.max_position_embeddings
        else:
            self.context_len = 2048

        # max input length value copied from FastChat
        # https://github.com/lm-sys/FastChat/blob/0e958b852a14f4bef5f0e9d7a5e7373477329cf2/fastchat/serve/inference.py#L183  # noqa
        self.max_new_tokens = self.config_obj.generation.max_new_tokens
        self.max_input_length = self.context_len - self.max_new_tokens - 8

        # When merging input IDs and target IDs for LLM fine-tuning, we want to make sure that the merged tensor is
        # not longer than the global maximum sequence length. This is provided in the preprocessing config. We never
        # want to exceed the maximum possible context length so we also check for that.
        if self.config_obj.preprocessing.global_max_sequence_length:
            global_max_sequence_length = self.config_obj.preprocessing.global_max_sequence_length
            self.global_max_sequence_length = (
                global_max_sequence_length if global_max_sequence_length <= self.context_len else self.context_len
            )
        else:
            self.global_max_sequence_length = self.context_len

        # Initialize tokenizer
        use_fast = True
        if isinstance(self.model_config, LlamaConfig):
            # HACK: Llama fast tokenizer takes about 2-4 minutes to load, so we disable it for now.
            use_fast = False
        self.tokenizer = AutoTokenizer.from_pretrained(self.config_obj.base_model, use_fast=use_fast)
        set_pad_token(self.tokenizer)

        self.generation = GenerationConfig(**self.config_obj.generation.to_dict())

        # ================ Inputs ================
        try:
            self.input_features.update(self.build_inputs(input_feature_configs=self.config_obj.input_features))
        except KeyError as e:
            raise KeyError(
                f"An input feature has a name that conflicts with a class attribute of torch's ModuleDict: {e}"
            )

        # This is used to store the model inputs during the forward pass when fine-tuning LLMs. This allows us to have
        # access to the joint model inputs (input_ids and target_ids) when computing metrics. In particular, the target
        # ids are needed to correctly compute next token softmax cross entropy loss.
        self.model_inputs = None

        # ================ Outputs ================
        self.output_feature_type = self.config_obj.output_features[0].type

        self.output_features.update(
            self.build_outputs(
                output_feature_configs=self.config_obj.output_features,
                # Set the input size to the model vocab size instead of the tokenizer vocab size
                # because the model has additional "head" layers that are used to predict the next
                # token in the sequence. These head layers can add additional dimensions to the
                # logits tensor, beyond the vocab_size dimension.
                input_size=self.input_shape[-1] if self.output_feature_type == TEXT else self.model_config.vocab_size,
            )
        )

        # Extract the decoder object for the forward pass
        self._output_feature_decoder = ModuleWrapper(self.output_features.items()[0][1])

        clear_data_cache()

    def create_feature_dict(self) -> LudwigFeatureDict:
        return DictWrapper(LudwigFeatureDict())

    @property
    def output_feature_decoder(self) -> OutputFeature:
        return self._output_feature_decoder.module

    def initialize_adapter(self):
        """If an adapter config is provided, we want to wrap the model with a PEFT model for fine-tuning."""
        if self.config_obj.adapter:
            if self.config_obj.trainer.type != "finetune":
                raise ValueError(
                    "Adapter config was provided, but trainer type is not set to `finetune`. Either set the trainer to "
                    "`finetune` or remove the adapter config."
                )

            from peft import get_peft_model, TaskType

            peft_config = self.config_obj.adapter.to_config(
                task_type=TaskType.CAUSAL_LM, tokenizer_name_or_path=self.model_name
            )
            self.model = get_peft_model(self.model, peft_config)

            logger.info("==================================================")
            logger.info("Trainable Parameter Summary For Fine-Tuning")
            logger.info(f"Fine-tuning with adapter: {self.config_obj.adapter.type}")
            self.model.print_trainable_parameters()
            logger.info("==================================================")

    def prepare_for_training(self):
        # TODO: this implementation will not work if resuming from a previous checkpoint. Need to fix this.
        if self.config_obj.quantization:
            self.prepare_for_quantized_training()
        self.initialize_adapter()

    def prepare_for_quantized_training(self):
        from peft import prepare_model_for_kbit_training

        self.model = prepare_model_for_kbit_training(self.model, use_gradient_checkpointing=False)

    def to_device(self, device):
        device = torch.device(device)

        if device == self.curr_device:
            log_once(f"Model already on device'{device}'.")
            return self
        else:
            log_once(f"Moving LLM from '{self.curr_device}' to '{device}'.")

        model_kwargs = {}
        num_gpus = torch.cuda.device_count()
        if device == torch.device("cuda") and num_gpus > 1:
            # TODO: make this configurable in the future. These parameters are from FastChat:
            # https://github.com/lm-sys/FastChat/blob/0e958b852a14f4bef5f0e9d7a5e7373477329cf2/fastchat/serve/inference.py#L90  # noqa
            # TODO: Wrap device_map="auto" in a try-except block since it may not be supported for all models (E.g. BertLMHead)  # noqa
            # We don't add quantization here (float16 or bfloat16) since we may not always want to quantize. We should
            # make quantization configurable in the future via the trainer config.
            model_kwargs.update(
                dict(
                    low_cpu_mem_usage=True,
                    device_map="auto",
                    max_memory={i: "13GiB" for i in range(num_gpus)},
                )
            )

            if self.config_obj.quantization:
                model_kwargs["quantization_config"] = self.config_obj.quantization.to_bitsandbytes()

            # we save and reload the weights to ensure that they can be sharded across the GPUs using `from_pretrained`
            with tempfile.TemporaryDirectory() as tmpdir:
                self.model.save_pretrained(tmpdir)

                if self.config_obj.adapter:
                    from peft import PeftModel

                    self.model = AutoModelForCausalLM.from_pretrained(
                        self.model_name,
                        **model_kwargs,
                    )
                    self.model = PeftModel.from_pretrained(
                        tmpdir,
                        torch_dtype=torch.float16,
                    )
                else:
                    self.model = AutoModelForCausalLM.from_pretrained(
                        tmpdir,
                        **model_kwargs,
                    )

        else:
            self.model = self.model.to(device)

        self.curr_device = device
        return self

    @classmethod
    def build_outputs(
        cls, output_feature_configs: FeatureCollection[BaseOutputFeatureConfig], input_size: int
    ) -> Dict[str, OutputFeature]:
        """Builds and returns output feature."""
        # TODO: only single task currently
        if len(output_feature_configs) > 1:
            raise ValueError("Only single task currently supported")

        output_feature_config = output_feature_configs[0]
        output_feature_config.input_size = input_size

        output_features = {}
        output_feature = cls.build_single_output(output_feature_config, output_features)
        output_features[output_feature_config.name] = output_feature

        return output_features

    def forward(
        self,
        inputs: Union[
            Dict[str, torch.Tensor], Dict[str, np.ndarray], Tuple[Dict[str, torch.Tensor], Dict[str, torch.Tensor]]
        ],
        mask=None,
    ) -> Dict[str, torch.Tensor]:
        """Produces logits tensor for finetuning the model.

        Args:
            inputs: Inputs to the model. Can be a dictionary of input names to
                input tensors or a tuple of (inputs, targets) where inputs is
                a dictionary of input names to input tensors and targets is a
                dictionary of target names to target tensors.
            mask: A mask for the inputs.

        Returns:
            A dictionary of output {feature name}::{tensor_name} -> output tensor.
        """
        input_ids, target_ids = self._unpack_inputs(inputs)

        # Generate merged input_id, target_id pairs for the model, and create corresponding attention masks
        # We save them as class variables so that we can use them when realigning target and prediction tensors
        self.model_inputs, self.attention_masks = generate_merged_ids(
            input_ids, target_ids, self.tokenizer, self.global_max_sequence_length
        )

        # Wrap with flash attention backend for faster generation
        with torch.backends.cuda.sdp_kernel(enable_flash=True, enable_math=False, enable_mem_efficient=False) if (
            torch.cuda.is_available() and self.curr_device.type == "cuda"
        ) else contextlib.nullcontext():
            model_outputs = self.model(input_ids=self.model_inputs, attention_mask=self.attention_masks).get(LOGITS)

        if self.output_feature_type != TEXT:
            # Pass generated tokens through decoder after averaging the token probabilities
            # This is required for the classification head for the classifier decoder
            model_outputs = torch.mean(model_outputs, dim=1)

        if self.output_feature_type == TEXT:
            decoder_outputs = model_outputs
        else:
            decoder_outputs = self.output_feature_decoder.decoder_obj(model_outputs)

        # Set the output feature tensor to the decoder outputs (logits)
        outputs = {}
        of_name = self.config_obj.output_features[0].name
        set_output_feature_tensor(outputs, of_name, LOGITS, decoder_outputs)

        # Get predictions, probabilities and logits tensor from the output feature's predictions function
        outputs = self.output_features.get(of_name).predictions(outputs, of_name)

        # Cast to float32 for metric computation incase we're using deespeed with
        # reduced precision such as bfloat16.
        for prediction_key, prediction_tensor in outputs.items():
            if prediction_key != PREDICTIONS:
                # Skipping casting it to float32 since the predictions are tokens and they should be int64
                # (which is already the case)
                outputs[prediction_key] = prediction_tensor.type(torch.float32)

        return outputs

    def generate(
        self,
        inputs: Union[
            Dict[str, torch.Tensor], Dict[str, np.ndarray], Tuple[Dict[str, torch.Tensor], Dict[str, torch.Tensor]]
        ],
        mask=None,
    ) -> Dict[str, torch.Tensor]:
        """Generates tokens using the model."""

        input_ids, _ = self._unpack_inputs(inputs)

        with torch.no_grad():
            input_lengths = []
            sequences_list = []
            for input_ids_sample in input_ids:
                input_ids_sample_no_padding = remove_left_padding(input_ids_sample, self.tokenizer)

                if input_ids_sample_no_padding.shape[1] > self.max_input_length:
                    logger.warning(
                        f"Input length {input_ids_sample_no_padding.shape[1]} is "
                        f"greater than max input length {self.max_input_length}. Truncating."
                    )
                    input_ids_sample_no_padding = input_ids_sample_no_padding[:, -self.max_input_length :]

                input_lengths.append(input_ids_sample_no_padding.shape[1])

                # Wrap with flash attention backend for faster generation
                with torch.backends.cuda.sdp_kernel(
                    enable_flash=True, enable_math=False, enable_mem_efficient=False
                ) if (torch.cuda.is_available() and self.curr_device.type == "cuda") else contextlib.nullcontext():
                    # Generate text using the model
                    model_outputs = self.model.generate(
                        input_ids=input_ids_sample_no_padding,
                        attention_mask=mask,
                        generation_config=self.generation,
                        return_dict_in_generate=True,
                        output_scores=True,
                    )

                sequences_list.append(model_outputs.sequences[0])

            # Extract the predictions, probabilities and logits from the model outputs
            # through the forward pass of the output feature
            outputs = self.output_feature_decoder.decoder_obj.forward(
                sequences_list,
                llm_model_input_lengths=input_lengths,
            )

        return outputs

    def _unpack_inputs(
        self,
        inputs: Union[
            Dict[str, torch.Tensor], Dict[str, np.ndarray], Tuple[Dict[str, torch.Tensor], Dict[str, torch.Tensor]]
        ],
    ) -> Tuple[torch.Tensor, Optional[torch.Tensor]]:
        """Converts input tensors to input ids."""
        if isinstance(inputs, tuple):
            inputs, targets = inputs
            # Convert targets to tensors.
            for target_feature_name, target_value in targets.items():
                if not isinstance(target_value, torch.Tensor):
                    targets[target_feature_name] = torch.from_numpy(target_value)
                else:
                    targets[target_feature_name] = target_value
        else:
            targets = None

        assert list(inputs.keys()) == self.input_features.keys()

        input_ids = self.get_input_ids(inputs)
        target_ids = self.get_target_ids(targets) if targets else None

        return input_ids, target_ids

    def get_input_ids(
        self,
        inputs: Union[
            Dict[str, torch.Tensor], Dict[str, np.ndarray], Tuple[Dict[str, torch.Tensor], Dict[str, torch.Tensor]]
        ],
    ) -> torch.Tensor:
        """Returns the input ids for the text feature input."""
        return inputs[self.config_obj.input_features[0].name].type(torch.int32)

    def get_target_ids(self, outputs: Dict[str, torch.Tensor]) -> torch.Tensor:
        """Returns the output ids for the text feature output."""
        return outputs[self.config_obj.output_features[0].name].type(torch.int32)

    def update_metrics(self, targets, predictions):
        """Updates the model's metrics given targets and predictions for zero-shot/few-shot."""
        for of_name, of_obj in self.output_features.items():
            if isinstance(of_obj, TextOutputFeature):
                # Align the target length with the predictions length to enable text metric evaluation.
                _targets, _predictions = realign_target_and_prediction_tensors_for_inference(
                    targets, predictions, of_name, self.tokenizer
                )
                of_obj.update_metrics(_targets[of_name], _predictions[of_name])
                continue
            of_obj.update_metrics(targets[of_name], predictions[of_name])

        eval_loss, additional_losses = self.eval_loss(targets, predictions)
        self.eval_loss_metric.update(eval_loss)
        self.eval_additional_losses_metrics.update(additional_losses)

    def update_metrics_finetune_llm(self, targets, predictions):
        """Updates the model's metrics given targets and predictions for fine-tuning."""
        _targets, _predictions = targets, predictions
        for of_name, of_obj in self.output_features.items():
            if isinstance(of_obj, TextOutputFeature):
                # Update the target tensor to enable text metric evaluation. This pads the target tensor with -100s
                # to match the prediction length and depends on how much of the target tensor was included in the
                # forward pass.
                _targets = self._update_target_tensor_for_finetuning(_targets, _predictions, of_name)
                of_obj.update_metrics(_targets[of_name], _predictions[of_name])
                continue

            of_obj.update_metrics(_targets[of_name], _predictions[of_name])

        eval_loss, additional_losses = self.eval_loss(_targets, _predictions)
        self.eval_loss_metric.update(eval_loss)
        self.eval_additional_losses_metrics.update(additional_losses)

    def train_loss(
        self,
        targets,
        predictions,
        regularization_type: Optional[str] = None,
        regularization_lambda: Optional[float] = None,
    ) -> Tuple[torch.Tensor, Dict[str, torch.Tensor]]:
        """Computes the training loss for the model.

        Args:
            targets: A dictionary of target names to target tensors.
            predictions: A dictionary of output names to output tensors.
            regularization_type: One of 'l1', 'l2', 'l1_l2', or None.
            regularization_lambda: The regularization lambda.

        Returns:
            A tuple of the loss tensor and a dictionary of loss for every
            output feature.
        """
        train_loss = 0
        of_train_losses = {}
        for of_name, of_obj in self.output_features.items():
            _targets, _predictions = targets, predictions
            if isinstance(of_obj, TextOutputFeature):
                _predictions = {of_name: _predictions}

                # Update the target tensor to enable text metric evaluation. This pads the target tensor with -100s
                # to match the prediction length and depends on how much of the target tensor was included in the
                # forward pass.
                _targets = self._update_target_tensor_for_finetuning(_targets, _predictions, of_name)

            # TODO(Arnav): Seems like doing this again and going between these format types in unnecessary, but
            # refactor so that we don't have to do this at a later point.
            predictions = {}
            for key, _ in _predictions[of_name].items():
                set_output_feature_tensor(predictions, of_name, key, _predictions[of_name][key])
            _predictions = predictions

            of_train_loss = of_obj.train_loss(_targets[of_name], _predictions, of_name)
            train_loss += of_obj.loss.weight * of_train_loss
            of_train_losses[of_name] = of_train_loss

        additional_losses = self.losses()
        if additional_losses:
            train_loss += torch.sum(torch.stack(additional_losses))  # other losses

        # Add regularization loss
        if regularization_type is not None and regularization_lambda != 0:
            train_loss += reg_loss(self, regularization_type, l1=regularization_lambda, l2=regularization_lambda)

        return train_loss, of_train_losses

    def eval_loss(self, targets, predictions):
        """Computes all evaluation losses for the model given targets and predictions.

        Args:
            targets: A dictionary of target names to target tensors.
            predictions: A dictionary of output names to output tensors.

        Returns:
            A tuple of loss values for eval losses and additional losses.
        """
        eval_loss = 0
        for of_name, of_obj in self.output_features.items():
            if isinstance(of_obj, TextOutputFeature):
                # Align the target length with the predictions length to enable text metric evaluation.
                _targets, _predictions = realign_target_and_prediction_tensors_for_inference(
                    targets, predictions, of_name, self.tokenizer
                )
                of_eval_loss = of_obj.eval_loss(_targets[of_name], _predictions[of_name])
            else:
                # HACK(geoffrey): we need a non-empty loss, so we just fill it with zeros
                of_eval_loss = torch.tensor(0.0).to(predictions[of_name][LOGITS].device)

            eval_loss += of_obj.loss.weight * of_eval_loss

        additional_loss = 0
        additional_losses = self.losses()
        if additional_losses:
            additional_loss = torch.sum(torch.stack(additional_losses))  # other losses

        return eval_loss, additional_loss

    def outputs_to_predictions(self, outputs: Dict[str, torch.Tensor]) -> Dict[str, Dict[str, torch.Tensor]]:
        """Returns the model's predictions for each output feature."""
        predictions = {}
        for of_name in self.output_features:
            # TODO(travis): this will need to change when we support multiple output features
            predictions[of_name] = outputs
        return predictions

    def save(self, save_path):
        """Saves the model to the given path."""
        # TODO(travis): use the implementation of trainer itself to decide whether to save the model, to
        # avoid this hack
        if self.config_obj.trainer.type != "none":
            weights_save_path = os.path.join(save_path, MODEL_WEIGHTS_FILE_NAME)
            self.model.save_pretrained(weights_save_path)
        else:
            logger.info("Skipped saving LLM without weight adjustments.")

    def load(self, save_path):
        """Loads the model from the given path."""
        weights_save_path = os.path.join(save_path, MODEL_WEIGHTS_FILE_NAME)
        if self.config_obj.adapter:
            from peft import PeftModel  # noqa

            if isinstance(self.model, PeftModel):
                # Unwrap and reload PeftModel
                self.model = self.model.base_model

            self.model = PeftModel.from_pretrained(self.model, weights_save_path)
        elif self.config_obj.trainer.type != "none":
            self.model = load_pretrained_from_config(self.config_obj, weights_save_path)
        else:
            logger.info("Skipped loading LLM without weight adjustments.")

    def get_args(self):
        """Returns init arguments for constructing this model."""
        return (
            self.config_obj.input_features.to_list(),
            self.config_obj.output_features.to_list(),
            self._random_seed,
        )

    def _update_target_tensor_for_finetuning(
        self, targets: Dict[str, torch.Tensor], predictions: Dict[str, torch.Tensor], of_name: str
    ):
        """Update target tensor for fine-tuning.

        This method removes left padding from target tensors, adds a pad token to the end of the target tensors,
        and pads the target tensors with -100 to ensure equal length for loss computation. It then realigns the
        target tensors with the prediction tensors.

        Args:
            targets (Dict[str, torch.Tensor]): A dictionary containing the target tensors.
            predictions (Dict[str, torch.Tensor]): A dictionary containing the predicted tensors.
            of_name (str): The name of the target tensor.

        Returns:
            Dict[str, torch.Tensor]: A dictionary containing the updated target tensors aligned with predictions.
        """
        # Remove left padding from target tensors since we also do this for the model's forward pass when we
        # concatenate the input_ids with the target_ids. We also need to add the pad token to the end of the
        # target tensors.
        targets_without_padding = []
        lengths = []

        pad_token_tensor = torch.tensor([self.tokenizer.pad_token_id])
        for target in targets[of_name]:
            target = remove_left_padding(target, self.tokenizer)[0]
            target = torch.cat([target, pad_token_tensor.to(device=target.device)], dim=-1).unsqueeze(0)
            targets_without_padding.append(target)
            lengths.append(target.shape[1])

        # We need all target tensors to have the same length for the loss computation. We pad the target
        # tensors with -100 since we want to negate all tokens that are not target_ids during the softmax
        # cross entropy loss computation. This ensures that the loss is computed only for the target tokens.
        max_length = max(lengths)
        for i, target in enumerate(targets_without_padding):
            targets_without_padding[i] = add_left_padding(
                targets_without_padding[i][0],
                max_length,
                IGNORE_INDEX_TOKEN_ID,
            )

        targets[of_name] = torch.stack(targets_without_padding, dim=0).to(
            dtype=targets[of_name].dtype,
            device=targets[of_name].device,
        )

        # Re-align target tensors without padding to have equal length before realigning with the prediction
        # tensors. Padding left with -100 to match the length of the target tensor masks the input ids during
        # softmax cross entropy loss computation. This ensures that the loss is computed only for the target
        # token IDs. Examples:
        # BERTLMHead: https://github.com/huggingface/transformers/blob/v4.29.1/src/transformers/models/bert/modeling_bert.py#L1216-L1219 # noqa
        # GPTNeoForCausalLM: https://github.com/huggingface/transformers/blob/v4.29.1/src/transformers/models/gpt_neo/modeling_gpt_neo.py#L736 # noqa
        _targets = pad_target_tensor_for_fine_tuning(targets, predictions, self.model_inputs, of_name)

        return _targets

    def get_augmentation_pipelines(self) -> AugmentationPipelines:
        """Returns the augmentation pipeline for this model."""
        return AugmentationPipelines({})<|MERGE_RESOLUTION|>--- conflicted
+++ resolved
@@ -71,12 +71,26 @@
         self.obj.update(modules)
 
 
-def load_pretrained_from_config(config_obj: LLMModelConfig, weights_save_path: Optional[str] = None) -> PreTrainedModel:
+def load_pretrained_from_config(
+    config_obj: LLMModelConfig,
+    model_config: Optional[AutoConfig] = None,
+    weights_save_path: Optional[str] = None,
+) -> PreTrainedModel:
     load_kwargs = {}
     if config_obj.quantization:
         # Apply quanitzation configuration at model load time
         load_kwargs["torch_dtype"] = getattr(torch, config_obj.quantization.bnb_4bit_compute_dtype)
         load_kwargs["quantization_config"] = config_obj.quantization.to_bitsandbytes()
+
+    if config_obj.model_parameters:
+        # Add any model specific parameters to the load kwargs
+        for param_name, param_value in config_obj.model_parameters.to_config().items():
+            # Not all parameters are supported by all models, so we only add the parameter to the load kwargs
+            # if it is supported by the model.
+            if hasattr(model_config, param_name):
+                load_kwargs[param_name] = param_value
+            else:
+                logger.warning(f"Parameter {param_name} is not supported by {config_obj.base_model}. Skipping.")
 
     logger.info("Loading large language model...")
     pretrained_model_name_or_path = weights_save_path or config_obj.base_model
@@ -104,33 +118,8 @@
         self.model_name = self.config_obj.base_model
         self.model_config = AutoConfig.from_pretrained(self.config_obj.base_model)
 
-<<<<<<< HEAD
-        self.load_kwargs = {}
-        if self.config_obj.quantization:
-            # Apply quanitzation configuration at model load time
-            self.load_kwargs["torch_dtype"] = getattr(torch, self.config_obj.quantization.bnb_4bit_compute_dtype)
-            self.load_kwargs["quantization_config"] = self.config_obj.quantization.to_bitsandbytes()
-
-        if self.config_obj.model_parameters:
-            # Add any model specific parameters to the load kwargs
-            for param_name, param_value in self.config_obj.model_parameters.to_config().items():
-                # Not all parameters are supported by all models, so we only add the parameter to the load kwargs
-                # if it is supported by the model.
-                if hasattr(self.model_config, param_name):
-                    self.load_kwargs[param_name] = param_value
-                else:
-                    logger.warning(
-                        f"Parameter {param_name} is not supported by {self.config_obj.base_model}. Skipping."
-                    )
-
-        logger.info("Loading large language model...")
-        self.model = AutoModelForCausalLM.from_pretrained(self.config_obj.base_model, **self.load_kwargs)
-        # Model initially loaded onto cpu
-        self.curr_device = torch.device("cpu")
-=======
-        self.model = load_pretrained_from_config(self.config_obj)
+        self.model = load_pretrained_from_config(self.config_obj, model_config=self.model_config)
         self.curr_device = next(self.model.parameters()).device
->>>>>>> 539e8e05
         logger.info("Done.")
 
         # Determines the maximum length of the context (input + output tokens)
@@ -608,7 +597,9 @@
 
             self.model = PeftModel.from_pretrained(self.model, weights_save_path)
         elif self.config_obj.trainer.type != "none":
-            self.model = load_pretrained_from_config(self.config_obj, weights_save_path)
+            self.model = load_pretrained_from_config(
+                self.config_obj, model_config=self.model_config, weights_save_path=weights_save_path
+            )
         else:
             logger.info("Skipped loading LLM without weight adjustments.")
 

import contextlib
import logging
import os
import tempfile
from typing import Dict, List, Optional, Tuple, Union

import numpy as np
import torch
from transformers import AutoConfig, AutoModelForCausalLM, AutoTokenizer, GenerationConfig, LlamaConfig

from ludwig.constants import IGNORE_INDEX_TOKEN_ID, LOGITS, MODEL_LLM, PREDICTIONS, TEXT
from ludwig.features.base_feature import ModuleWrapper, OutputFeature
from ludwig.features.feature_utils import LudwigFeatureDict
from ludwig.features.text_feature import TextOutputFeature
from ludwig.globals import MODEL_WEIGHTS_FILE_NAME
from ludwig.models.base import BaseModel
from ludwig.schema.features.base import BaseOutputFeatureConfig, FeatureCollection
from ludwig.schema.model_types.llm import LLMModelConfig
from ludwig.utils.augmentation_utils import AugmentationPipelines
from ludwig.utils.data_utils import clear_data_cache
from ludwig.utils.llm_utils import (
    add_left_padding,
    generate_merged_ids,
    pad_target_tensor_for_fine_tuning,
    realign_target_and_prediction_tensors_for_inference,
    remove_left_padding,
    set_pad_token,
)
from ludwig.utils.logging_utils import log_once
from ludwig.utils.output_feature_utils import set_output_feature_tensor
from ludwig.utils.torch_utils import reg_loss

logger = logging.getLogger(__name__)


class DictWrapper:
    """Wrapper for a LudwigFeatureDict module that allows for iteration over keys.

    The purpose of this class is to avoid exposing input and output features as modules of the LLM. This is because we
    only wish to train the underlying model, and having these additional modules can confuse systems like DeepSpeed.
    """

    def __init__(self, obj: LudwigFeatureDict):
        self.obj = obj

    def get(self, key) -> torch.nn.Module:
        return self.obj.get(key)

    def set(self, key: str, module: torch.nn.Module) -> None:
        self.obj.set(key, module)

    def __len__(self) -> int:
        return len(self.obj)

    def __next__(self) -> None:
        return next(iter(self.obj))

    def __iter__(self) -> None:
        return iter(self.obj.keys())

    def keys(self) -> List[str]:
        return self.obj.keys()

    def values(self) -> List[torch.nn.Module]:
        return self.obj.values()

    def items(self) -> List[Tuple[str, torch.nn.Module]]:
        return self.obj.items()

    def update(self, modules: Dict[str, torch.nn.Module]) -> None:
        self.obj.update(modules)


class LLM(BaseModel):
    @staticmethod
    def type() -> str:
        return MODEL_LLM

    def __init__(
        self,
        config_obj: LLMModelConfig,
        random_seed=None,
        device=None,
        **_kwargs,
    ):
        super().__init__(random_seed=random_seed)

        self.config_obj = config_obj
        self._random_seed = random_seed

        self.model_name = self.config_obj.base_model
        self.model_config = AutoConfig.from_pretrained(self.config_obj.base_model)
<<<<<<< HEAD

        logger.info("Loading large language model...")
        self.model = AutoModelForCausalLM.from_pretrained(self.config_obj.base_model)
=======

        self.load_kwargs = {}
        if self.config_obj.quantization:
            # Apply quanitzation configuration at model load time
            self.load_kwargs["torch_dtype"] = getattr(torch, self.config_obj.quantization.bnb_4bit_compute_dtype)
            self.load_kwargs["quantization_config"] = self.config_obj.quantization.to_bitsandbytes()

        logger.info("Loading large language model...")
        self.model = AutoModelForCausalLM.from_pretrained(self.config_obj.base_model, **self.load_kwargs)
>>>>>>> 48f7d1ff

        # Model initially loaded onto cpu
        self.curr_device = torch.device("cpu")
        logger.info("Done.")

        # Determines the maximum length of the context (input + output tokens)
        if hasattr(self.model_config, "max_sequence_length"):
            self.context_len = self.model_config.max_sequence_length
        elif hasattr(self.model_config, "max_position_embeddings"):
            self.context_len = self.model_config.max_position_embeddings
        else:
            self.context_len = 2048

        # max input length value copied from FastChat
        # https://github.com/lm-sys/FastChat/blob/0e958b852a14f4bef5f0e9d7a5e7373477329cf2/fastchat/serve/inference.py#L183  # noqa
        self.max_new_tokens = self.config_obj.generation.max_new_tokens
        self.max_input_length = self.context_len - self.max_new_tokens - 8

        # When merging input IDs and target IDs for LLM fine-tuning, we want to make sure that the merged tensor is
        # not longer than the global maximum sequence length. This is provided in the preprocessing config. We never
        # want to exceed the maximum possible context length so we also check for that.
        if self.config_obj.preprocessing.global_max_sequence_length:
            global_max_sequence_length = self.config_obj.preprocessing.global_max_sequence_length
            self.global_max_sequence_length = (
                global_max_sequence_length if global_max_sequence_length <= self.context_len else self.context_len
            )
        else:
            self.global_max_sequence_length = self.context_len

        # Initialize tokenizer
        use_fast = True
        if isinstance(self.model_config, LlamaConfig):
            # HACK: Llama fast tokenizer takes about 2-4 minutes to load, so we disable it for now.
            use_fast = False
        self.tokenizer = AutoTokenizer.from_pretrained(self.config_obj.base_model, use_fast=use_fast)
        set_pad_token(self.tokenizer)

        self.generation = GenerationConfig(**self.config_obj.generation.to_dict())

        # ================ Inputs ================
        try:
            self.input_features.update(self.build_inputs(input_feature_configs=self.config_obj.input_features))
        except KeyError as e:
            raise KeyError(
                f"An input feature has a name that conflicts with a class attribute of torch's ModuleDict: {e}"
            )

        # This is used to store the model inputs during the forward pass when fine-tuning LLMs. This allows us to have
        # access to the joint model inputs (input_ids and target_ids) when computing metrics. In particular, the target
        # ids are needed to correctly compute next token softmax cross entropy loss.
        self.model_inputs = None

        # ================ Outputs ================
        self.output_feature_type = self.config_obj.output_features[0].type

        self.output_features.update(
            self.build_outputs(
                output_feature_configs=self.config_obj.output_features,
                # Set the input size to the model vocab size instead of the tokenizer vocab size
                # because the model has additional "head" layers that are used to predict the next
                # token in the sequence. These head layers can add additional dimensions to the
                # logits tensor, beyond the vocab_size dimension.
                input_size=self.input_shape[-1] if self.output_feature_type == TEXT else self.model_config.vocab_size,
            )
        )

        # Extract the decoder object for the forward pass
        self._output_feature_decoder = ModuleWrapper(self.output_features.items()[0][1])

        clear_data_cache()

    def create_feature_dict(self) -> LudwigFeatureDict:
        return DictWrapper(LudwigFeatureDict())

    @property
    def output_feature_decoder(self) -> OutputFeature:
        return self._output_feature_decoder.module

    def initialize_adapter(self):
        """If an adapter config is provided, we want to wrap the model with a PEFT model for fine-tuning."""
        if self.config_obj.adapter:
            if self.config_obj.trainer.type != "finetune":
                raise ValueError(
                    "Adapter config was provided, but trainer type is not set to `finetune`. Either set the trainer to "
                    "`finetune` or remove the adapter config."
                )

            from peft import get_peft_model, TaskType

            peft_config = self.config_obj.adapter.to_config(
                task_type=TaskType.CAUSAL_LM, tokenizer_name_or_path=self.model_name
            )
            self.model = get_peft_model(self.model, peft_config)

            logger.info("==================================================")
            logger.info("Trainable Parameter Summary For Fine-Tuning")
            logger.info(f"Fine-tuning with adapter: {self.config_obj.adapter.type}")
            self.model.print_trainable_parameters()
            logger.info("==================================================")

    def prepare_for_training(self):
        # TODO: this implementation will not work if resuming from a previous checkpoint. Need to fix this.
<<<<<<< HEAD
        self.initialize_adapter()

=======
        if self.config_obj.quantization:
            self.prepare_for_quantized_training()
        self.initialize_adapter()

    def prepare_for_quantized_training(self):
        from peft import prepare_model_for_kbit_training

        self.model = prepare_model_for_kbit_training(self.model, use_gradient_checkpointing=False)

>>>>>>> 48f7d1ff
    def to_device(self, device):
        device = torch.device(device)

        if device == self.curr_device:
            log_once(f"Model already on device'{device}'.")
            return self
        else:
            log_once(f"Moving LLM from '{self.curr_device}' to '{device}'.")

        model_kwargs = {}
        num_gpus = torch.cuda.device_count()
        if device == torch.device("cuda") and num_gpus > 1:
            # TODO: make this configurable in the future. These parameters are from FastChat:
            # https://github.com/lm-sys/FastChat/blob/0e958b852a14f4bef5f0e9d7a5e7373477329cf2/fastchat/serve/inference.py#L90  # noqa
            # TODO: Wrap device_map="auto" in a try-except block since it may not be supported for all models (E.g. BertLMHead)  # noqa
            # We don't add quantization here (float16 or bfloat16) since we may not always want to quantize. We should
            # make quantization configurable in the future via the trainer config.
            model_kwargs.update(
                dict(
                    low_cpu_mem_usage=True,
                    device_map="auto",
                    max_memory={i: "13GiB" for i in range(num_gpus)},
                )
            )

            if self.config_obj.quantization:
                model_kwargs["quantization_config"] = self.config_obj.quantization.to_bitsandbytes()

            # we save and reload the weights to ensure that they can be sharded across the GPUs using `from_pretrained`
            with tempfile.TemporaryDirectory() as tmpdir:
                self.model.save_pretrained(tmpdir)

                if self.config_obj.adapter:
                    from peft import PeftModel

                    self.model = AutoModelForCausalLM.from_pretrained(
                        self.model_name,
                        **model_kwargs,
                    )
                    self.model = PeftModel.from_pretrained(
                        self.model,
                        tmpdir,
                        torch_dtype=torch.float16,
                    )
                else:
                    self.model = AutoModelForCausalLM.from_pretrained(
                        tmpdir,
                        **model_kwargs,
                    )

        else:
            self.model = self.model.to(device)

        self.curr_device = device
        return self

    @classmethod
    def build_outputs(
        cls, output_feature_configs: FeatureCollection[BaseOutputFeatureConfig], input_size: int
    ) -> Dict[str, OutputFeature]:
        """Builds and returns output feature."""
        # TODO: only single task currently
        if len(output_feature_configs) > 1:
            raise ValueError("Only single task currently supported")

        output_feature_config = output_feature_configs[0]
        output_feature_config.input_size = input_size

        output_features = {}
        output_feature = cls.build_single_output(output_feature_config, output_features)
        output_features[output_feature_config.name] = output_feature

        return output_features

    def forward(
        self,
        inputs: Union[
            Dict[str, torch.Tensor], Dict[str, np.ndarray], Tuple[Dict[str, torch.Tensor], Dict[str, torch.Tensor]]
        ],
        mask=None,
    ) -> Dict[str, torch.Tensor]:
        """Produces logits tensor for finetuning the model.

        Args:
            inputs: Inputs to the model. Can be a dictionary of input names to
                input tensors or a tuple of (inputs, targets) where inputs is
                a dictionary of input names to input tensors and targets is a
                dictionary of target names to target tensors.
            mask: A mask for the inputs.

        Returns:
            A dictionary of output {feature name}::{tensor_name} -> output tensor.
        """
        input_ids, target_ids = self._unpack_inputs(inputs)

        # Generate merged input_id, target_id pairs for the model, and create corresponding attention masks
        # We save them as class variables so that we can use them when realigning target and prediction tensors
        self.model_inputs, self.attention_masks = generate_merged_ids(
            input_ids, target_ids, self.tokenizer, self.global_max_sequence_length
        )

        # Wrap with flash attention backend for faster generation
        with torch.backends.cuda.sdp_kernel(enable_flash=True, enable_math=False, enable_mem_efficient=False) if (
            torch.cuda.is_available() and next(self.model.parameters()).device.type == "cuda"
        ) else contextlib.nullcontext():
            model_outputs = self.model(input_ids=self.model_inputs, attention_mask=self.attention_masks).get(LOGITS)

        if self.output_feature_type != TEXT:
            # Pass generated tokens through decoder after averaging the token probabilities
            # This is required for the classification head for the classifier decoder
            model_outputs = torch.mean(model_outputs, dim=1)

        if self.output_feature_type == TEXT:
            decoder_outputs = model_outputs
        else:
            decoder_outputs = self.output_feature_decoder.decoder_obj(model_outputs)

        # Set the output feature tensor to the decoder outputs (logits)
        outputs = {}
        of_name = self.config_obj.output_features[0].name
        set_output_feature_tensor(outputs, of_name, LOGITS, decoder_outputs)

        # Get predictions, probabilities and logits tensor from the output feature's predictions function
        outputs = self.output_features.get(of_name).predictions(outputs, of_name)

        # Cast to float32 for metric computation incase we're using deespeed with
        # reduced precision such as bfloat16.
        for prediction_key, prediction_tensor in outputs.items():
            if prediction_key != PREDICTIONS:
                # Skipping casting it to float32 since the predictions are tokens and they should be int64
                # (which is already the case)
                outputs[prediction_key] = prediction_tensor.type(torch.float32)

        return outputs

    def generate(
        self,
        inputs: Union[
            Dict[str, torch.Tensor], Dict[str, np.ndarray], Tuple[Dict[str, torch.Tensor], Dict[str, torch.Tensor]]
        ],
        mask=None,
    ) -> Dict[str, torch.Tensor]:
        """Generates tokens using the model."""

        input_ids, _ = self._unpack_inputs(inputs)

        with torch.no_grad():
            input_lengths = []
            sequences_list = []
            for input_ids_sample in input_ids:
                input_ids_sample_no_padding = remove_left_padding(input_ids_sample, self.tokenizer)

                if input_ids_sample_no_padding.shape[1] > self.max_input_length:
                    logger.warning(
                        f"Input length {input_ids_sample_no_padding.shape[1]} is "
                        f"greater than max input length {self.max_input_length}. Truncating."
                    )
                    input_ids_sample_no_padding = input_ids_sample_no_padding[:, -self.max_input_length :]

                input_lengths.append(input_ids_sample_no_padding.shape[1])

                # Wrap with flash attention backend for faster generation
                with torch.backends.cuda.sdp_kernel(
                    enable_flash=True, enable_math=False, enable_mem_efficient=False
                ) if (
                    torch.cuda.is_available() and next(self.model.parameters()).device.type == "cuda"
                ) else contextlib.nullcontext():
                    # Generate text using the model
                    model_outputs = self.model.generate(
                        input_ids=input_ids_sample_no_padding,
                        attention_mask=mask,
                        generation_config=self.generation,
                        return_dict_in_generate=True,
                        output_scores=True,
                    )

                sequences_list.append(model_outputs.sequences[0])

            # Extract the predictions, probabilities and logits from the model outputs
            # through the forward pass of the output feature
            outputs = self.output_feature_decoder.decoder_obj.forward(
                sequences_list,
                llm_model_input_lengths=input_lengths,
            )

        return outputs

    def _unpack_inputs(
        self,
        inputs: Union[
            Dict[str, torch.Tensor], Dict[str, np.ndarray], Tuple[Dict[str, torch.Tensor], Dict[str, torch.Tensor]]
        ],
    ) -> Tuple[torch.Tensor, Optional[torch.Tensor]]:
        """Converts input tensors to input ids."""
        if isinstance(inputs, tuple):
            inputs, targets = inputs
            # Convert targets to tensors.
            for target_feature_name, target_value in targets.items():
                if not isinstance(target_value, torch.Tensor):
                    targets[target_feature_name] = torch.from_numpy(target_value)
                else:
                    targets[target_feature_name] = target_value
        else:
            targets = None

        assert list(inputs.keys()) == self.input_features.keys()

        input_ids = self.get_input_ids(inputs)
        target_ids = self.get_target_ids(targets) if targets else None

        return input_ids, target_ids

    def get_input_ids(
        self,
        inputs: Union[
            Dict[str, torch.Tensor], Dict[str, np.ndarray], Tuple[Dict[str, torch.Tensor], Dict[str, torch.Tensor]]
        ],
    ) -> torch.Tensor:
        """Returns the input ids for the text feature input."""
        return inputs[self.config_obj.input_features[0].name].type(torch.int32)

    def get_target_ids(self, outputs: Dict[str, torch.Tensor]) -> torch.Tensor:
        """Returns the output ids for the text feature output."""
        return outputs[self.config_obj.output_features[0].name].type(torch.int32)

    def update_metrics(self, targets, predictions):
        """Updates the model's metrics given targets and predictions for zero-shot/few-shot."""
        for of_name, of_obj in self.output_features.items():
            if isinstance(of_obj, TextOutputFeature):
                # Align the target length with the predictions length to enable text metric evaluation.
                _targets, _predictions = realign_target_and_prediction_tensors_for_inference(
                    targets, predictions, of_name, self.tokenizer
                )
                of_obj.update_metrics(_targets[of_name], _predictions[of_name])
                continue
            of_obj.update_metrics(targets[of_name], predictions[of_name])

        eval_loss, additional_losses = self.eval_loss(targets, predictions)
        self.eval_loss_metric.update(eval_loss)
        self.eval_additional_losses_metrics.update(additional_losses)

    def update_metrics_finetune_llm(self, targets, predictions):
        """Updates the model's metrics given targets and predictions for fine-tuning."""
        _targets, _predictions = targets, predictions
        for of_name, of_obj in self.output_features.items():
            if isinstance(of_obj, TextOutputFeature):
                # Update the target tensor to enable text metric evaluation. This pads the target tensor with -100s
                # to match the prediction length and depends on how much of the target tensor was included in the
                # forward pass.
                _targets = self._update_target_tensor_for_finetuning(_targets, _predictions, of_name)
                of_obj.update_metrics(_targets[of_name], _predictions[of_name])
                continue

            of_obj.update_metrics(_targets[of_name], _predictions[of_name])

        eval_loss, additional_losses = self.eval_loss(_targets, _predictions)
        self.eval_loss_metric.update(eval_loss)
        self.eval_additional_losses_metrics.update(additional_losses)

    def train_loss(
        self,
        targets,
        predictions,
        regularization_type: Optional[str] = None,
        regularization_lambda: Optional[float] = None,
    ) -> Tuple[torch.Tensor, Dict[str, torch.Tensor]]:
        """Computes the training loss for the model.

        Args:
            targets: A dictionary of target names to target tensors.
            predictions: A dictionary of output names to output tensors.
            regularization_type: One of 'l1', 'l2', 'l1_l2', or None.
            regularization_lambda: The regularization lambda.

        Returns:
            A tuple of the loss tensor and a dictionary of loss for every
            output feature.
        """
        train_loss = 0
        of_train_losses = {}
        for of_name, of_obj in self.output_features.items():
            _targets, _predictions = targets, predictions
            if isinstance(of_obj, TextOutputFeature):
                _predictions = {of_name: _predictions}

                # Update the target tensor to enable text metric evaluation. This pads the target tensor with -100s
                # to match the prediction length and depends on how much of the target tensor was included in the
                # forward pass.
                _targets = self._update_target_tensor_for_finetuning(_targets, _predictions, of_name)

            # TODO(Arnav): Seems like doing this again and going between these format types in unnecessary, but
            # refactor so that we don't have to do this at a later point.
            predictions = {}
            for key, _ in _predictions[of_name].items():
                set_output_feature_tensor(predictions, of_name, key, _predictions[of_name][key])
            _predictions = predictions

            of_train_loss = of_obj.train_loss(_targets[of_name], _predictions, of_name)
            train_loss += of_obj.loss.weight * of_train_loss
            of_train_losses[of_name] = of_train_loss

        additional_losses = self.losses()
        if additional_losses:
            train_loss += torch.sum(torch.stack(additional_losses))  # other losses

        # Add regularization loss
        if regularization_type is not None and regularization_lambda != 0:
            train_loss += reg_loss(self, regularization_type, l1=regularization_lambda, l2=regularization_lambda)

        return train_loss, of_train_losses

    def eval_loss(self, targets, predictions):
        """Computes all evaluation losses for the model given targets and predictions.

        Args:
            targets: A dictionary of target names to target tensors.
            predictions: A dictionary of output names to output tensors.

        Returns:
            A tuple of loss values for eval losses and additional losses.
        """
        eval_loss = 0
        for of_name, of_obj in self.output_features.items():
            if isinstance(of_obj, TextOutputFeature):
                # Align the target length with the predictions length to enable text metric evaluation.
                _targets, _predictions = realign_target_and_prediction_tensors_for_inference(
                    targets, predictions, of_name, self.tokenizer
                )
                of_eval_loss = of_obj.eval_loss(_targets[of_name], _predictions[of_name])
            else:
                # HACK(geoffrey): we need a non-empty loss, so we just fill it with zeros
                of_eval_loss = torch.tensor(0.0).to(predictions[of_name][LOGITS].device)

            eval_loss += of_obj.loss.weight * of_eval_loss

        additional_loss = 0
        additional_losses = self.losses()
        if additional_losses:
            additional_loss = torch.sum(torch.stack(additional_losses))  # other losses

        return eval_loss, additional_loss

    def outputs_to_predictions(self, outputs: Dict[str, torch.Tensor]) -> Dict[str, Dict[str, torch.Tensor]]:
        """Returns the model's predictions for each output feature."""
        predictions = {}
        for of_name in self.output_features:
            # TODO(travis): this will need to change when we support multiple output features
            predictions[of_name] = outputs
        return predictions

    def save(self, save_path):
        """Saves the model to the given path."""
        # TODO(travis): use the implementation of trainer itself to decide whether to save the model, to
        # avoid this hack
        if self.config_obj.trainer.type != "none":
            weights_save_path = os.path.join(save_path, MODEL_WEIGHTS_FILE_NAME)
            self.model.save_pretrained(weights_save_path)
        else:
            logger.info("Skipped saving LLM without weight adjustments.")

    def load(self, save_path):
        """Loads the model from the given path."""
        weights_save_path = os.path.join(save_path, MODEL_WEIGHTS_FILE_NAME)
        if self.config_obj.adapter:
            from peft import PeftConfig, PeftModel  # noqa

            config = PeftConfig.from_pretrained(weights_save_path)
            self.model = AutoModelForCausalLM.from_pretrained(config.base_model_name_or_path)
            self.model = PeftModel.from_pretrained(self.model, weights_save_path)
        elif self.config_obj.trainer.type != "none":
            self.model = AutoModelForCausalLM.from_pretrained(weights_save_path)
        else:
            logger.info("Skipped loading LLM without weight adjustments.")

    def get_args(self):
        """Returns init arguments for constructing this model."""
        return (
            self.config_obj.input_features.to_list(),
            self.config_obj.output_features.to_list(),
            self._random_seed,
        )

    def _update_target_tensor_for_finetuning(
        self, targets: Dict[str, torch.Tensor], predictions: Dict[str, torch.Tensor], of_name: str
    ):
        """Update target tensor for fine-tuning.

        This method removes left padding from target tensors, adds a pad token to the end of the target tensors,
        and pads the target tensors with -100 to ensure equal length for loss computation. It then realigns the
        target tensors with the prediction tensors.

        Args:
            targets (Dict[str, torch.Tensor]): A dictionary containing the target tensors.
            predictions (Dict[str, torch.Tensor]): A dictionary containing the predicted tensors.
            of_name (str): The name of the target tensor.

        Returns:
            Dict[str, torch.Tensor]: A dictionary containing the updated target tensors aligned with predictions.
        """
        # Remove left padding from target tensors since we also do this for the model's forward pass when we
        # concatenate the input_ids with the target_ids. We also need to add the pad token to the end of the
        # target tensors.
        targets_without_padding = []
        lengths = []

        pad_token_tensor = torch.tensor([self.tokenizer.pad_token_id])
        for target in targets[of_name]:
            target = remove_left_padding(target, self.tokenizer)[0]
            target = torch.cat([target, pad_token_tensor.to(device=target.device)], dim=-1).unsqueeze(0)
            targets_without_padding.append(target)
            lengths.append(target.shape[1])

        # We need all target tensors to have the same length for the loss computation. We pad the target
        # tensors with -100 since we want to negate all tokens that are not target_ids during the softmax
        # cross entropy loss computation. This ensures that the loss is computed only for the target tokens.
        max_length = max(lengths)
        for i, target in enumerate(targets_without_padding):
            targets_without_padding[i] = add_left_padding(
                targets_without_padding[i][0],
                max_length,
                IGNORE_INDEX_TOKEN_ID,
            )

        targets[of_name] = torch.stack(targets_without_padding, dim=0).to(
            dtype=targets[of_name].dtype,
            device=targets[of_name].device,
        )

        # Re-align target tensors without padding to have equal length before realigning with the prediction
        # tensors. Padding left with -100 to match the length of the target tensor masks the input ids during
        # softmax cross entropy loss computation. This ensures that the loss is computed only for the target
        # token IDs. Examples:
        # BERTLMHead: https://github.com/huggingface/transformers/blob/v4.29.1/src/transformers/models/bert/modeling_bert.py#L1216-L1219 # noqa
        # GPTNeoForCausalLM: https://github.com/huggingface/transformers/blob/v4.29.1/src/transformers/models/gpt_neo/modeling_gpt_neo.py#L736 # noqa
        _targets = pad_target_tensor_for_fine_tuning(targets, predictions, self.model_inputs, of_name)

        return _targets

    def get_augmentation_pipelines(self) -> AugmentationPipelines:
        """Returns the augmentation pipeline for this model."""
        return AugmentationPipelines({})<|MERGE_RESOLUTION|>--- conflicted
+++ resolved
@@ -90,11 +90,6 @@
 
         self.model_name = self.config_obj.base_model
         self.model_config = AutoConfig.from_pretrained(self.config_obj.base_model)
-<<<<<<< HEAD
-
-        logger.info("Loading large language model...")
-        self.model = AutoModelForCausalLM.from_pretrained(self.config_obj.base_model)
-=======
 
         self.load_kwargs = {}
         if self.config_obj.quantization:
@@ -104,7 +99,6 @@
 
         logger.info("Loading large language model...")
         self.model = AutoModelForCausalLM.from_pretrained(self.config_obj.base_model, **self.load_kwargs)
->>>>>>> 48f7d1ff
 
         # Model initially loaded onto cpu
         self.curr_device = torch.device("cpu")
@@ -207,10 +201,6 @@
 
     def prepare_for_training(self):
         # TODO: this implementation will not work if resuming from a previous checkpoint. Need to fix this.
-<<<<<<< HEAD
-        self.initialize_adapter()
-
-=======
         if self.config_obj.quantization:
             self.prepare_for_quantized_training()
         self.initialize_adapter()
@@ -220,7 +210,6 @@
 
         self.model = prepare_model_for_kbit_training(self.model, use_gradient_checkpointing=False)
 
->>>>>>> 48f7d1ff
     def to_device(self, device):
         device = torch.device(device)
 

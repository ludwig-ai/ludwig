--- conflicted
+++ resolved
@@ -114,13 +114,8 @@
         if isinstance(AutoConfig.from_pretrained(self.config_obj.base_model.name), LlamaConfig):
             # HACK: Llama fast tokenizer takes about 2-4 minutes to load, so we disable it for now.
             use_fast = False
-<<<<<<< HEAD
         self.tokenizer = AutoTokenizer.from_pretrained(self.config_obj.base_model.name, use_fast=use_fast)
-        self._set_pad_token()
-=======
-        self.tokenizer = AutoTokenizer.from_pretrained(self.config_obj.model_name, use_fast=use_fast)
         set_pad_token(self.tokenizer)
->>>>>>> 91124704
 
         self.generation = GenerationConfig(**self.config_obj.generation.to_dict())
 

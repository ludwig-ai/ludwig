import logging
import os
import sys
from collections import OrderedDict
from pprint import pformat

import tensorflow as tf
from tqdm import tqdm

from ludwig.constants import COMBINED, LOGITS
from ludwig.globals import is_on_master, is_progressbar_disabled
from ludwig.utils.batcher import initialize_batcher
from ludwig.utils.data_utils import save_csv, save_json
from ludwig.utils.misc_utils import sum_dicts
from ludwig.utils.print_utils import repr_ordered_dict

EXCLUE_PRED_SET = {LOGITS}
SKIP_EVAL_METRICS = {'confusion_matrix', 'roc_curve'}

logger = logging.getLogger(__name__)


class Predictor:
    """
    Predictor is a class that uses a model to predict and evaluate
    """

    def __init__(
            self,
            batch_size=128,
            horovod=None,
            debug=False,
            **kwargs
    ):
        self._batch_size = batch_size
        self._horovod = horovod
        self._debug = debug

    def batch_predict(
            self,
            model,
            dataset,
            dataset_name=None
    ):
        batcher = initialize_batcher(
            dataset, self._batch_size,
            should_shuffle=False,
            horovod=self._horovod
        )

        progress_bar = None
        if is_on_master():
            progress_bar = tqdm(
                desc='Prediction' if dataset_name is None
                else 'Prediction {0: <5.5}'.format(dataset_name),
                total=batcher.steps_per_epoch,
                file=sys.stdout,
                disable=is_progressbar_disabled()
            )

        predictions = {}
        while not batcher.last_batch():
            batch = batcher.next_batch()

            inputs = {
                i_feat.feature_name: batch[i_feat.feature_name]
                for i_feat in model.input_features.values()
            }

            preds = model.predict_step(inputs)

            # accumulate predictions from batch for each output feature
            for of_name, of_preds in preds.items():
                if of_name not in predictions:
                    predictions[of_name] = {}
                for pred_name, pred_values in of_preds.items():
                    if pred_name not in EXCLUE_PRED_SET:
                        if pred_name not in predictions[of_name]:
                            predictions[of_name][pred_name] = [pred_values]
                        else:
                            predictions[of_name][pred_name].append(pred_values)

            if is_on_master():
                progress_bar.update(1)

        if is_on_master():
            progress_bar.close()

        # consolidate predictions from each batch to a single tensor
        for of_name, of_predictions in predictions.items():
            for pred_name, pred_value_list in of_predictions.items():
                predictions[of_name][pred_name] = tf.concat(pred_value_list,
                                                            axis=0)

        return predictions

    def batch_evaluation(
            self,
            model,
            dataset,
            collect_predictions=False,
            dataset_name=None
    ):
        batcher = initialize_batcher(
            dataset, self._batch_size,
            should_shuffle=False,
            horovod=self._horovod
        )

        progress_bar = None
        if is_on_master():
            progress_bar = tqdm(
                desc='Evaluation' if dataset_name is None
                else 'Evaluation {0: <5.5}'.format(dataset_name),
                total=batcher.steps_per_epoch,
                file=sys.stdout,
                disable=is_progressbar_disabled()
            )

        predictions = {}
        while not batcher.last_batch():
            batch = batcher.next_batch()

            inputs = {
                i_feat.feature_name: batch[i_feat.feature_name]
                for i_feat in model.input_features.values()
            }
            targets = {
                o_feat.feature_name: batch[o_feat.feature_name]
                for o_feat in model.output_features.values()
            }

            preds = model.evaluation_step(inputs, targets)

            # todo refactoring: remove logits from predictions

            # accumulate predictions from batch for each output feature
            if collect_predictions:
                for of_name, of_preds in preds.items():
                    if of_name not in predictions:
                        predictions[of_name] = {}
                    for pred_name, pred_values in of_preds.items():
                        if pred_name not in EXCLUE_PRED_SET and pred_values is not None:
                            if pred_name not in predictions[of_name]:
                                predictions[of_name][pred_name] = [pred_values]
                            else:
                                predictions[of_name][pred_name].append(pred_values)

            if is_on_master():
                progress_bar.update(1)

        if is_on_master():
            progress_bar.close()

        # consolidate predictions from each batch to a single tensor
        if collect_predictions:
            for of_name, of_predictions in predictions.items():
                for pred_name, pred_value_list in of_predictions.items():
                    predictions[of_name][pred_name] = tf.concat(
                        pred_value_list, axis=0
                    )

        metrics = model.get_metrics()
        metrics = self.merge_workers_metrics(metrics)
        model.reset_metrics()

        return metrics, predictions

    def batch_collect_activations(
            self,
            model,
            layer_names,
            dataset,
            bucketing_field=None
    ):
        if bucketing_field:
            raise ValueError('BucketedBatcher is not supported yet')

        # Build static graph for the trained model
        tf.keras.backend.reset_uids()
        keras_model_inputs = model.get_model_inputs()
        keras_model = model.get_connected_model(inputs=keras_model_inputs)

        # Create a new model that routes activations to outputs
        tf.keras.backend.reset_uids()
        output_nodes = {layer_name: keras_model.get_layer(layer_name).output
                        for layer_name in layer_names}
        activation_model = tf.keras.Model(inputs=keras_model_inputs,
                                          outputs=output_nodes)

        batcher = initialize_batcher(
            dataset,
            self._batch_size,
            should_shuffle=False
        )

        progress_bar = tqdm(
            desc='Collecting Tensors',
            total=batcher.steps_per_epoch,
            file=sys.stdout,
            disable=is_progressbar_disabled()
        )

        collected_tensors = []
        while not batcher.last_batch():
            batch = batcher.next_batch()

            inputs = {
                i_feat.feature_name: batch[i_feat.feature_name]
                for i_feat in model.input_features.values()
            }
            targets = {
                o_feat.feature_name: batch[o_feat.feature_name]
                for o_feat in model.output_features.values()
            }

            input_tuple = (inputs, targets)
            outputs = activation_model(input_tuple)

            for layer_name, output in outputs.items():
                if isinstance(output, tuple):
                    output = list(output)

                if isinstance(output, tf.Tensor):
                    output = [('', output)]
                elif isinstance(output, dict):
                    output = [(f'_{key}', tensor)
                              for key, tensor in output.items()]
                elif isinstance(output, list):
                    output = [(f'_{idx}', tensor)
                              for idx, tensor in enumerate(output)]

                for suffix, tensor in output:
                    full_name = f'{layer_name}{suffix}'
                    collected_tensors.append((full_name, tensor))

            progress_bar.update(1)

        progress_bar.close()

        return collected_tensors

    def merge_workers_metrics(self, metrics):
        if not self._horovod:
            return metrics

        # gather outputs from all workers
        all_workers_output_metrics = self._horovod.allgather_object(metrics)

        # merge them into a single one
        merged_output_metrics = sum_dicts(
            all_workers_output_metrics,
            dict_type=OrderedDict
        )

        return merged_output_metrics


def calculate_overall_stats(
        output_features,
        predictions,
        dataset,
        training_set_metadata
):
    overall_stats = {}
    for of_name, output_feature in output_features.items():
<<<<<<< HEAD
        overall_stats[of_name] =output_feature.calculate_overall_stats(
=======
        overall_stats[of_name] = output_feature.calculate_overall_stats(
>>>>>>> 2caa89c8
            predictions[of_name],  # predictions
            dataset.get(of_name),  # target
            training_set_metadata[of_name]  #output feature metadata
        )
    return overall_stats


def save_prediction_outputs(
        postprocessed_output,
        experiment_dir_name,
        skip_output_types=None
):
    if skip_output_types is None:
        skip_output_types = set()
    csv_filename = os.path.join(experiment_dir_name, '{}_{}.csv')
    for output_field, outputs in postprocessed_output.items():
        for output_type, values in outputs.items():
            if output_type not in skip_output_types:
                save_csv(
                    csv_filename.format(output_field, output_type),
                    values
                )


def save_evaluation_stats(test_stats, experiment_dir_name):
    test_stats_fn = os.path.join(
        experiment_dir_name,
        'test_statistics.json'
    )
    save_json(test_stats_fn, test_stats)


def print_evaluation_stats(test_stats):
    for output_field, result in test_stats.items():
        if (output_field != COMBINED or
                (output_field == COMBINED and len(test_stats) > 2)):
            logger.info('\n===== {} ====='.format(output_field))
            for metric in sorted(list(result)):
                if metric not in SKIP_EVAL_METRICS:
                    value = result[metric]
                    if isinstance(value, OrderedDict):
                        value_repr = repr_ordered_dict(value)
                    else:
                        value_repr = pformat(result[metric], indent=2)
                    logger.info('{0}: {1}'.format(metric, value_repr))<|MERGE_RESOLUTION|>--- conflicted
+++ resolved
@@ -264,11 +264,7 @@
 ):
     overall_stats = {}
     for of_name, output_feature in output_features.items():
-<<<<<<< HEAD
-        overall_stats[of_name] =output_feature.calculate_overall_stats(
-=======
         overall_stats[of_name] = output_feature.calculate_overall_stats(
->>>>>>> 2caa89c8
             predictions[of_name],  # predictions
             dataset.get(of_name),  # target
             training_set_metadata[of_name]  #output feature metadata

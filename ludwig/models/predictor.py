import logging
import os
import sys
from abc import ABC, abstractmethod
from collections import defaultdict, OrderedDict
from pprint import pformat
from typing import Dict

import numpy as np
import pandas as pd
import psutil
import torch

from ludwig.constants import COMBINED, LAST_HIDDEN, LOGITS
from ludwig.data.dataset.base import Dataset
from ludwig.data.utils import convert_to_dict
from ludwig.globals import (
    is_progressbar_disabled,
    PREDICTIONS_PARQUET_FILE_NAME,
    PREDICTIONS_SHAPES_FILE_NAME,
    TEST_STATISTICS_FILE_NAME,
)
<<<<<<< HEAD
from ludwig.models.base import BaseModel
from ludwig.utils.data_utils import flatten_df, from_numpy_dataset, save_csv, save_json
=======
from ludwig.models.ecd import ECD
from ludwig.progress_bar import LudwigProgressBar
from ludwig.utils.data_utils import save_csv, save_json
from ludwig.utils.dataframe_utils import flatten_df, from_numpy_dataset
>>>>>>> ae25cc4c
from ludwig.utils.horovod_utils import return_first
from ludwig.utils.print_utils import repr_ordered_dict
from ludwig.utils.strings_utils import make_safe_filename
from ludwig.utils.torch_utils import get_torch_device

EXCLUDE_PRED_SET = {LOGITS, LAST_HIDDEN}
SKIP_EVAL_METRICS = {"confusion_matrix", "roc_curve"}
STATS_SAMPLE_SIZE = 10000

logger = logging.getLogger(__name__)


class BasePredictor(ABC):
    @abstractmethod
    def batch_predict(self, dataset, dataset_name=None):
        raise NotImplementedError()

    @abstractmethod
    def predict_single(self, batch):
        raise NotImplementedError()

    @abstractmethod
    def batch_evaluation(self, dataset, collect_predictions=False, dataset_name=None):
        raise NotImplementedError()

    @abstractmethod
    def batch_collect_activations(self, layer_names, dataset, bucketing_field=None):
        raise NotImplementedError()

    # Remote implementations may override this
    def shutdown(self):
        pass

    # Functions needed to treat Trainer as a context manager
    def __enter__(self):
        return self

    def __exit__(self, exc_type, exc_val, exc_tb):
        self.shutdown()


class Predictor(BasePredictor):
    """Predictor is a class that uses a model to predict and evaluate."""

<<<<<<< HEAD
    def __init__(self, model: BaseModel, batch_size=128, horovod=None, **kwargs):
=======
    def __init__(self, model: ECD, batch_size=128, horovod=None, report_tqdm_to_ray=False, **kwargs):
>>>>>>> ae25cc4c
        self._batch_size = batch_size
        self._horovod = horovod
        self.report_tqdm_to_ray = report_tqdm_to_ray

        self.device = get_torch_device()
        self.model = model.to(self.device)

    def batch_predict(
        self,
        dataset: Dataset,
        dataset_name: str = None,
    ):
        prev_model_training_mode = self.model.training  # store previous model training mode
        self.model.eval()  # set model to eval mode

        with torch.no_grad():
            with dataset.initialize_batcher(self._batch_size, should_shuffle=False, horovod=self._horovod) as batcher:

                progress_bar_config = {
                    "desc": "Prediction" if dataset_name is None else f"Prediction {dataset_name: <5.5}",
                    "total": batcher.steps_per_epoch,
                    "file": sys.stdout,
                    "disable": is_progressbar_disabled(),
                }
                progress_bar = LudwigProgressBar(self.report_tqdm_to_ray, progress_bar_config, self.is_coordinator())
                predictions = defaultdict(list)
                while not batcher.last_batch():
                    batch = batcher.next_batch()
                    preds = self._predict(self.model, batch)
                    self._accumulate_preds(preds, predictions)
                    progress_bar.update(1)

                progress_bar.close()

        # consolidate predictions from each batch to a single tensor
        self._concat_preds(predictions)

        self.model.train(prev_model_training_mode)

        return from_numpy_dataset(predictions)

    def predict_single(self, batch):
        prev_model_training_mode = self.model.training  # store previous model training mode
        self.model.eval()  # set model to eval mode

        with torch.no_grad():
            predictions = defaultdict(list)
            preds = self._predict(self.model, batch)
            self._accumulate_preds(preds, predictions)
            self._concat_preds(predictions)

        # reset model to its original training mode
        self.model.train(prev_model_training_mode)
        return from_numpy_dataset(predictions)

    def _predict(self, model: BaseModel, batch: Dict[str, np.ndarray]) -> Dict[str, np.ndarray]:
        """Predict a batch of data.

        Params:
            model: BaseModel model
            batch: batch of data

        Returns:
            predictions: dictionary of predictions
        """
        inputs = {
            i_feat.feature_name: torch.from_numpy(batch[i_feat.proc_column]).to(self.device)
            for i_feat in model.input_features.values()
        }

        return model.predict_step(inputs)

    def _accumulate_preds(self, preds, predictions):
        # accumulate predictions from batch for each output feature
        for of_name, of_preds in preds.items():
            for pred_name, pred_values in of_preds.items():
                if pred_name not in EXCLUDE_PRED_SET:
                    key = f"{of_name}_{pred_name}"
                    predictions[key].append(pred_values)

    def _concat_preds(self, predictions):
        for key, pred_value_list in predictions.items():
            # Without cloning and detaching, a runtime error is raised since pred_value_list
            # is a tensor that requires grad.
            predictions[key] = torch.cat(pred_value_list, dim=0).clone().detach().cpu().numpy()

    def batch_evaluation(self, dataset, collect_predictions=False, dataset_name=None):
        prev_model_training_mode = self.model.training  # store previous model training mode
        self.model.eval()  # set model to eval mode

        with torch.no_grad():
            with dataset.initialize_batcher(self._batch_size, should_shuffle=False, horovod=self._horovod) as batcher:
                progress_bar_config = {
                    "desc": "Evaluation" if dataset_name is None else f"Evaluation {dataset_name: <5.5}",
                    "total": batcher.steps_per_epoch,
                    "file": sys.stdout,
                    "disable": is_progressbar_disabled(),
                    "position": 0,  # Necessary to disable extra new line artifacts in training logs.
                }
                progress_bar = LudwigProgressBar(self.report_tqdm_to_ray, progress_bar_config, self.is_coordinator())

                predictions = defaultdict(list)
                while not batcher.last_batch():
                    batch = batcher.next_batch()
                    logger.debug(
                        f"evaluation for {dataset_name}: obtained next batch "
                        f"memory used: {psutil.Process(os.getpid()).memory_info()[0] / 1e6:0.2f}MB"
                    )
                    inputs = {
                        i_feat.feature_name: torch.from_numpy(batch[i_feat.proc_column]).to(self.device)
                        for i_feat in self.model.input_features.values()
                    }
                    targets = {
                        o_feat.feature_name: torch.from_numpy(batch[o_feat.proc_column]).to(self.device)
                        for o_feat in self.model.output_features.values()
                    }

                    preds = self.model.evaluation_step(inputs, targets)

                    # accumulate predictions from batch for each output feature
                    if collect_predictions:
                        for of_name, of_preds in preds.items():
                            for pred_name, pred_values in of_preds.items():
                                if pred_name not in EXCLUDE_PRED_SET:
                                    key = f"{of_name}_{pred_name}"
                                    predictions[key].append(pred_values)

                    progress_bar.update(1)
                    if self.is_coordinator():
                        logger.debug(
                            f"evaluation for {dataset_name}: completed batch {progress_bar.total_steps} "
                            f"memory used: {psutil.Process(os.getpid()).memory_info()[0] / 1e6:0.2f}MB"
                        )

                progress_bar.close()

            # consolidate predictions from each batch to a single tensor
            if collect_predictions:
                for key, pred_value_list in predictions.items():
                    predictions[key] = torch.cat(pred_value_list, dim=0).clone().detach().cpu().numpy()

            metrics = self.model.get_metrics()
            self.model.reset_metrics()

            self.model.train(prev_model_training_mode)  # Restores previous model training mode.

            return metrics, from_numpy_dataset(predictions)

    def batch_collect_activations(self, layer_names, dataset, bucketing_field=None):
        if bucketing_field:
            raise ValueError("BucketedBatcher is not supported yet")

        prev_model_training_mode = self.model.training  # store previous model training mode
        self.model.eval()  # set model to eval mode

        with torch.no_grad():
            with dataset.initialize_batcher(self._batch_size, should_shuffle=False) as batcher:
                progress_bar_config = {
                    "desc": "Collecting Tensors",
                    "total": batcher.steps_per_epoch,
                    "file": sys.stdout,
                    "disable": is_progressbar_disabled(),
                }
                progress_bar = LudwigProgressBar(self.report_tqdm_to_ray, progress_bar_config, self.is_coordinator())

                collected_tensors = []
                while not batcher.last_batch():
                    batch = batcher.next_batch()

                    inputs = {
                        i_feat.feature_name: torch.from_numpy(batch[i_feat.proc_column]).to(self.device)
                        for i_feat in self.model.input_features.values()
                    }
                    outputs = self.model(inputs)
                    collected_tensors = [(concat_name, tensor) for concat_name, tensor in outputs.items()]
                    progress_bar.update(1)

                progress_bar.close()

        self.model.train(prev_model_training_mode)  # Restores previous model training mode.

        return collected_tensors

    def is_coordinator(self):
        if not self._horovod:
            return True
        return self._horovod.rank() == 0


class RemotePredictor(Predictor):
    def __init__(self, model: BaseModel, gpus=None, gpu_memory_limit=None, allow_parallel_threads=True, **kwargs):
        super().__init__(model, **kwargs)

        # Only return results from rank 0 to reduce network overhead
        self.batch_predict = return_first(self.batch_predict)
        self.batch_evaluation = return_first(self.batch_evaluation)


def calculate_overall_stats(output_features, predictions, dataset, training_set_metadata):
    overall_stats = {}
    for of_name, output_feature in output_features.items():
        feature_metadata = training_set_metadata[output_feature.feature_name]
        feature_metadata.update(training_set_metadata[output_feature.feature_name])

        feature_df = predictions.loc[:, predictions.columns.str.startswith(of_name)]
        feature_df = feature_df.rename(columns=lambda c: c[len(of_name) + 1 :])

        target = dataset.loc[:, output_feature.proc_column]

        if not isinstance(feature_df, pd.DataFrame):
            logger.warning(
                "Full computation of stats only supported for pandas dataframes. "
                "Sampling the first 10000 rows of the feature and target dataframes for computing overall stats."
            )
            feature_df = feature_df.head(n=STATS_SAMPLE_SIZE, npartitions=-1, compute=True)
            target = target.head(n=STATS_SAMPLE_SIZE, npartitions=-1, compute=True)

        overall_stats[of_name] = output_feature.calculate_overall_stats(
            feature_df,  # predictions
            target,
            feature_metadata,  # output feature metadata
        )
    return overall_stats


def save_prediction_outputs(
    postprocessed_output,
    output_features,
    output_directory,
    backend,
):
    postprocessed_output, column_shapes = flatten_df(postprocessed_output, backend)
    postprocessed_output.to_parquet(os.path.join(output_directory, PREDICTIONS_PARQUET_FILE_NAME))
    save_json(os.path.join(output_directory, PREDICTIONS_SHAPES_FILE_NAME), column_shapes)
    if not backend.df_engine.partitioned:
        # csv can only be written out for unpartitioned df format (i.e., pandas)
        postprocessed_dict = convert_to_dict(postprocessed_output, output_features)
        csv_filename = os.path.join(output_directory, "{}_{}.csv")
        for output_field, outputs in postprocessed_dict.items():
            for output_name, values in outputs.items():
                save_csv(csv_filename.format(output_field, make_safe_filename(output_name)), values)


def save_evaluation_stats(test_stats, output_directory):
    test_stats_fn = os.path.join(output_directory, TEST_STATISTICS_FILE_NAME)
    save_json(test_stats_fn, test_stats)


def print_evaluation_stats(test_stats):
    for output_field, result in test_stats.items():
        if output_field != COMBINED or (output_field == COMBINED and len(test_stats) > 2):
            logger.info(f"\n===== {output_field} =====")
            for metric in sorted(list(result)):
                if metric not in SKIP_EVAL_METRICS:
                    value = result[metric]
                    if isinstance(value, OrderedDict):
                        value_repr = repr_ordered_dict(value)
                    else:
                        value_repr = pformat(result[metric], indent=2)
                    logger.info(f"{metric}: {value_repr}")


def get_output_columns(output_features):
    output_columns = []
    for of_name, feature in output_features.items():
        for pred in feature.get_prediction_set():
            if pred not in EXCLUDE_PRED_SET:
                output_columns.append(f"{of_name}_{pred}")
    return output_columns<|MERGE_RESOLUTION|>--- conflicted
+++ resolved
@@ -20,15 +20,11 @@
     PREDICTIONS_SHAPES_FILE_NAME,
     TEST_STATISTICS_FILE_NAME,
 )
-<<<<<<< HEAD
 from ludwig.models.base import BaseModel
-from ludwig.utils.data_utils import flatten_df, from_numpy_dataset, save_csv, save_json
-=======
 from ludwig.models.ecd import ECD
 from ludwig.progress_bar import LudwigProgressBar
 from ludwig.utils.data_utils import save_csv, save_json
 from ludwig.utils.dataframe_utils import flatten_df, from_numpy_dataset
->>>>>>> ae25cc4c
 from ludwig.utils.horovod_utils import return_first
 from ludwig.utils.print_utils import repr_ordered_dict
 from ludwig.utils.strings_utils import make_safe_filename
@@ -73,11 +69,7 @@
 class Predictor(BasePredictor):
     """Predictor is a class that uses a model to predict and evaluate."""
 
-<<<<<<< HEAD
-    def __init__(self, model: BaseModel, batch_size=128, horovod=None, **kwargs):
-=======
-    def __init__(self, model: ECD, batch_size=128, horovod=None, report_tqdm_to_ray=False, **kwargs):
->>>>>>> ae25cc4c
+    def __init__(self, model: BaseModel, batch_size=128, horovod=None, report_tqdm_to_ray=False, **kwargs):
         self._batch_size = batch_size
         self._horovod = horovod
         self.report_tqdm_to_ray = report_tqdm_to_ray

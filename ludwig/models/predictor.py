import logging
import os
import sys
from abc import ABC, abstractmethod
from collections import defaultdict, OrderedDict
from pprint import pformat

import tensorflow as tf
from tqdm import tqdm

from ludwig.constants import COMBINED, LOGITS, LAST_HIDDEN
from ludwig.globals import is_progressbar_disabled
from ludwig.utils.data_utils import flatten_df, from_numpy_dataset, save_json
from ludwig.utils.horovod_utils import initialize_horovod, return_first
from ludwig.utils.misc_utils import sum_dicts
from ludwig.utils.print_utils import repr_ordered_dict
from ludwig.utils.tf_utils import initialize_tensorflow

EXCLUE_PRED_SET = {LOGITS, LAST_HIDDEN}
SKIP_EVAL_METRICS = {'confusion_matrix', 'roc_curve'}

logger = logging.getLogger(__name__)


class BasePredictor(ABC):
    @abstractmethod
    def batch_predict(
            self,
            model,
            dataset,
            dataset_name=None
    ):
        raise NotImplementedError()

    @abstractmethod
    def batch_evaluation(
            self,
            model,
            dataset,
            collect_predictions=False,
            dataset_name=None
    ):
        raise NotImplementedError()

    @abstractmethod
    def batch_collect_activations(
            self,
            model,
            layer_names,
            dataset,
            bucketing_field=None
    ):
        raise NotImplementedError()

    # Remote implementations may override this
    def shutdown(self):
        pass

    # Functions needed to treat Trainer as a context manager
    def __enter__(self):
        return self

    def __exit__(self, exc_type, exc_val, exc_tb):
        self.shutdown()


class Predictor(BasePredictor):
    """
    Predictor is a class that uses a model to predict and evaluate
    """

    def __init__(
            self,
            batch_size=128,
            horovod=None,
            debug=False,
            **kwargs
    ):
        self._batch_size = batch_size
        self._horovod = horovod
        self._debug = debug

    def batch_predict(
            self,
            model,
            dataset,
            dataset_name=None
    ):
        with dataset.initialize_batcher(
            self._batch_size,
            should_shuffle=False,
            horovod=self._horovod
        ) as batcher:

            progress_bar = None
            if self.is_coordinator():
                progress_bar = tqdm(
                    desc='Prediction' if dataset_name is None
                    else 'Prediction {0: <5.5}'.format(dataset_name),
                    total=batcher.steps_per_epoch,
                    file=sys.stdout,
                    disable=is_progressbar_disabled()
                )

<<<<<<< HEAD
        predictions = defaultdict(list)
        while not batcher.last_batch():
            batch = batcher.next_batch()
=======
            predictions = {}
            while not batcher.last_batch():
                batch = batcher.next_batch()
>>>>>>> c93474be

                inputs = {
                    i_feat.feature_name: batch[i_feat.proc_column]
                    for i_feat in model.input_features.values()
                }

                preds = model.predict_step(inputs)

<<<<<<< HEAD
            # accumulate predictions from batch for each output feature
            for of_name, of_preds in preds.items():
                for pred_name, pred_values in of_preds.items():
                    if pred_name not in EXCLUE_PRED_SET:
                        key = f'{of_name}_{pred_name}'
                        predictions[key].append(pred_values)
=======
                # accumulate predictions from batch for each output feature
                for of_name, of_preds in preds.items():
                    if of_name not in predictions:
                        predictions[of_name] = {}
                    for pred_name, pred_values in of_preds.items():
                        if pred_name not in EXCLUE_PRED_SET:
                            if pred_name not in predictions[of_name]:
                                predictions[of_name][pred_name] = [pred_values]
                            else:
                                predictions[of_name][pred_name].append(pred_values)
>>>>>>> c93474be

                if self.is_coordinator():
                    progress_bar.update(1)

            if self.is_coordinator():
                progress_bar.close()

        # consolidate predictions from each batch to a single tensor
        for key, pred_value_list in predictions.items():
            predictions[key] = tf.concat(pred_value_list, axis=0).numpy()

        return from_numpy_dataset(predictions)

    def batch_evaluation(
            self,
            model,
            dataset,
            collect_predictions=False,
            dataset_name=None
    ):
        with dataset.initialize_batcher(
            self._batch_size,
            should_shuffle=False,
            horovod=self._horovod
<<<<<<< HEAD
        )

        progress_bar = None
        if self.is_coordinator():
            progress_bar = tqdm(
                desc='Evaluation' if dataset_name is None
                else 'Evaluation {0: <5.5}'.format(dataset_name),
                total=batcher.steps_per_epoch,
                file=sys.stdout,
                disable=is_progressbar_disabled()
            )

        predictions = defaultdict(list)
        while not batcher.last_batch():
            batch = batcher.next_batch()
=======
        ) as batcher:
>>>>>>> c93474be

            progress_bar = None
            if self.is_coordinator():
                progress_bar = tqdm(
                    desc='Evaluation' if dataset_name is None
                    else 'Evaluation {0: <5.5}'.format(dataset_name),
                    total=batcher.steps_per_epoch,
                    file=sys.stdout,
                    disable=is_progressbar_disabled()
                )

<<<<<<< HEAD
            preds = model.evaluation_step(inputs, targets)

            # accumulate predictions from batch for each output feature
            if collect_predictions:
                for of_name, of_preds in preds.items():
                    for pred_name, pred_values in of_preds.items():
                        if pred_name not in EXCLUE_PRED_SET:
                            key = f'{of_name}_{pred_name}'
                            predictions[key].append(pred_values)
=======
            predictions = {}
            while not batcher.last_batch():
                batch = batcher.next_batch()

                inputs = {
                    i_feat.feature_name: batch[i_feat.proc_column]
                    for i_feat in model.input_features.values()
                }
                targets = {
                    o_feat.feature_name: batch[o_feat.proc_column]
                    for o_feat in model.output_features.values()
                }

                preds = model.evaluation_step(inputs, targets)

                # accumulate predictions from batch for each output feature
                if collect_predictions:
                    for of_name, of_preds in preds.items():
                        if of_name not in predictions:
                            predictions[of_name] = {}
                        for pred_name, pred_values in of_preds.items():
                            if pred_name not in EXCLUE_PRED_SET and pred_values is not None:
                                if pred_name not in predictions[of_name]:
                                    predictions[of_name][pred_name] = [pred_values]
                                else:
                                    predictions[of_name][pred_name].append(
                                        pred_values)

                if self.is_coordinator():
                    progress_bar.update(1)
>>>>>>> c93474be

            if self.is_coordinator():
                progress_bar.close()

        # consolidate predictions from each batch to a single tensor
        if collect_predictions:
            for key, pred_value_list in predictions.items():
                predictions[key] = tf.concat(pred_value_list, axis=0).numpy()

        metrics = model.get_metrics()
        metrics = self.merge_workers_metrics(metrics)
        model.reset_metrics()

        return metrics, from_numpy_dataset(predictions)

    def batch_collect_activations(
            self,
            model,
            layer_names,
            dataset,
            bucketing_field=None
    ):
        if bucketing_field:
            raise ValueError('BucketedBatcher is not supported yet')

        # Build static graph for the trained model
        tf.keras.backend.reset_uids()
        keras_model_inputs = model.get_model_inputs(training=False)
        keras_model = model.get_connected_model(inputs=keras_model_inputs,
                                                training=False)

        # Create a new model that routes activations to outputs
        tf.keras.backend.reset_uids()
        output_nodes = {layer_name: keras_model.get_layer(layer_name).output
                        for layer_name in layer_names}
        activation_model = tf.keras.Model(inputs=keras_model_inputs,
                                          outputs=output_nodes)

        with dataset.initialize_batcher(
            self._batch_size,
            should_shuffle=False
        ) as batcher:

            progress_bar = tqdm(
                desc='Collecting Tensors',
                total=batcher.steps_per_epoch,
                file=sys.stdout,
                disable=is_progressbar_disabled()
            )

            collected_tensors = []
            while not batcher.last_batch():
                batch = batcher.next_batch()

                inputs = {
                    i_feat.feature_name: batch[i_feat.proc_column]
                    for i_feat in model.input_features.values()
                }
                outputs = activation_model(inputs)

                for layer_name, output in outputs.items():
                    if isinstance(output, tuple):
                        output = list(output)

                    if isinstance(output, tf.Tensor):
                        output = [('', output)]
                    elif isinstance(output, dict):
                        output = [(f'_{key}', tensor)
                                  for key, tensor in output.items()]
                    elif isinstance(output, list):
                        output = [(f'_{idx}', tensor)
                                  for idx, tensor in enumerate(output)]

                    for suffix, tensor in output:
                        full_name = f'{layer_name}{suffix}'
                        collected_tensors.append((full_name, tensor))

                progress_bar.update(1)

            progress_bar.close()

        return collected_tensors

    def merge_workers_metrics(self, metrics):
        if not self._horovod:
            return metrics

        # gather outputs from all workers
        all_workers_output_metrics = self._horovod.allgather_object(metrics)

        # merge them into a single one
        merged_output_metrics = sum_dicts(
            all_workers_output_metrics,
            dict_type=OrderedDict
        )

        return merged_output_metrics

    def is_coordinator(self):
        if not self._horovod:
            return True
        return self._horovod.rank() == 0


class RemotePredictor(Predictor):
    def __init__(
        self,
        gpus=None,
        gpu_memory_limit=None,
        allow_parallel_threads=True,
        **kwargs
    ):
        horovod = initialize_horovod()
        initialize_tensorflow(gpus=gpus,
                              gpu_memory_limit=gpu_memory_limit,
                              allow_parallel_threads=allow_parallel_threads,
                              horovod=horovod)
        super().__init__(horovod=horovod, **kwargs)

        # Only return results from rank 0 to reduce network overhead
        self.batch_predict = return_first(self.batch_predict)
        self.batch_evaluation = return_first(self.batch_evaluation)


def calculate_overall_stats(
        output_features,
        predictions,
        dataset,
        training_set_metadata
):
    overall_stats = {}
    for of_name, output_feature in output_features.items():
        feature_metadata = output_feature.overall_statistics_metadata()
        feature_metadata.update(
            training_set_metadata[output_feature.feature_name])

        feature_df = predictions.loc[:, predictions.columns.str.startswith(of_name)]
        feature_df = feature_df.rename(columns=lambda c: c[len(of_name) + 1:])

        overall_stats[of_name] = output_feature.calculate_overall_stats(
            feature_df,  # predictions
            dataset.get(output_feature.proc_column),  # target
            feature_metadata,  # output feature metadata
        )
    return overall_stats


def save_prediction_outputs(
        postprocessed_output,
        output_directory,
        backend,
):
    postprocessed_output, column_shapes = flatten_df(
        postprocessed_output, backend
    )
    postprocessed_output.to_parquet(
        os.path.join(output_directory, 'predictions.parquet')
    )
    save_json(
        os.path.join(output_directory, 'predictions.shapes.json'),
        column_shapes
    )


def save_evaluation_stats(test_stats, output_directory):
    test_stats_fn = os.path.join(
        output_directory,
        'test_statistics.json'
    )
    save_json(test_stats_fn, test_stats)


def print_evaluation_stats(test_stats):
    for output_field, result in test_stats.items():
        if (output_field != COMBINED or
                (output_field == COMBINED and len(test_stats) > 2)):
            logger.info('\n===== {} ====='.format(output_field))
            for metric in sorted(list(result)):
                if metric not in SKIP_EVAL_METRICS:
                    value = result[metric]
                    if isinstance(value, OrderedDict):
                        value_repr = repr_ordered_dict(value)
                    else:
                        value_repr = pformat(result[metric], indent=2)
                    logger.info('{0}: {1}'.format(metric, value_repr))


def get_output_columns(output_features):
    output_columns = []
    for of_name, feature in output_features.items():
        for pred in feature.get_prediction_set():
            if pred not in EXCLUE_PRED_SET:
                output_columns.append(f'{of_name}_{pred}')
    return output_columns<|MERGE_RESOLUTION|>--- conflicted
+++ resolved
@@ -102,15 +102,9 @@
                     disable=is_progressbar_disabled()
                 )
 
-<<<<<<< HEAD
         predictions = defaultdict(list)
         while not batcher.last_batch():
             batch = batcher.next_batch()
-=======
-            predictions = {}
-            while not batcher.last_batch():
-                batch = batcher.next_batch()
->>>>>>> c93474be
 
                 inputs = {
                     i_feat.feature_name: batch[i_feat.proc_column]
@@ -119,25 +113,12 @@
 
                 preds = model.predict_step(inputs)
 
-<<<<<<< HEAD
             # accumulate predictions from batch for each output feature
             for of_name, of_preds in preds.items():
                 for pred_name, pred_values in of_preds.items():
                     if pred_name not in EXCLUE_PRED_SET:
                         key = f'{of_name}_{pred_name}'
                         predictions[key].append(pred_values)
-=======
-                # accumulate predictions from batch for each output feature
-                for of_name, of_preds in preds.items():
-                    if of_name not in predictions:
-                        predictions[of_name] = {}
-                    for pred_name, pred_values in of_preds.items():
-                        if pred_name not in EXCLUE_PRED_SET:
-                            if pred_name not in predictions[of_name]:
-                                predictions[of_name][pred_name] = [pred_values]
-                            else:
-                                predictions[of_name][pred_name].append(pred_values)
->>>>>>> c93474be
 
                 if self.is_coordinator():
                     progress_bar.update(1)
@@ -162,25 +143,7 @@
             self._batch_size,
             should_shuffle=False,
             horovod=self._horovod
-<<<<<<< HEAD
-        )
-
-        progress_bar = None
-        if self.is_coordinator():
-            progress_bar = tqdm(
-                desc='Evaluation' if dataset_name is None
-                else 'Evaluation {0: <5.5}'.format(dataset_name),
-                total=batcher.steps_per_epoch,
-                file=sys.stdout,
-                disable=is_progressbar_disabled()
-            )
-
-        predictions = defaultdict(list)
-        while not batcher.last_batch():
-            batch = batcher.next_batch()
-=======
         ) as batcher:
->>>>>>> c93474be
 
             progress_bar = None
             if self.is_coordinator():
@@ -192,20 +155,9 @@
                     disable=is_progressbar_disabled()
                 )
 
-<<<<<<< HEAD
-            preds = model.evaluation_step(inputs, targets)
-
-            # accumulate predictions from batch for each output feature
-            if collect_predictions:
-                for of_name, of_preds in preds.items():
-                    for pred_name, pred_values in of_preds.items():
-                        if pred_name not in EXCLUE_PRED_SET:
-                            key = f'{of_name}_{pred_name}'
-                            predictions[key].append(pred_values)
-=======
-            predictions = {}
-            while not batcher.last_batch():
-                batch = batcher.next_batch()
+        predictions = defaultdict(list)
+        while not batcher.last_batch():
+            batch = batcher.next_batch()
 
                 inputs = {
                     i_feat.feature_name: batch[i_feat.proc_column]
@@ -218,22 +170,16 @@
 
                 preds = model.evaluation_step(inputs, targets)
 
-                # accumulate predictions from batch for each output feature
-                if collect_predictions:
-                    for of_name, of_preds in preds.items():
-                        if of_name not in predictions:
-                            predictions[of_name] = {}
-                        for pred_name, pred_values in of_preds.items():
-                            if pred_name not in EXCLUE_PRED_SET and pred_values is not None:
-                                if pred_name not in predictions[of_name]:
-                                    predictions[of_name][pred_name] = [pred_values]
-                                else:
-                                    predictions[of_name][pred_name].append(
-                                        pred_values)
+            # accumulate predictions from batch for each output feature
+            if collect_predictions:
+                for of_name, of_preds in preds.items():
+                    for pred_name, pred_values in of_preds.items():
+                        if pred_name not in EXCLUE_PRED_SET:
+                            key = f'{of_name}_{pred_name}'
+                            predictions[key].append(pred_values)
 
                 if self.is_coordinator():
                     progress_bar.update(1)
->>>>>>> c93474be
 
             if self.is_coordinator():
                 progress_bar.close()

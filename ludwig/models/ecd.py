import copy
import logging
from collections import OrderedDict

import tensorflow as tf

from ludwig.combiners.combiners import get_combiner_class
from ludwig.constants import *
from ludwig.features.feature_registries import input_type_registry, \
    output_type_registry
from ludwig.utils.algorithms_utils import topological_sort_feature_dependencies
from ludwig.utils.data_utils import clear_data_cache
from ludwig.utils.misc_utils import get_from_registry

logger = logging.getLogger(__name__)


class ECD(tf.keras.Model):

    def __init__(
            self,
            input_features_def,
            combiner_def,
            output_features_def,
            **kwargs
    ):
        super().__init__()

        # ================ Inputs ================
        self.input_features = build_inputs(
            input_features_def
        )

        # ================ Combiner ================
        logger.debug('Combiner {}'.format(combiner_def[TYPE]))
        combiner_class = get_combiner_class(combiner_def[TYPE])
        self.combiner = combiner_class(
            input_features=self.input_features,
            **combiner_def,
            **kwargs
        )

        # ================ Outputs ================
        self.output_features = build_outputs(
            output_features_def,
            self.combiner
        )

        # ================ Combined loss metric ================
        self.eval_loss_metric = tf.keras.metrics.Mean()

        # After constructing all layers, clear the cache to free up memory
        clear_data_cache()

    def get_model_inputs(self, training=True):
        inputs = {
            input_feature_name: input_feature.create_input()
            for input_feature_name, input_feature in
            self.input_features.items()
        }

        if not training:
            return inputs

        targets = {
            output_feature_name: output_feature.create_input()
<<<<<<< HEAD
            for output_feature_name, output_feature in
            self.output_features.items()
        } if training else None
=======
            for output_feature_name, output_feature in self.output_features.items()
        }
>>>>>>> 7d1a31ec
        return inputs, targets

    def get_connected_model(self, training=True, inputs=None):
        inputs = inputs or self.get_model_inputs(training)
        outputs = self.call(inputs)
        return tf.keras.Model(inputs=inputs, outputs=outputs)

    def call(self, inputs, training=None, mask=None):
        # parameter inputs is a dict feature_name -> tensor / ndarray
        # or
        # parameter (inputs, targets) where
        #   inputs is a dict feature_name -> tensor/ndarray
        #   targets is dict feature_name -> tensor/ndarray

        if isinstance(inputs, tuple):
            inputs, targets = inputs
        else:
            targets = None
        assert inputs.keys() == self.input_features.keys()

        encoder_outputs = {}
        for input_feature_name, input_values in inputs.items():
            encoder = self.input_features[input_feature_name]
            encoder_output = encoder(input_values, training=training,
                                     mask=mask)
            encoder_outputs[input_feature_name] = encoder_output

        combiner_outputs = self.combiner(encoder_outputs)

        output_logits = {}
        output_last_hidden = {}
        for output_feature_name, decoder in self.output_features.items():
            # use presence or absence of targets
            # to signal training or prediction
            decoder_inputs = (combiner_outputs, copy.copy(output_last_hidden))
            if targets is not None:
                # targets are only used during training,
                # during prediction they are omitted
                decoder_inputs = (decoder_inputs, targets[output_feature_name])

            decoder_outputs = decoder(
                decoder_inputs,
                training=training,
                mask=mask
            )
            output_logits[output_feature_name] = decoder_outputs
            # output_logits[output_feature_name][LOGITS] = decoder_logits
            # output_logits[output_feature_name][
            #    LAST_HIDDEN] = decoder_last_hidden

            # todo Piero: not sure this is needed,
            #  if combiner had lengths and the decoder wants to return them
            #  the decoder should do it, otherwise
            #  this can override the decoder outputs
            # if LENGTHS in combiner_outputs:
            #    output_logits[output_feature_name][LENGTHS] = \
            #        combiner_outputs[LENGTHS]

            output_last_hidden[output_feature_name] = decoder_outputs[
                'last_hidden']

        return output_logits

    def predictions(self, inputs, output_features=None):
        # check validity of output_features
        if output_features is None:
            of_list = self.output_features
        elif isinstance(output_features, str):
            if output_features == 'all':
                of_list = set(self.output_features.keys())
            elif output_features in self.output_features:
                of_list = [output_features]
            else:
                raise ValueError(
                    "'output_features' {} is not a valid for this model. "
                    "Available ones are: {}".format(
                        output_features, set(self.output_features.keys())
                    )
                )
        elif isinstance(output_features, list or set):
            if output_features.issubset(self.output_features):
                of_list = output_features
            else:
                raise ValueError(
                    "'output_features' {} must be a subset of "
                    "available features {}".format(
                        output_features, set(self.output_features.keys())
                    )
                )
        else:
            raise ValueError(
                "'output_features' must be None or a string or a list "
                "of output features"
            )

        outputs = self.call(inputs, training=False)

        predictions = {}
        for of_name in of_list:
            predictions[of_name] = self.output_features[of_name].predictions(
                outputs[of_name],
                training=False
            )

        return predictions

    @tf.function
    def train_step(self, optimizer, inputs, targets,
                   regularization_lambda=0.0):
        with tf.GradientTape() as tape:
            model_outputs = self((inputs, targets), training=True)
            loss, all_losses = self.train_loss(
                targets, model_outputs, regularization_lambda
            )
        optimizer.minimize_with_tape(
            tape, loss, self.trainable_variables
        )
        # grads = tape.gradient(loss, model.trainable_weights)
        # optimizer.apply_gradients(zip(grads, model.trainable_weights))
        return loss, all_losses

    @tf.function
    def evaluation_step(self, inputs, targets):
        predictions = self.predictions(inputs, output_features=None)
        self.update_metrics(targets, predictions)
        return predictions

    @tf.function
    def predict_step(self, inputs):
        return self.predictions(inputs, output_features=None)

    def train_loss(self, targets, predictions, regularization_lambda=0.0):
        train_loss = 0
        of_train_losses = {}
        for of_name, of_obj in self.output_features.items():
            of_train_loss = of_obj.train_loss(targets[of_name],
                                              predictions[of_name])
            train_loss += of_obj.loss['weight'] * of_train_loss
            of_train_losses[of_name] = of_train_loss
        train_loss += regularization_lambda * sum(
            self.losses)  # regularization / other losses
        return train_loss, of_train_losses

    def eval_loss(self, targets, predictions):
        eval_loss = 0
        of_eval_losses = {}
        for of_name, of_obj in self.output_features.items():
            of_eval_loss = of_obj.eval_loss(
                targets[of_name], predictions[of_name]
            )
            eval_loss += of_obj.loss['weight'] * of_eval_loss
            of_eval_losses[of_name] = of_eval_loss
        eval_loss += sum(self.losses)  # regularization / other losses
        return eval_loss, of_eval_losses

    def update_metrics(self, targets, predictions):
        for of_name, of_obj in self.output_features.items():
            of_obj.update_metrics(targets[of_name], predictions[of_name])
        self.eval_loss_metric.update_state(
            self.eval_loss(targets, predictions)[0]
        )

    def get_metrics(self):
        all_of_metrics = {}
        for of_name, of_obj in self.output_features.items():
            all_of_metrics[of_name] = of_obj.get_metrics()
        all_of_metrics[COMBINED] = {
            LOSS: self.eval_loss_metric.result().numpy()
        }
        return all_of_metrics

    def reset_metrics(self):
        for of_obj in self.output_features.values():
            of_obj.reset_metrics()
        self.eval_loss_metric.reset_states()

    def collect_weights(
            self,
            tensor_names=None,
            **kwargs
    ):
        def recurse_weights(model, prefix=None):
            results = []
            for layer in model.layers:
                layer_prefix = f'{prefix}/{layer.name}' if prefix else layer.name
                if isinstance(layer, tf.keras.Model):
                    results += recurse_weights(layer, layer_prefix)
                else:
                    results += [(f'{layer_prefix}/{w.name}', w) for w in
                                layer.weights]
            return results

        weights = recurse_weights(self)
        if tensor_names:
            # Check for bad tensor names
            weight_set = set(name for name, w in weights)
            for name in tensor_names:
                if name not in weight_set:
                    raise ValueError(
                        f'Tensor {name} not present in the model graph')

            # Filter the weights
            tensor_set = set(tensor_names)
            weights = [(name, w) for name, w in weights if name in tensor_set]

        return weights


def build_inputs(
        input_features_def,
        **kwargs
):
    input_features = OrderedDict()
    input_features_def = topological_sort_feature_dependencies(
        input_features_def)
    for input_feature_def in input_features_def:
        input_features[input_feature_def['name']] = build_single_input(
            input_feature_def,
            input_features,
            **kwargs
        )
    return input_features


def build_single_input(input_feature_def, other_input_features, **kwargs):
    logger.debug('Input {} feature {}'.format(
        input_feature_def[TYPE],
        input_feature_def['name']
    ))

    encoder_obj = None
    if input_feature_def.get(TIED, None) is not None:
        tied_input_feature_name = input_feature_def[TIED]
        if tied_input_feature_name in other_input_features:
            encoder_obj = other_input_features[
                tied_input_feature_name].encoder_obj

    input_feature_class = get_from_registry(
        input_feature_def[TYPE],
        input_type_registry
    )
    input_feature_obj = input_feature_class(input_feature_def, encoder_obj)

    return input_feature_obj


dynamic_length_encoders = {
    'rnn',
    'embed'
}


def build_outputs(
        output_features_def,
        combiner,
        **kwargs
):
    output_features_def = topological_sort_feature_dependencies(
        output_features_def)
    output_features = {}

    for output_feature_def in output_features_def:
        output_feature = build_single_output(
            output_feature_def,
            combiner,
            output_features,
            **kwargs
        )
        output_features[output_feature_def['name']] = output_feature

    return output_features


def build_single_output(
        output_feature_def,
        feature_hidden,
        other_output_features,
        **kwargs
):
    logger.debug('Output {} feature {}'.format(
        output_feature_def[TYPE],
        output_feature_def['name']
    ))

    output_feature_class = get_from_registry(
        output_feature_def[TYPE],
        output_type_registry
    )
    output_feature_obj = output_feature_class(output_feature_def)
    # weighted_train_mean_loss, weighted_eval_loss, output_tensors = output_feature_obj.concat_dependencies_and_build_output(
    #    feature_hidden,
    #    other_output_features,
    #    **kwargs
    # )

    return output_feature_obj<|MERGE_RESOLUTION|>--- conflicted
+++ resolved
@@ -64,20 +64,18 @@
 
         targets = {
             output_feature_name: output_feature.create_input()
-<<<<<<< HEAD
-            for output_feature_name, output_feature in
-            self.output_features.items()
-        } if training else None
-=======
             for output_feature_name, output_feature in self.output_features.items()
         }
->>>>>>> 7d1a31ec
         return inputs, targets
 
     def get_connected_model(self, training=True, inputs=None):
         inputs = inputs or self.get_model_inputs(training)
         outputs = self.call(inputs)
         return tf.keras.Model(inputs=inputs, outputs=outputs)
+
+    def save_savedmodel(self, save_path):
+        keras_model = self.model.get_connected_model(training=False)
+        keras_model.save(save_path)
 
     def call(self, inputs, training=None, mask=None):
         # parameter inputs is a dict feature_name -> tensor / ndarray
@@ -264,7 +262,8 @@
                                 layer.weights]
             return results
 
-        weights = recurse_weights(self)
+        connected_model = self.get_connected_model()
+        weights = recurse_weights(connected_model)
         if tensor_names:
             # Check for bad tensor names
             weight_set = set(name for name, w in weights)

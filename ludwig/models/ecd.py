import copy
import logging
from collections import OrderedDict

import tensorflow as tf

from ludwig.combiners.combiners import get_combiner_class
from ludwig.constants import *
from ludwig.features.feature_registries import input_type_registry, \
    output_type_registry
from ludwig.utils.algorithms_utils import topological_sort_feature_dependencies
from ludwig.utils.data_utils import clear_data_cache
from ludwig.utils.misc_utils import get_from_registry

logger = logging.getLogger(__name__)


class ECD(tf.keras.Model):

    def __init__(
            self,
            input_features_def,
            combiner_def,
            output_features_def,
            random_seed=None,
    ):
<<<<<<< HEAD
        self._input_features_df = input_features_def
        self._combiner_def = combiner_def
        self._output_features_df = output_features_def
=======
        # Deep copy to prevent TensorFlow from hijacking the dicts within the config and
        # transforming them into _DictWrapper classes, which are not JSON serializable.
        self._input_features_df = copy.deepcopy(input_features_def)
        self._combiner_def = copy.deepcopy(combiner_def)
        self._output_features_df = copy.deepcopy(output_features_def)

>>>>>>> 8d2ce05f
        self._random_seed = random_seed

        if random_seed is not None:
            tf.random.set_seed(random_seed)

        super().__init__()

        # ================ Inputs ================
        self.input_features = build_inputs(
            input_features_def
        )

        # ================ Combiner ================
        logger.debug('Combiner {}'.format(combiner_def[TYPE]))
        combiner_class = get_combiner_class(combiner_def[TYPE])
        self.combiner = combiner_class(
            input_features=self.input_features,
            **combiner_def,
        )

        # ================ Outputs ================
        self.output_features = build_outputs(
            output_features_def,
            self.combiner
        )

        # ================ Combined loss metric ================
        self.eval_loss_metric = tf.keras.metrics.Mean()

        # After constructing all layers, clear the cache to free up memory
        clear_data_cache()


    def get_model_inputs(self, training=True):
        inputs = {
            input_feature_name: input_feature.create_input()
            for input_feature_name, input_feature in
            self.input_features.items()
        }

        if not training:
            return inputs

        targets = {
            output_feature_name: output_feature.create_input()
            for output_feature_name, output_feature in
            self.output_features.items()
        }
        return inputs, targets

    def get_connected_model(self, training=True, inputs=None):
        inputs = inputs or self.get_model_inputs(training)
        outputs = self.call(inputs)
        return tf.keras.Model(inputs=inputs, outputs=outputs)

    def save_savedmodel(self, save_path):
        keras_model = self.get_connected_model(training=False)
        keras_model.save(save_path)

    def call(self, inputs, training=None, mask=None):
        # parameter inputs is a dict feature_name -> tensor / ndarray
        # or
        # parameter (inputs, targets) where
        #   inputs is a dict feature_name -> tensor/ndarray
        #   targets is dict feature_name -> tensor/ndarray

        if isinstance(inputs, tuple):
            inputs, targets = inputs
        else:
            targets = None
        assert inputs.keys() == self.input_features.keys()

        encoder_outputs = {}
        for input_feature_name, input_values in inputs.items():
            encoder = self.input_features[input_feature_name]
            encoder_output = encoder(input_values, training=training,
                                     mask=mask)
            encoder_outputs[input_feature_name] = encoder_output

        combiner_outputs = self.combiner(encoder_outputs)

        output_logits = {}
        output_last_hidden = {}
        for output_feature_name, decoder in self.output_features.items():
            # use presence or absence of targets
            # to signal training or prediction
            decoder_inputs = (combiner_outputs, copy.copy(output_last_hidden))
            if targets is not None:
                # targets are only used during training,
                # during prediction they are omitted
                decoder_inputs = (decoder_inputs, targets[output_feature_name])

            decoder_outputs = decoder(
                decoder_inputs,
                training=training,
                mask=mask
            )
            output_logits[output_feature_name] = decoder_outputs
            output_last_hidden[output_feature_name] = decoder_outputs[
                'last_hidden']

        return output_logits

    def predictions(self, inputs, output_features=None):
        # check validity of output_features
        if output_features is None:
            of_list = self.output_features
        elif isinstance(output_features, str):
            if output_features == 'all':
                of_list = set(self.output_features.keys())
            elif output_features in self.output_features:
                of_list = [output_features]
            else:
                raise ValueError(
                    "'output_features' {} is not a valid for this model. "
                    "Available ones are: {}".format(
                        output_features, set(self.output_features.keys())
                    )
                )
        elif isinstance(output_features, list or set):
            if output_features.issubset(self.output_features):
                of_list = output_features
            else:
                raise ValueError(
                    "'output_features' {} must be a subset of "
                    "available features {}".format(
                        output_features, set(self.output_features.keys())
                    )
                )
        else:
            raise ValueError(
                "'output_features' must be None or a string or a list "
                "of output features"
            )

        outputs = self.call(inputs, training=False)

        predictions = {}
        for of_name in of_list:
            predictions[of_name] = self.output_features[of_name].predictions(
                outputs[of_name],
                training=False
            )

        return predictions

    @tf.function
    def train_step(self, optimizer, inputs, targets,
                   regularization_lambda=0.0):
        with tf.GradientTape() as tape:
            model_outputs = self((inputs, targets), training=True)
            loss, all_losses = self.train_loss(
                targets, model_outputs, regularization_lambda
            )
        optimizer.minimize_with_tape(
            tape, loss, self.trainable_variables
        )
        # grads = tape.gradient(loss, model.trainable_weights)
        # optimizer.apply_gradients(zip(grads, model.trainable_weights))
        return loss, all_losses

    @tf.function
    def evaluation_step(self, inputs, targets):
        predictions = self.predictions(inputs, output_features=None)
        self.update_metrics(targets, predictions)
        return predictions

    @tf.function
    def predict_step(self, inputs):
        return self.predictions(inputs, output_features=None)

    def train_loss(self, targets, predictions, regularization_lambda=0.0):
        train_loss = 0
        of_train_losses = {}
        for of_name, of_obj in self.output_features.items():
            of_train_loss = of_obj.train_loss(targets[of_name],
                                              predictions[of_name])
            train_loss += of_obj.loss['weight'] * of_train_loss
            of_train_losses[of_name] = of_train_loss
        train_loss += regularization_lambda * sum(
            self.losses)  # regularization / other losses
        return train_loss, of_train_losses

    def eval_loss(self, targets, predictions):
        eval_loss = 0
        of_eval_losses = {}
        for of_name, of_obj in self.output_features.items():
            of_eval_loss = of_obj.eval_loss(
                targets[of_name], predictions[of_name]
            )
            eval_loss += of_obj.loss['weight'] * of_eval_loss
            of_eval_losses[of_name] = of_eval_loss
        eval_loss += sum(self.losses)  # regularization / other losses
        return eval_loss, of_eval_losses

    def update_metrics(self, targets, predictions):
        for of_name, of_obj in self.output_features.items():
            of_obj.update_metrics(targets[of_name], predictions[of_name])
        self.eval_loss_metric.update_state(
            self.eval_loss(targets, predictions)[0]
        )

    def get_metrics(self):
        all_of_metrics = {}
        for of_name, of_obj in self.output_features.items():
            all_of_metrics[of_name] = of_obj.get_metrics()
        all_of_metrics[COMBINED] = {
            LOSS: self.eval_loss_metric.result().numpy()
        }
        return all_of_metrics

    def reset_metrics(self):
        for of_obj in self.output_features.values():
            of_obj.reset_metrics()
        self.eval_loss_metric.reset_states()

    def collect_weights(
            self,
            tensor_names=None,
            **kwargs
    ):
        def recurse_weights(model, prefix=None):
            results = []
            for layer in model.layers:
                layer_prefix = f'{prefix}/{layer.name}' if prefix else layer.name
                if isinstance(layer, tf.keras.Model):
                    results += recurse_weights(layer, layer_prefix)
                else:
                    results += [(f'{layer_prefix}/{w.name}', w) for w in
                                layer.weights]
            return results

        connected_model = self.get_connected_model()
        weights = recurse_weights(connected_model)
        if tensor_names:
            # Check for bad tensor names
            weight_set = set(name for name, w in weights)
            for name in tensor_names:
                if name not in weight_set:
                    raise ValueError(
                        f'Tensor {name} not present in the model graph')

            # Filter the weights
            tensor_set = set(tensor_names)
            weights = [(name, w) for name, w in weights if name in tensor_set]

        return weights

    def __setstate__(self, newstate):
        self.set_weights(newstate['weights'])

    def __reduce__(self):
        args = (self._input_features_df, self._combiner_def, self._output_features_df, self._random_seed)
        state = {'weights': self.get_weights()}
        return ECD, args, state


def build_inputs(
        input_features_def,
        **kwargs
):
    input_features = OrderedDict()
    input_features_def = topological_sort_feature_dependencies(
        input_features_def)
    for input_feature_def in input_features_def:
        input_features[input_feature_def[NAME]] = build_single_input(
            input_feature_def,
            input_features,
            **kwargs
        )
    return input_features


def build_single_input(input_feature_def, other_input_features, **kwargs):
    logger.debug('Input {} feature {}'.format(
        input_feature_def[TYPE],
        input_feature_def[NAME]
    ))

    encoder_obj = None
    if input_feature_def.get(TIED, None) is not None:
        tied_input_feature_name = input_feature_def[TIED]
        if tied_input_feature_name in other_input_features:
            encoder_obj = other_input_features[
                tied_input_feature_name].encoder_obj

    input_feature_class = get_from_registry(
        input_feature_def[TYPE],
        input_type_registry
    )
    input_feature_obj = input_feature_class(input_feature_def, encoder_obj)

    return input_feature_obj


dynamic_length_encoders = {
    'rnn',
    'embed'
}


def build_outputs(
        output_features_def,
        combiner,
        **kwargs
):
    output_features_def = topological_sort_feature_dependencies(
        output_features_def)
    output_features = {}

    for output_feature_def in output_features_def:
        output_feature = build_single_output(
            output_feature_def,
            combiner,
            output_features,
            **kwargs
        )
        output_features[output_feature_def[NAME]] = output_feature

    return output_features


def build_single_output(
        output_feature_def,
        feature_hidden,
        other_output_features,
        **kwargs
):
    logger.debug('Output {} feature {}'.format(
        output_feature_def[TYPE],
        output_feature_def[NAME]
    ))

    output_feature_class = get_from_registry(
        output_feature_def[TYPE],
        output_type_registry
    )
    output_feature_obj = output_feature_class(output_feature_def)
    # weighted_train_mean_loss, weighted_eval_loss, output_tensors = output_feature_obj.concat_dependencies_and_build_output(
    #    feature_hidden,
    #    other_output_features,
    #    **kwargs
    # )

    return output_feature_obj<|MERGE_RESOLUTION|>--- conflicted
+++ resolved
@@ -24,18 +24,12 @@
             output_features_def,
             random_seed=None,
     ):
-<<<<<<< HEAD
-        self._input_features_df = input_features_def
-        self._combiner_def = combiner_def
-        self._output_features_df = output_features_def
-=======
         # Deep copy to prevent TensorFlow from hijacking the dicts within the config and
         # transforming them into _DictWrapper classes, which are not JSON serializable.
         self._input_features_df = copy.deepcopy(input_features_def)
         self._combiner_def = copy.deepcopy(combiner_def)
         self._output_features_df = copy.deepcopy(output_features_def)
 
->>>>>>> 8d2ce05f
         self._random_seed = random_seed
 
         if random_seed is not None:

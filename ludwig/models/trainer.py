--- conflicted
+++ resolved
@@ -126,8 +126,8 @@
     learning_rate: float = schema.NumericOrStringOptionsField(
         default=0.001, min=0.0, max=1.0, options=["auto"], nullable=False
     )
-    """Learning rate for the algorithm, represents how much to scale the gradients by. Overrides `lr`
-       parameter on `optimizer`. (default: 0.001). """
+    """Learning rate specified in configuration, represents how much to scale the gradients by. If 'auto',
+       `tune_learning_rate` must be called before training to estimate the optimal learning rate. (default: 0.001)."""
 
     batch_size: Union[int, str] = schema.IntegerOrStringOptionsField(
         default=128, options=["auto"], nullable=False, min_exclusive=0
@@ -235,29 +235,38 @@
         config: Optional[TrainerConfig] = TrainerConfig(),
         **kwargs,
     ):
-<<<<<<< HEAD
         """Trains a model with a set of options and hyperparameters listed below. Customizable.
 
         :param model: Underlying Ludwig model
+        :type model: `ludwig.models.ecd.ECD`
         :param resume: Resume training a model that was being trained. (default: False).
+        :type resume: Boolean
         :param skip_save_model: Disables saving model weights and hyperparameters each time the model improves. By
                default Ludwig saves model weights after each epoch the validation metric (improves, but if the model is
                really big that can be time consuming. If you do not want to keep the weights and just find out what
                performance a model can get with a set of hyperparameters, use this parameter to skip it, but the model
                will not be loadable later on. (default: False).
+        :type skip_save_model: Boolean
         :param skip_save_progress: Disables saving progress each epoch. By default Ludwig saves weights and stats after
                each epoch for enabling resuming of training, but if the model is really big that can be time consuming
                and will uses twice as much space, use this parameter to skip it, but training cannot be resumed later
                on. (default: False).
-        :param skip_save_log: TODO Disables saving TensorBoard logs. By default Ludwig saves logs for the TensorBoard,
-               but if it is not needed turning it off can slightly increase the overall speed. (default: False).
+        :type skip_save_progress: Boolean
+        :param skip_save_log: Disables saving TensorBoard logs. By default Ludwig saves logs for the TensorBoard, but if
+               it is not needed turning it off can slightly increase the overall speed. (default: False).
+        :type skip_save_log: Boolean
         :param callbacks: List of `ludwig.callbacks.Callback` objects that provide hooks into the Ludwig pipeline.
                (default: None).
+        :type callbacks: list
         :param random_seed: Default initialization for the random seeds (default: 42).
+        :type random_seed: Float
         :param horovod: Horovod parameters (default: None).
+        :type horovod: dict
         :param debug: Enables debugging mode, which prints out a lot of information about the training process (default:
                False)
+        :type debug: Boolean
         :param device: Device to load the model on from a saved checkpoint (default: None).
+        :type device: str
         :param config: `ludwig.models.trainer.TrainerConfig` instance that specifies training hyperparameters (default:
                `ludwig.models.trainer.TrainerConfig()`).
         """
@@ -268,6 +277,13 @@
         self.regularization_lambda = config.regularization_lambda
         self.regularization_type = config.regularization_type
         self.learning_rate = config.learning_rate
+        try:
+            base_learning_rate = float(config.learning_rate)
+        except ValueError:
+            # TODO (ASN): Circle back on how we want to set default placeholder value
+            base_learning_rate = 0.001  # Default initial learning rate for autoML.
+
+        self.base_learning_rate = base_learning_rate
         self.decay = config.decay
         self.decay_rate = config.decay_rate
         self.decay_steps = config.decay_steps
@@ -291,144 +307,6 @@
         self.increase_batch_size_eval_metric = config.increase_batch_size_eval_metric
         self.increase_batch_size_eval_split = config.increase_batch_size_eval_split
         self.learning_rate_warmup_epochs = config.learning_rate_warmup_epochs
-=======
-        """Trains a model with a set of hyperparameters listed below. Customizable.
-
-                :param training_set: The training set
-        :param validation_set: The validation dataset
-        :param test_set: The test dataset
-        :param validation_field: The first output feature, by default it is set
-               as the same field of the first output feature.
-        :param validation_metric: metric used on the validation field, it is
-               accuracy by default
-        :type validation_metric:
-        :param save_path: The path to save the file
-        :type save_path: filepath (str)
-        :param regularization_lambda: Strength of the $L2$ regularization
-        :type regularization_lambda: Integer
-        :param regularization_type: Type of regularization, (l1, l2, l1_l2).
-        :type regularization_type: str
-        :param epochs: Number of epochs the algorithm is intended to be run over
-        :type epochs: Integer
-        :param learning_rate: Learning rate specified in configuration, represents how much to scale the gradients by.
-               If 'auto', tune_learning_rate must be called before training to estimate the optimal learning rate.
-        :type learning_rate: Float
-        :param batch_size: Size of batch to pass to the model for training.  If 'auto', tune_batch_size must be called
-               before training to estimate the optimal batch size.
-        :type batch_size: Integer
-        :param eval_batch_size: Size of batch to pass to the model for evaluation.
-        :type eval_batch_size: Integer
-        :param should_shuffle: Shuffle batches during training when true (default: True).
-        :type should_shuffle: Boolean
-        :param bucketing_field: when batching, buckets datapoints based the
-               length of a field together. Bucketing on text length speeds up
-               training of RNNs consistently, 30% in some cases
-        :type bucketing_field:
-        :param validation_field: The first output feature, by default it is set
-               as the same field of the first output feature.
-        :param validation_metric: metric used on the validation field, it is
-               accuracy by default
-        :type validation_metric:
-        :param dropout: dropout probability (probability of dropping
-               a neuron in a given layer)
-        :type dropout: Float
-        :param early_stop: How many epochs without any improvement in the
-               validation_metric triggers the algorithm to stop
-        :type early_stop: Integer
-        :param reduce_learning_rate_on_plateau: Reduces the learning rate when
-               the algorithm hits a plateau (i.e. the performance on the
-               validation does not improve)
-        :type reduce_learning_rate_on_plateau: Float
-        :param reduce_learning_rate_on_plateau_patience: How many epochs have
-               to pass before the learning rate reduces
-        :type reduce_learning_rate_on_plateau_patience: Float
-        :param reduce_learning_rate_on_plateau_rate: Rate at which we reduce
-               the learning rate
-        :type reduce_learning_rate_on_plateau_rate: Float
-        :param increase_batch_size_on_plateau: Increase the batch size on a
-               plateau
-        :type increase_batch_size_on_plateau: Integer
-        :param increase_batch_size_on_plateau_patience: How many epochs to wait
-               for before increasing the batch size
-        :type increase_batch_size_on_plateau_patience: Integer
-        :param increase_batch_size_on_plateau_rate: The rate at which the batch
-               size increases.
-        :type increase_batch_size_on_plateau_rate: Float
-        :param increase_batch_size_on_plateau_max: The maximum size of the batch
-        :type increase_batch_size_on_plateau_max: Integer
-        :param learning_rate_warmup_epochs: The number of epochs to warmup the
-               learning rate for.
-        :type learning_rate_warmup_epochs: Integer
-        :param resume: Resume training a model that was being trained.
-        :type resume: Boolean
-        :param skip_save_model: disables
-               saving model weights and hyperparameters each time the model
-               improves. By default Ludwig saves model weights after each epoch
-               the validation metric (improves, but if the model is really big
-               that can be time consuming. If you do not want to keep
-               the weights and just find out what performance a model can get
-               with a set of hyperparameters, use this parameter to skip it,
-               but the model will not be loadable later on.
-        :type skip_save_model: Boolean
-        :param skip_save_progress: disables saving progress each epoch.
-               By default Ludwig saves weights and stats  after each epoch
-               for enabling resuming of training, but if the model is
-               really big that can be time consuming and will uses twice
-               as much space, use this parameter to skip it, but training
-               cannot be resumed later on
-        :type skip_save_progress: Boolean
-        :param skip_save_log: Disables saving TensorBoard
-               logs. By default Ludwig saves logs for the TensorBoard, but if it
-               is not needed turning it off can slightly increase the
-               overall speed..
-        :type skip_save_log: Boolean
-        :param callbacks: a list of `ludwig.callbacks.Callback` objects that
-               provide hooks into the Ludwig pipeline.
-        :type: list
-        :param random_seed: Default initialization for the random seeds
-        :type: Float
-        :param horovod: Horovod parameters
-        :type horovod: dict
-        :param debug: Enables debugging mode, which prints out a lot of
-                information about the training process.
-        :type debug: Boolean
-        :param device: The device to load the model on from a saved checkpoint.
-        :type device: str
-        """
-        self.epochs = epochs
-        self.regularization_lambda = regularization_lambda
-        self.regularization_type = regularization_type
-        self.learning_rate = learning_rate
-        try:
-            base_learning_rate = float(learning_rate)
-        except ValueError:
-            # TODO (ASN): Circle back on how we want to set default placeholder value
-            base_learning_rate = 0.001  # Default initial learning rate for autoML.
-        self.base_learning_rate = base_learning_rate
-        self.decay = decay
-        self.decay_rate = decay_rate
-        self.decay_steps = decay_steps
-        self.staircase = staircase
-        self.batch_size = batch_size
-        self.eval_batch_size = batch_size if eval_batch_size is None else eval_batch_size
-        self.should_shuffle = should_shuffle
-        self.bucketing_field = bucketing_field
-        self._validation_field = validation_field
-        self._validation_metric = validation_metric
-        self.early_stop = early_stop
-        self.reduce_learning_rate_on_plateau = reduce_learning_rate_on_plateau
-        self.reduce_learning_rate_on_plateau_patience = reduce_learning_rate_on_plateau_patience
-        self.reduce_learning_rate_on_plateau_rate = reduce_learning_rate_on_plateau_rate
-        self.reduce_learning_rate_eval_metric = reduce_learning_rate_eval_metric
-        self.reduce_learning_rate_eval_split = reduce_learning_rate_eval_split
-        self.increase_batch_size_on_plateau = increase_batch_size_on_plateau
-        self.increase_batch_size_on_plateau_patience = increase_batch_size_on_plateau_patience
-        self.increase_batch_size_on_plateau_rate = increase_batch_size_on_plateau_rate
-        self.increase_batch_size_on_plateau_max = increase_batch_size_on_plateau_max
-        self.increase_batch_size_eval_metric = increase_batch_size_eval_metric
-        self.increase_batch_size_eval_split = increase_batch_size_eval_split
-        self.learning_rate_warmup_epochs = learning_rate_warmup_epochs
->>>>>>> 5eb7e419
         self.resume = resume
         self.skip_save_model = skip_save_model
         self.skip_save_progress = skip_save_progress
@@ -446,19 +324,13 @@
         self.model = self.model.to(self.device)
 
         # ================ Optimizer ================
-<<<<<<< HEAD
         optimizer = config.optimizer if config.optimizer is not None else AdamOptimizer()
+        # Most optimizers require 'lr' parameter.  set_optimizer_learning_rate will update this during training:
+        optimizer.lr = base_learning_rate
         clipper = config.gradient_clipping if config.gradient_clipping is not None else Clipper()
         self.optimizer, self.clipper = create_optimizer_with_clipper(
             model, horovod=horovod, optimizer=optimizer, clipper=clipper
         )
-=======
-        if optimizer is None:
-            optimizer = {TYPE: "Adam"}
-        # Most optimizers require 'lr' parameter.  set_optimizer_learning_rate will update this during training.
-        optimizer = {**optimizer, "lr": base_learning_rate}
-        self.optimizer, self.clipper = create_optimizer_with_clipper(model, horovod=horovod, **optimizer)
->>>>>>> 5eb7e419
 
     def train_step(
         self, inputs: Dict[str, torch.Tensor], targets: Dict[str, torch.Tensor]

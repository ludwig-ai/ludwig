--- conflicted
+++ resolved
@@ -24,11 +24,7 @@
 import time
 from abc import ABC, abstractmethod
 from collections import OrderedDict
-<<<<<<< HEAD
 from typing import Any, Dict, List, Optional, Tuple, Union
-=======
-from typing import Any, Dict, List, Tuple
->>>>>>> 18bb9b00
 
 import numpy as np
 import psutil
@@ -149,6 +145,8 @@
     """How many epochs without any improvement in the `validation_metric` triggers the algorithm to stop. Can be set to
        -1, which disables early_stop (default: 5)."""
 
+    steps_per_checkpoint: int = schema.NonNegativeInteger(default=0)
+
     reduce_learning_rate_on_plateau: float = schema.FloatRange(default=0.0, min=0.0, max=1.0)
     """Reduces the learning rate when the algorithm hits a plateau (i.e. the performance on the validation does not
        improve). (default: 0.0)."""
@@ -222,7 +220,6 @@
         self,
         config: TrainerConfig,
         model: ECD,
-<<<<<<< HEAD
         resume: float = False,
         skip_save_model: bool = False,
         skip_save_progress: bool = False,
@@ -231,45 +228,6 @@
         random_seed: float = default_random_seed,
         horovod: Optional[Dict] = None,
         device: Optional[str] = None,
-=======
-        optimizer=None,
-        epochs=100,
-        steps_per_checkpoint=0,
-        regularization_lambda=0.0,
-        regularization_type=None,
-        learning_rate=0.001,
-        decay=False,
-        decay_rate=0.96,
-        decay_steps=10000,
-        staircase=False,
-        batch_size=128,
-        eval_batch_size=None,
-        should_shuffle=True,
-        bucketing_field=None,
-        validation_field="combined",
-        validation_metric="loss",
-        early_stop=2000,
-        reduce_learning_rate_on_plateau=0,
-        reduce_learning_rate_on_plateau_patience=5,
-        reduce_learning_rate_on_plateau_rate=0.5,
-        reduce_learning_rate_eval_metric=LOSS,
-        reduce_learning_rate_eval_split=TRAINING,
-        increase_batch_size_on_plateau=0,
-        increase_batch_size_on_plateau_patience=5,
-        increase_batch_size_on_plateau_rate=2,
-        increase_batch_size_on_plateau_max=512,
-        increase_batch_size_eval_metric=LOSS,
-        increase_batch_size_eval_split=TRAINING,
-        learning_rate_warmup_epochs=1,
-        resume=False,
-        skip_save_model=False,
-        skip_save_progress=False,
-        skip_save_log=False,
-        callbacks=None,
-        random_seed=default_random_seed,
-        horovod=None,
-        device=None,
->>>>>>> 18bb9b00
         **kwargs,
     ):
         """Trains a model with a set of options and hyperparameters listed below. Customizable.
@@ -315,7 +273,6 @@
             # TODO (ASN): Circle back on how we want to set default placeholder value
             base_learning_rate = 0.001  # Default initial learning rate for autoML.
         self.base_learning_rate = base_learning_rate
-<<<<<<< HEAD
         self.decay = config.decay
         self.decay_rate = config.decay_rate
         self.decay_steps = config.decay_steps
@@ -326,6 +283,7 @@
         self._validation_field = config.validation_field
         self._validation_metric = config.validation_metric
         self.early_stop = config.early_stop
+        self.steps_per_checkpoint = config.steps_per_checkpoint
         self.reduce_learning_rate_on_plateau = config.reduce_learning_rate_on_plateau
         self.reduce_learning_rate_on_plateau_patience = config.reduce_learning_rate_on_plateau_patience
         self.reduce_learning_rate_on_plateau_rate = config.reduce_learning_rate_on_plateau_rate
@@ -338,32 +296,6 @@
         self.increase_batch_size_eval_metric = config.increase_batch_size_eval_metric
         self.increase_batch_size_eval_split = config.increase_batch_size_eval_split
         self.learning_rate_warmup_epochs = config.learning_rate_warmup_epochs
-=======
-        self.decay = decay
-        self.decay_rate = decay_rate
-        self.decay_steps = decay_steps
-        self.staircase = staircase
-        self.batch_size = batch_size
-        self.eval_batch_size = batch_size if eval_batch_size is None else eval_batch_size
-        self.should_shuffle = should_shuffle
-        self.bucketing_field = bucketing_field
-        self._validation_field = validation_field
-        self._validation_metric = validation_metric
-        self.early_stop = early_stop
-        self.steps_per_checkpoint = steps_per_checkpoint
-        self.reduce_learning_rate_on_plateau = reduce_learning_rate_on_plateau
-        self.reduce_learning_rate_on_plateau_patience = reduce_learning_rate_on_plateau_patience
-        self.reduce_learning_rate_on_plateau_rate = reduce_learning_rate_on_plateau_rate
-        self.reduce_learning_rate_eval_metric = reduce_learning_rate_eval_metric
-        self.reduce_learning_rate_eval_split = reduce_learning_rate_eval_split
-        self.increase_batch_size_on_plateau = increase_batch_size_on_plateau
-        self.increase_batch_size_on_plateau_patience = increase_batch_size_on_plateau_patience
-        self.increase_batch_size_on_plateau_rate = increase_batch_size_on_plateau_rate
-        self.increase_batch_size_on_plateau_max = increase_batch_size_on_plateau_max
-        self.increase_batch_size_eval_metric = increase_batch_size_eval_metric
-        self.increase_batch_size_eval_split = increase_batch_size_eval_split
-        self.learning_rate_warmup_epochs = learning_rate_warmup_epochs
->>>>>>> 18bb9b00
         self.resume = resume
         self.skip_save_model = skip_save_model
         self.skip_save_progress = skip_save_progress

--- conflicted
+++ resolved
@@ -1,8 +1,5 @@
 import os
-<<<<<<< HEAD
-=======
 from datetime import datetime
->>>>>>> 0dd7d560
 from typing import Any, Dict, List, Optional, TYPE_CHECKING, Union
 
 import pandas as pd
@@ -156,19 +153,11 @@
     def predict(
         self, dataset: pd.DataFrame, return_type: Union[dict, pd.DataFrame] = pd.DataFrame
     ) -> Union[pd.DataFrame, dict]:
-<<<<<<< HEAD
-        """Predict on a batch of data with an interface similar to LudwigModel.predict."""
-        inputs = {
-            if_config["name"]: to_inference_module_input(dataset[if_config[COLUMN]], if_config[TYPE], load_paths=True)
-            for if_config in self.config["input_features"]
-        }
-=======
         """Predict on a batch of data.
 
         One difference between InferenceLudwigModel and LudwigModel is that the input data must be a pandas DataFrame.
         """
         inputs = to_inference_module_input_from_dataframe(dataset, self.config, load_paths=True)
->>>>>>> 0dd7d560
 
         preds = self(inputs)
 

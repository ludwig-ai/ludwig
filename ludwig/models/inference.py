--- conflicted
+++ resolved
@@ -161,11 +161,7 @@
     get_module_dict_key_from_name and get_name_from_module_dict_key usage.
     """
 
-<<<<<<< HEAD
-    def __init__(self, model: "BaseModel", config: Dict[str, Any], training_set_metadata: Dict[str, Any]):
-=======
     def __init__(self, config: Dict[str, Any], training_set_metadata: Dict[str, Any]):
->>>>>>> c26e81a2
         super().__init__()
         self.preproc_modules = nn.ModuleDict()
         for feature_config in config["input_features"]:

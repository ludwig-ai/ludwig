--- conflicted
+++ resolved
@@ -24,15 +24,12 @@
     from ludwig.models.ecd import ECD
 
 
-<<<<<<< HEAD
 PREPROCESSOR = "preprocessor"
 PREDICTOR = "predictor"
 POSTPROCESSOR = "postprocessor"
 INFERENCE_STAGES = [PREPROCESSOR, PREDICTOR, POSTPROCESSOR]
-=======
+
 FEATURES_TO_CAST_AS_STRINGS = {BINARY, CATEGORY, BAG, SET, TEXT, SEQUENCE, TIMESERIES, VECTOR}
-
->>>>>>> 18f2c2f7
 
 
 class _InferenceModuleV0(nn.Module):

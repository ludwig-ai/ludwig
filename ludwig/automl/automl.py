"""automl.py.

Driver script which:

(1) Builds a base config by performing type inference and populating config
    w/default combiner parameters, training parameters, and hyperopt search space
(2) Tunes config based on resource constraints
(3) Runs hyperparameter optimization experiment
"""
import argparse
import copy
import os
import warnings
from typing import Dict, List, Union

import numpy as np
import pandas as pd
import yaml

from ludwig.api import LudwigModel
from ludwig.automl.auto_tune_config import memory_tune_config
from ludwig.automl.base_config import _create_default_config, _get_reference_configs, DatasetInfo, get_dataset_info
from ludwig.constants import (
    AUTOML_DEFAULT_IMAGE_ENCODER,
    AUTOML_DEFAULT_TABULAR_MODEL,
    AUTOML_DEFAULT_TEXT_ENCODER,
    HYPEROPT,
    IMAGE,
    TABULAR,
    TEXT,
)
from ludwig.contrib import add_contrib_callback_args
from ludwig.globals import LUDWIG_VERSION
from ludwig.hyperopt.run import hyperopt
from ludwig.utils.automl.ray_utils import _ray_init, get_available_resources
from ludwig.utils.automl.utils import (
    _add_transfer_config,
    get_model_type,
    has_imbalanced_output,
    set_output_feature_metric,
)
from ludwig.utils.defaults import default_random_seed
from ludwig.utils.fs_utils import open_file
from ludwig.utils.misc_utils import merge_dict
from ludwig.utils.print_utils import print_ludwig

try:
    import dask.dataframe as dd
    import ray
    from ray.tune import ExperimentAnalysis
except ImportError:
    raise ImportError(" ray is not installed. " "In order to use auto_train please run " "pip install ludwig[ray]")


OUTPUT_DIR = "."


class AutoTrainResults:
    def __init__(self, experiment_analysis: ExperimentAnalysis):
        self._experiment_analysis = experiment_analysis

    @property
    def experiment_analysis(self):
        return self._experiment_analysis

    @property
    def path_to_best_model(self) -> str:
        return self._experiment_analysis.best_checkpoint

    @property
    def best_trial_id(self) -> str:
        return self._experiment_analysis.best_trial.trial_id

    @property
    def best_model(self) -> LudwigModel:
        return LudwigModel.load(os.path.join(self.path_to_best_model, "model"))


def auto_train(
    dataset: Union[str, pd.DataFrame, dd.core.DataFrame],
    target: str,
    time_limit_s: Union[int, float],
    output_directory: str = OUTPUT_DIR,
    tune_for_memory: bool = False,
    user_config: Dict = None,
    random_seed: int = default_random_seed,
    use_reference_config: bool = False,
    **kwargs,
) -> AutoTrainResults:
    """Main auto train API that first builds configs for each model type (e.g. concat, tabnet, transformer). Then
    selects model based on dataset attributes. And finally runs a hyperparameter optimization experiment.

    All batch and learning rate tuning is done @ training time.

    # Inputs
    :param dataset: (str, pd.DataFrame, dd.core.DataFrame) data source to train over.
    :param target: (str) name of target feature
    :param time_limit_s: (int, float) total time allocated to auto_train. acts
                        as the stopping parameter
    :param output_directory: (str) directory into which to write results, defaults to
                             current working directory.
    :param tune_for_memory: (bool) refine hyperopt search space for available
                            host / GPU memory
    :param user_config: (dict) override automatic selection of specified config items
    :param random_seed: (int, default: `42`) a random seed that will be used anywhere
                        there is a call to a random number generator, including
                        hyperparameter search sampling, as well as data splitting,
                        parameter initialization and training set shuffling
    :param use_reference_config: (bool) refine hyperopt search space by setting first
                                 search point from reference model config, if any
    :param kwargs: additional keyword args passed down to `ludwig.hyperopt.run.hyperopt`.

    # Returns
    :return: (AutoTrainResults) results containing hyperopt experiments and best model
    """
    config = create_auto_config(
        dataset, target, time_limit_s, tune_for_memory, user_config, random_seed, use_reference_config
    )
    return train_with_config(dataset, config, output_directory=output_directory, random_seed=random_seed, **kwargs)


def create_auto_config(
    dataset: Union[str, pd.DataFrame, dd.core.DataFrame, DatasetInfo],
    target: Union[str, List[str]],
    time_limit_s: Union[int, float],
    tune_for_memory: bool,
    user_config: Dict = None,
    random_seed: int = default_random_seed,
    use_reference_config: bool = False,
) -> dict:
    """Returns an auto-generated Ludwig config with the intent of training the best model on given given dataset /
    target in the given time limit.

    # Inputs
    :param dataset: (str, pd.DataFrame, dd.core.DataFrame, DatasetInfo) data source to train over.
    :param target: (str, List[str]) name of target feature
    :param time_limit_s: (int, float) total time allocated to auto_train. acts
                         as the stopping parameter
    :param tune_for_memory: (bool) refine hyperopt search space for available
                            host / GPU memory
    :param user_config: (dict) override automatic selection of specified config items
    :param random_seed: (int, default: `42`) a random seed that will be used anywhere
                        there is a call to a random number generator, including
                        hyperparameter search sampling, as well as data splitting,
                        parameter initialization and training set shuffling
    :param use_reference_config: (bool) refine hyperopt search space by setting first
                                 search point from reference model config, if any

    # Return
    :return: (dict) selected model configuration
    """
    default_configs, features_metadata = _create_default_config(dataset, target, time_limit_s, random_seed)
    model_config, model_category, row_count = _model_select(
        dataset, default_configs, features_metadata, user_config, use_reference_config
    )
    if tune_for_memory:
        if ray.is_initialized():
            resources = get_available_resources()  # check if cluster has GPUS
            if resources["gpu"] > 0:
                model_config, fits_in_memory = ray.get(
                    ray.remote(num_gpus=1, num_cpus=1, max_calls=1)(memory_tune_config).remote(
                        model_config, dataset, model_category, row_count
                    )
                )
            else:
                model_config, fits_in_memory = ray.get(
                    ray.remote(num_cpus=1)(memory_tune_config).remote(model_config, dataset, model_category, row_count)
                )
        else:
            model_config, fits_in_memory = memory_tune_config(model_config, dataset, model_category, row_count)
        if not fits_in_memory:
            warnings.warn(
                "AutoML with tune_for_memory enabled did not return estimation that model will fit in memory. "
                "If out-of-memory occurs, consider setting AutoML user_config to reduce model memory footprint. "
            )
    return model_config


def train_with_config(
    dataset: Union[str, pd.DataFrame, dd.core.DataFrame],
    config: dict,
    output_directory: str = OUTPUT_DIR,
    random_seed: int = default_random_seed,
    **kwargs,
) -> AutoTrainResults:
    """Performs hyperparameter optimization with respect to the given config and selects the best model.

    # Inputs
    :param dataset: (str) filepath to dataset.
    :param config: (dict) optional Ludwig configuration to use for training, defaults
                   to `create_auto_config`.
    :param output_directory: (str) directory into which to write results, defaults to
        current working directory.
    :param random_seed: (int, default: `42`) a random seed that will be used anywhere
                        there is a call to a random number generator, including
                        hyperparameter search sampling, as well as data splitting,
                        parameter initialization and training set shuffling
    :param kwargs: additional keyword args passed down to `ludwig.hyperopt.run.hyperopt`.

    # Returns
    :return: (AutoTrainResults) results containing hyperopt experiments and best model
    """
    _ray_init()
    model_type = get_model_type(config)
    hyperopt_results = _train(
        config, dataset, output_directory=output_directory, model_name=model_type, random_seed=random_seed, **kwargs
    )
    # catch edge case where metric_score is nan
    # TODO (ASN): Decide how we want to proceed if at least one trial has
    # completed
    for trial in hyperopt_results.ordered_trials:
        if isinstance(trial.metric_score, str) or np.isnan(trial.metric_score):
            warnings.warn(
                "There was an error running the experiment. "
                "A trial failed to start. "
                "Consider increasing the time budget for experiment. "
            )

    experiment_analysis = hyperopt_results.experiment_analysis

<<<<<<< HEAD
    print("Results DF")
    print(hyperopt_results.experiment_analysis.results_df)

    print("Results DF Keys")
    print(hyperopt_results.experiment_analysis.results_df.keys())

    print("\n\n")

    print("Experiment Analysis")
    print(experiment_analysis)

    print("\n\n")

    final_results = AutoTrainResults(experiment_analysis)

    print("AutoTrainResults Trial Results")

    best_trial = final_results.experiment_analysis.best_trial

    run_name = str(best_trial) + "_" + best_trial.trial_id
    run_name = run_name.replace("/", "_")

    print(f"Best Trial: {best_trial}")
    print(f"Run Name: {run_name}")
    print(f"Path To Best Trial: {final_results.path_to_best_model}")

    return final_results
=======
    return AutoTrainResults(experiment_analysis)
>>>>>>> f75313ed


def _model_select(
    dataset: Union[str, pd.DataFrame, dd.core.DataFrame, DatasetInfo],
    default_configs,
    features_metadata,
    user_config,
    use_reference_config: bool,
):
    """Performs model selection based on dataset or user specified model.

    Note: Current implementation returns tabnet by default for tabular datasets.
    """

    dataset_info = get_dataset_info(dataset) if not isinstance(dataset, DatasetInfo) else dataset
    fields = dataset_info.fields

    base_config = default_configs["base_config"]
    model_category = None

    # tabular dataset heuristics
    if len(fields) > 3:
        model_category = TABULAR
        base_config = merge_dict(base_config, default_configs["combiner"][AUTOML_DEFAULT_TABULAR_MODEL])

        # override combiner heuristic if explicitly provided by user
        if user_config is not None:
            if "combiner" in user_config.keys():
                model_type = user_config["combiner"]["type"]
                base_config = merge_dict(base_config, default_configs["combiner"][model_type])
    else:
        # text heuristics
        for input_feature in base_config["input_features"]:
            # default text encoder is bert
            if input_feature["type"] == TEXT:
                model_category = TEXT
                input_feature["encoder"] = AUTOML_DEFAULT_TEXT_ENCODER
                base_config = merge_dict(base_config, default_configs[TEXT][AUTOML_DEFAULT_TEXT_ENCODER])
                base_config[HYPEROPT]["executor"]["num_samples"] = 5  # set for small hyperparameter search space

            # TODO (ASN): add image heuristics
            if input_feature["type"] == IMAGE:
                model_category = IMAGE
                input_feature["encoder"] = AUTOML_DEFAULT_IMAGE_ENCODER
                base_config = merge_dict(base_config, default_configs["combiner"]["concat"])

    # override and constrain automl config based on user specified values
    if user_config is not None:
        base_config = merge_dict(base_config, user_config)

        # remove all parameters from hyperparameter search that user has
        # provided explicit values for
        hyperopt_params = copy.deepcopy(base_config["hyperopt"]["parameters"])
        for hyperopt_params in hyperopt_params.keys():
            config_section, param = hyperopt_params.split(".")[0], hyperopt_params.split(".")[1]
            if config_section in user_config.keys():
                if param in user_config[config_section]:
                    del base_config["hyperopt"]["parameters"][hyperopt_params]

    # check if any binary or category output feature has highly imbalanced minority vs majority values
    # note: check is done after any relevant user_config has been applied
    has_imbalanced_output(base_config, features_metadata)

    # if single output feature, set relevant metric and goal if not already set
    base_config = set_output_feature_metric(base_config)

    # add as initial trial in the automl search the hyperparameter settings from
    # the best model for a similar dataset and matching model type, if any.
    if use_reference_config:
        ref_configs = _get_reference_configs()
        base_config = _add_transfer_config(base_config, ref_configs)

    return base_config, model_category, dataset_info.row_count


def _train(
    config: Dict,
    dataset: Union[str, pd.DataFrame, dd.core.DataFrame],
    output_directory: str,
    model_name: str,
    random_seed: int,
    **kwargs,
):
    hyperopt_results = hyperopt(
        config,
        dataset=dataset,
        output_directory=output_directory,
        model_name=model_name,
        random_seed=random_seed,
        skip_save_log=True,  # avoid per-step log overhead by default
        **kwargs,
    )
    return hyperopt_results


def init_config(
    dataset: str,
    target: Union[str, List[str]],
    time_limit_s: Union[int, float],
    tune_for_memory: bool,
    hyperopt: bool = False,
    output: str = None,
    random_seed: int = default_random_seed,
    use_reference_config: bool = False,
    **kwargs,
):
    config = create_auto_config(
        dataset=dataset,
        target=target,
        time_limit_s=time_limit_s,
        tune_for_memory=tune_for_memory,
        random_seed=random_seed,
        use_reference_config=use_reference_config,
    )

    if HYPEROPT in config and not hyperopt:
        del config[HYPEROPT]

    if output is None:
        print(yaml.safe_dump(config, None, sort_keys=False))
    else:
        with open_file(output, "w") as f:
            yaml.safe_dump(config, f, sort_keys=False)


def cli_init_config(sys_argv):
    parser = argparse.ArgumentParser(
        description="This script initializes a valid config from a dataset.",
        prog="ludwig init_config",
        usage="%(prog)s [options]",
    )
    parser.add_argument(
        "-d",
        "--dataset",
        type=str,
        help="input data file path",
    )
    parser.add_argument(
        "-t",
        "--target",
        type=str,
        help="target(s) to predict as output features of the model",
        action="append",
        required=False,
    )
    parser.add_argument(
        "--time_limit_s",
        type=int,
        help="time limit to train the model in seconds when using hyperopt",
        required=False,
    )
    parser.add_argument(
        "--tune_for_memory",
        type=bool,
        help="refine hyperopt search space based on available host / GPU memory",
        default=False,
        required=False,
    )
    parser.add_argument(
        "--hyperopt",
        type=bool,
        help="include automl hyperopt config",
        default=False,
        required=False,
    )
    parser.add_argument(
        "--random_seed",
        type=int,
        help="seed for random number generators used in hyperopt to improve repeatability",
        required=False,
    )
    parser.add_argument(
        "--use_reference_config",
        type=bool,
        help="refine hyperopt search space by setting first search point from stored reference model config",
        default=False,
        required=False,
    )
    parser.add_argument(
        "-o",
        "--output",
        type=str,
        help="output initialized YAML config path",
        required=False,
    )

    add_contrib_callback_args(parser)
    args = parser.parse_args(sys_argv)

    args.callbacks = args.callbacks or []
    for callback in args.callbacks:
        callback.on_cmdline("init_config", *sys_argv)

    print_ludwig("Init Config", LUDWIG_VERSION)
    init_config(**vars(args))<|MERGE_RESOLUTION|>--- conflicted
+++ resolved
@@ -218,37 +218,13 @@
 
     experiment_analysis = hyperopt_results.experiment_analysis
 
-<<<<<<< HEAD
     print("Results DF")
     print(hyperopt_results.experiment_analysis.results_df)
 
     print("Results DF Keys")
     print(hyperopt_results.experiment_analysis.results_df.keys())
 
-    print("\n\n")
-
-    print("Experiment Analysis")
-    print(experiment_analysis)
-
-    print("\n\n")
-
-    final_results = AutoTrainResults(experiment_analysis)
-
-    print("AutoTrainResults Trial Results")
-
-    best_trial = final_results.experiment_analysis.best_trial
-
-    run_name = str(best_trial) + "_" + best_trial.trial_id
-    run_name = run_name.replace("/", "_")
-
-    print(f"Best Trial: {best_trial}")
-    print(f"Run Name: {run_name}")
-    print(f"Path To Best Trial: {final_results.path_to_best_model}")
-
-    return final_results
-=======
     return AutoTrainResults(experiment_analysis)
->>>>>>> f75313ed
 
 
 def _model_select(

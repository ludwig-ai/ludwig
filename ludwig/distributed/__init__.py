from typing import Type

from ludwig.distributed.base import DistributedStrategy, LocalStrategy


def load_ddp():
    from ludwig.distributed.ddp import DDPStrategy

    return DDPStrategy


def load_fsdp():
    from ludwig.distributed.fsdp import FSDPStrategy

    return FSDPStrategy


def load_horovod():
    from ludwig.distributed.horovod import HorovodStrategy

    return HorovodStrategy


def load_local():
    return LocalStrategy


STRATEGIES = {"ddp": load_ddp, "fsdp": load_fsdp, "horovod": load_horovod, "local": load_local}


def get_current_dist_strategy(allow_local=True) -> Type[DistributedStrategy]:
    for strategy_loader in STRATEGIES.values():
        try:
            strategy_cls = strategy_loader()
        except ImportError:
<<<<<<< HEAD
            # logging.info(f"Distributed strategy {strategy_name} is not available due to import error")
=======
>>>>>>> fe76b798
            continue

        if strategy_cls.is_available():
            return strategy_cls

    if allow_local:
        return LocalStrategy

    raise RuntimeError("Expected current distributed strategy, but none is available")


def get_dist_strategy(name: str) -> Type[DistributedStrategy]:
    return STRATEGIES[name]()<|MERGE_RESOLUTION|>--- conflicted
+++ resolved
@@ -33,10 +33,6 @@
         try:
             strategy_cls = strategy_loader()
         except ImportError:
-<<<<<<< HEAD
-            # logging.info(f"Distributed strategy {strategy_name} is not available due to import error")
-=======
->>>>>>> fe76b798
             continue
 
         if strategy_cls.is_available():

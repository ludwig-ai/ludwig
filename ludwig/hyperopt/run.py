--- conflicted
+++ resolved
@@ -28,10 +28,9 @@
     VALIDATION,
 )
 from ludwig.data.split import get_splitter
-from ludwig.features.feature_registries import output_type_registry
+from ludwig.features.feature_registries import output_type_registry, input_type_registry
 from ludwig.hyperopt.results import HyperoptResults
 from ludwig.hyperopt.utils import print_hyperopt_results, save_hyperopt_stats, should_tune_preprocessing
-from ludwig.utils.config_utils import get_default_encoder_or_decoder
 from ludwig.utils.defaults import default_random_seed, merge_with_defaults
 from ludwig.utils.fs_utils import makedirs, open_file
 from ludwig.utils.misc_utils import get_class_attributes, get_from_registry, set_default_value, set_default_values
@@ -440,21 +439,12 @@
         if TYPE not in feature:
             raise ValueError("Ludwig expects feature types to be defined for each feature within the config.")
         if config_feature_type == INPUT_FEATURES:
-<<<<<<< HEAD
             default_encoder = get_from_registry(feature.get(TYPE), input_type_registry).encoder[TYPE]
             if not feature[ENCODER].get(TYPE, 0) or feature[ENCODER].get(TYPE) == default_encoder:
                 features_eligible_for_shared_params[feature[TYPE]].add(feature[NAME])
         else:
             default_decoder = get_from_registry(feature.get(TYPE), output_type_registry).decoder[TYPE]
             if not feature[DECODER].get(TYPE, 0) or feature[DECODER].get(TYPE) == default_decoder:
-=======
-            default_encoder = get_default_encoder_or_decoder(feature, INPUT_FEATURES)
-            if not feature.get(ENCODER, 0) or feature.get(ENCODER) == default_encoder:
                 features_eligible_for_shared_params[feature[TYPE]].add(feature[NAME])
-        else:
-            default_decoder = get_default_encoder_or_decoder(feature, OUTPUT_FEATURES)
-            if not feature.get(DECODER, 0) or feature.get(DECODER) == default_decoder:
->>>>>>> ec11c4ab
-                features_eligible_for_shared_params[feature[TYPE]].add(feature[NAME])
 
     return features_eligible_for_shared_params
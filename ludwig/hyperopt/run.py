--- conflicted
+++ resolved
@@ -10,7 +10,6 @@
 from ludwig.api import LudwigModel
 from ludwig.backend import Backend, initialize_backend, LocalBackend
 from ludwig.callbacks import Callback
-<<<<<<< HEAD
 from ludwig.constants import (
     COMBINED,
     DECODER,
@@ -27,12 +26,8 @@
     TYPE,
     VALIDATION,
 )
+from ludwig.data.split import get_splitter
 from ludwig.features.feature_registries import input_type_registry, output_type_registry
-=======
-from ludwig.constants import COMBINED, EXECUTOR, HYPEROPT, LOSS, MINIMIZE, TEST, TRAINING, TYPE, VALIDATION
-from ludwig.data.split import get_splitter
-from ludwig.features.feature_registries import output_type_registry
->>>>>>> e3c03c94
 from ludwig.hyperopt.execution import executor_registry, get_build_hyperopt_executor, RayTuneExecutor
 from ludwig.hyperopt.results import HyperoptResults
 from ludwig.hyperopt.utils import print_hyperopt_results, save_hyperopt_stats, should_tune_preprocessing

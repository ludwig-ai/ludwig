import logging
import os
from collections import defaultdict
from pprint import pformat
from typing import Any, Dict, List, Optional, Set, Union

import pandas as pd
import yaml

from ludwig.api import LudwigModel
from ludwig.backend import Backend, initialize_backend, LocalBackend
from ludwig.callbacks import Callback
from ludwig.constants import (
    COMBINED,
    DECODER,
    ENCODER,
    EXECUTOR,
    HYPEROPT,
    INPUT_FEATURES,
    LOSS,
    METRIC,
    MINIMIZE,
    NAME,
    OUTPUT_FEATURES,
    PARAMETERS,
    PREPROCESSING,
    SEARCH_ALG,
    SPLIT,
    TEST,
    TRAINING,
    TYPE,
    VALIDATION,
)
from ludwig.data.split import get_splitter
from ludwig.features.feature_registries import input_type_registry, output_type_registry
from ludwig.hyperopt.results import HyperoptResults
from ludwig.hyperopt.utils import print_hyperopt_results, save_hyperopt_stats, should_tune_preprocessing
from ludwig.utils.backward_compatibility import upgrade_to_latest_version
from ludwig.utils.data_utils import use_credentials
from ludwig.utils.defaults import default_random_seed, merge_with_defaults
from ludwig.utils.fs_utils import makedirs, open_file
from ludwig.utils.misc_utils import get_class_attributes, get_from_registry, set_default_value, set_default_values

try:
    from ludwig.backend.ray import RayBackend
except ImportError:

    class RayBackend:
        pass


def hyperopt(
    config: Union[str, dict],
    dataset: Union[str, dict, pd.DataFrame] = None,
    training_set: Union[str, dict, pd.DataFrame] = None,
    validation_set: Union[str, dict, pd.DataFrame] = None,
    test_set: Union[str, dict, pd.DataFrame] = None,
    training_set_metadata: Union[str, dict] = None,
    data_format: str = None,
    experiment_name: str = "hyperopt",
    model_name: str = "run",
    resume: Optional[bool] = None,
    skip_save_training_description: bool = False,
    skip_save_training_statistics: bool = False,
    skip_save_model: bool = False,
    skip_save_progress: bool = False,
    skip_save_log: bool = False,
    skip_save_processed_input: bool = True,
    skip_save_unprocessed_output: bool = False,
    skip_save_predictions: bool = False,
    skip_save_eval_stats: bool = False,
    skip_save_hyperopt_statistics: bool = False,
    output_directory: str = "results",
    gpus: Union[str, int, List[int]] = None,
    gpu_memory_limit: int = None,
    allow_parallel_threads: bool = True,
    callbacks: List[Callback] = None,
    backend: Union[Backend, str] = None,
    random_seed: int = default_random_seed,
    hyperopt_log_verbosity: int = 3,
    **kwargs,
) -> HyperoptResults:
    """This method performs an hyperparameter optimization.

    # Inputs

    :param config: (Union[str, dict]) config which defines
        the different parameters of the model, features, preprocessing and
        training.  If `str`, filepath to yaml configuration file.
    :param dataset: (Union[str, dict, pandas.DataFrame], default: `None`)
        source containing the entire dataset to be used in the experiment.
        If it has a split column, it will be used for splitting (0 for train,
        1 for validation, 2 for test), otherwise the dataset will be
        randomly split.
    :param training_set: (Union[str, dict, pandas.DataFrame], default: `None`)
        source containing training data.
    :param validation_set: (Union[str, dict, pandas.DataFrame], default: `None`)
        source containing validation data.
    :param test_set: (Union[str, dict, pandas.DataFrame], default: `None`)
        source containing test data.
    :param training_set_metadata: (Union[str, dict], default: `None`)
        metadata JSON file or loaded metadata.  Intermediate preprocessed
        structure containing the mappings of the input
        dataset created the first time an input file is used in the same
        directory with the same name and a '.meta.json' extension.
    :param data_format: (str, default: `None`) format to interpret data
        sources. Will be inferred automatically if not specified.  Valid
        formats are `'auto'`, `'csv'`, `'df'`, `'dict'`, `'excel'`, `'feather'`,
        `'fwf'`, `'hdf5'` (cache file produced during previous training),
        `'html'` (file containing a single HTML `<table>`), `'json'`, `'jsonl'`,
        `'parquet'`, `'pickle'` (pickled Pandas DataFrame), `'sas'`, `'spss'`,
        `'stata'`, `'tsv'`.
    :param experiment_name: (str, default: `'experiment'`) name for
        the experiment.
    :param model_name: (str, default: `'run'`) name of the model that is
        being used.
    :param resume: (bool) If true, continue hyperopt from the state of the previous
        run in the output directory with the same experiment name. If false, will create
        new trials, ignoring any previous state, even if they exist in the output_directory.
        By default, will attempt to resume if there is already an existing experiment with
        the same name, and will create new trials if not.
    :param skip_save_training_description: (bool, default: `False`) disables
        saving the description JSON file.
    :param skip_save_training_statistics: (bool, default: `False`) disables
        saving training statistics JSON file.
    :param skip_save_model: (bool, default: `False`) disables
        saving model weights and hyperparameters each time the model
        improves. By default Ludwig saves model weights after each epoch
        the validation metric improves, but if the model is really big
        that can be time consuming. If you do not want to keep
        the weights and just find out what performance a model can get
        with a set of hyperparameters, use this parameter to skip it,
        but the model will not be loadable later on and the returned model
        will have the weights obtained at the end of training, instead of
        the weights of the epoch with the best validation performance.
    :param skip_save_progress: (bool, default: `False`) disables saving
        progress each epoch. By default Ludwig saves weights and stats
        after each epoch for enabling resuming of training, but if
        the model is really big that can be time consuming and will uses
        twice as much space, use this parameter to skip it, but training
        cannot be resumed later on.
    :param skip_save_log: (bool, default: `False`) disables saving
        TensorBoard logs. By default Ludwig saves logs for the TensorBoard,
        but if it is not needed turning it off can slightly increase the
        overall speed.
    :param skip_save_processed_input: (bool, default: `False`) if input
        dataset is provided it is preprocessed and cached by saving an HDF5
        and JSON files to avoid running the preprocessing again. If this
        parameter is `False`, the HDF5 and JSON file are not saved.
    :param skip_save_unprocessed_output: (bool, default: `False`) by default
        predictions and their probabilities are saved in both raw
        unprocessed numpy files containing tensors and as postprocessed
        CSV files (one for each output feature). If this parameter is True,
        only the CSV ones are saved and the numpy ones are skipped.
    :param skip_save_predictions: (bool, default: `False`) skips saving test
        predictions CSV files.
    :param skip_save_eval_stats: (bool, default: `False`) skips saving test
        statistics JSON file.
    :param skip_save_hyperopt_statistics: (bool, default: `False`) skips saving
        hyperopt stats file.
    :param output_directory: (str, default: `'results'`) the directory that
        will contain the training statistics, TensorBoard logs, the saved
        model and the training progress files.
    :param gpus: (list, default: `None`) list of GPUs that are available
        for training.
    :param gpu_memory_limit: (int, default: `None`) maximum memory in MB to
        allocate per GPU device.
    :param allow_parallel_threads: (bool, default: `True`) allow TensorFlow
        to use multithreading parallelism to improve performance at
        the cost of determinism.
    :param callbacks: (list, default: `None`) a list of
        `ludwig.callbacks.Callback` objects that provide hooks into the
        Ludwig pipeline.
    :param backend: (Union[Backend, str]) `Backend` or string name
        of backend to use to execute preprocessing / training steps.
    :param random_seed: (int: default: 42) random seed used for weights
        initialization, splits and any other random function.
    :param hyperopt_log_verbosity: (int: default: 3) controls verbosity of
        ray tune log messages.  Valid values: 0 = silent, 1 = only status updates,
        2 = status and brief trial results, 3 = status and detailed trial results.

    # Return

    :return: (List[dict]) List of results for each trial, ordered by
        descending performance on the target metric.
    """
    from ludwig.hyperopt.execution import get_build_hyperopt_executor, RayTuneExecutor

    # check if config is a path or a dict
    if isinstance(config, str):  # assume path
        with open_file(config, "r") as def_file:
            config_dict = yaml.safe_load(def_file)
    else:
        config_dict = config

    # Get mapping of input/output features that don't have an encoder for shared parameters
    features_eligible_for_shared_params = {
        INPUT_FEATURES: get_features_eligible_for_shared_params(config_dict, INPUT_FEATURES),
        OUTPUT_FEATURES: get_features_eligible_for_shared_params(config_dict, OUTPUT_FEATURES),
    }

    # backwards compatibility
    config = upgrade_to_latest_version(config_dict)

    # merge config with defaults
    config = merge_with_defaults(config)

    if HYPEROPT not in config:
        raise ValueError("Hyperopt Section not present in config")

    hyperopt_config = config[HYPEROPT]

    update_hyperopt_params_with_defaults(hyperopt_config)

    # print hyperopt config
    logging.info("Hyperopt config")
    logging.info(pformat(hyperopt_config, indent=4))
    logging.info("\n")

    logging.info(
        "Features that may be updated in hyperopt trials if default parameters are specified in the search space"
    )
    logging.info(pformat(dict(features_eligible_for_shared_params), indent=4))
    logging.info("\n")

    search_alg = hyperopt_config[SEARCH_ALG]
    executor = hyperopt_config[EXECUTOR]
    parameters = hyperopt_config[PARAMETERS]
    split = hyperopt_config[SPLIT]
    output_feature = hyperopt_config["output_feature"]
    metric = hyperopt_config[METRIC]
    goal = hyperopt_config["goal"]

    ######################
    # check validity of output_feature / metric/ split combination
    ######################
    splitter = get_splitter(**config[PREPROCESSING]["split"])
    if split == TRAINING:
        if training_set is None and not splitter.has_split(0):
            raise ValueError(
                'The data for the specified split for hyperopt "{}" '
                "was not provided, "
                "or the split amount specified in the preprocessing section "
                "of the config is not greater than 0".format(split)
            )
    elif split == VALIDATION:
        if validation_set is None and not splitter.has_split(1):
            raise ValueError(
                'The data for the specified split for hyperopt "{}" '
                "was not provided, "
                "or the split amount specified in the preprocessing section "
                "of the config is not greater than 0".format(split)
            )
    elif split == TEST:
        if test_set is None and not splitter.has_split(2):
            raise ValueError(
                'The data for the specified split for hyperopt "{}" '
                "was not provided, "
                "or the split amount specified in the preprocessing section "
                "of the config is not greater than 0".format(split)
            )
    else:
        raise ValueError(
            'unrecognized hyperopt split "{}". ' "Please provide one of: {}".format(split, {TRAINING, VALIDATION, TEST})
        )
    if output_feature == COMBINED:
        if metric != LOSS:
            raise ValueError('The only valid metric for "combined" output feature is "loss"')
    else:
        output_feature_names = {of[NAME] for of in config[OUTPUT_FEATURES]}
        if output_feature not in output_feature_names:
            raise ValueError(
                'The output feature specified for hyperopt "{}" '
                "cannot be found in the config. "
                'Available ones are: {} and "combined"'.format(output_feature, output_feature_names)
            )

        output_feature_type = None
        for of in config[OUTPUT_FEATURES]:
            if of[NAME] == output_feature:
                output_feature_type = of[TYPE]
        feature_class = get_from_registry(output_feature_type, output_type_registry)
        if metric not in feature_class.metric_functions:
            # todo v0.4: allow users to specify also metrics from the overall
            #  and per class metrics from the training stats and in general
            #  and post-processed metric
            raise ValueError(
                'The specified metric for hyperopt "{}" is not a valid metric '
                'for the specified output feature "{}" of type "{}". '
                "Available metrics are: {}".format(
                    metric, output_feature, output_feature_type, feature_class.metric_functions.keys()
                )
            )

    sync_function_template = kwargs.get("sync_function_template", None)

    hyperopt_executor = get_build_hyperopt_executor(executor[TYPE])(
        parameters,
        output_feature,
        metric,
        goal,
        split,
        search_alg=search_alg,
        sync_function_template=sync_function_template,
        **executor,
    )

    # Explicitly default to a local backend to avoid picking up Ray or Horovod
    # backend from the environment.
    backend = backend or config_dict.get("backend") or "local"
    backend = initialize_backend(backend)
    if not (
        isinstance(backend, LocalBackend)
        or (isinstance(hyperopt_executor, RayTuneExecutor) and isinstance(backend, RayBackend))
    ):
        raise ValueError(
            "Hyperopt requires using a `local` backend at this time, or " "`ray` backend with `ray` executor."
        )

    for callback in callbacks or []:
        callback.on_hyperopt_init(experiment_name)

    if not should_tune_preprocessing(config):
        # preprocessing is not being tuned, so generate it once before starting trials
        for callback in callbacks or []:
            callback.on_hyperopt_preprocessing_start(experiment_name)

        model = LudwigModel(
            config=config,
            backend=backend,
            gpus=gpus,
            gpu_memory_limit=gpu_memory_limit,
            allow_parallel_threads=allow_parallel_threads,
            callbacks=callbacks,
        )

        training_set, validation_set, test_set, training_set_metadata = model.preprocess(
            dataset=dataset,
            training_set=training_set,
            validation_set=validation_set,
            test_set=test_set,
            training_set_metadata=training_set_metadata,
            data_format=data_format,
            skip_save_processed_input=skip_save_processed_input,
            random_seed=random_seed,
        )
        dataset = None

        for callback in callbacks or []:
            callback.on_hyperopt_preprocessing_end(experiment_name)

    for callback in callbacks or []:
        callback.on_hyperopt_start(experiment_name)

    hyperopt_results = hyperopt_executor.execute(
        config,
        dataset=dataset,
        training_set=training_set,
        validation_set=validation_set,
        test_set=test_set,
        training_set_metadata=training_set_metadata,
        data_format=data_format,
        experiment_name=experiment_name,
        model_name=model_name,
        resume=resume,
        skip_save_training_description=skip_save_training_description,
        skip_save_training_statistics=skip_save_training_statistics,
        skip_save_model=skip_save_model,
        skip_save_progress=skip_save_progress,
        skip_save_log=skip_save_log,
        skip_save_processed_input=skip_save_processed_input,
        skip_save_unprocessed_output=skip_save_unprocessed_output,
        skip_save_predictions=skip_save_predictions,
        skip_save_eval_stats=skip_save_eval_stats,
        output_directory=output_directory,
        gpus=gpus,
        gpu_memory_limit=gpu_memory_limit,
        allow_parallel_threads=allow_parallel_threads,
        callbacks=callbacks,
        backend=backend,
        random_seed=random_seed,
        hyperopt_log_verbosity=hyperopt_log_verbosity,
        features_eligible_for_shared_params=features_eligible_for_shared_params,
        **kwargs,
    )

    print("Hyperopt Results")
    print(hyperopt_results.experiment_analysis.results_df)
    print(hyperopt_results.experiment_analysis.results_df.columns)
    print(hyperopt_results.experiment_analysis.results_df["trial_dir"])

    if backend.is_coordinator():
        print_hyperopt_results(hyperopt_results)

        if not skip_save_hyperopt_statistics:
            results_directory = os.path.join(output_directory, experiment_name)
<<<<<<< HEAD

            makedirs(results_directory, exist_ok=True)
=======
>>>>>>> 0bb17f28

            with use_credentials(backend.hyperopt_sync_manager.credentials):
                logging.info(f"Use Credentials for Makedirs: {backend.hyperopt_sync_manager.credentials}")
                makedirs(results_directory, exist_ok=True)

                hyperopt_stats = {
                    "hyperopt_config": hyperopt_config,
                    "hyperopt_results": [t.to_dict() for t in hyperopt_results.ordered_trials],
                }

                save_hyperopt_stats(hyperopt_stats, results_directory)
                logging.info(f"Hyperopt stats saved to: {results_directory}")

    for callback in callbacks or []:
        callback.on_hyperopt_end(experiment_name)
        callback.on_hyperopt_finish(experiment_name)

    logging.info("Finished hyperopt")

    return hyperopt_results


def update_hyperopt_params_with_defaults(hyperopt_params):
    from ludwig.hyperopt.execution import executor_registry

    set_default_value(hyperopt_params, EXECUTOR, {})
    set_default_value(hyperopt_params, "split", VALIDATION)
    set_default_value(hyperopt_params, "output_feature", COMBINED)
    set_default_value(hyperopt_params, "metric", LOSS)
    set_default_value(hyperopt_params, "goal", MINIMIZE)

    set_default_values(hyperopt_params[EXECUTOR], {TYPE: "ray"})
    executor = get_from_registry(hyperopt_params[EXECUTOR][TYPE], executor_registry)
    executor_defaults = {k: v for k, v in executor.__dict__.items() if k in get_class_attributes(executor)}
    set_default_values(
        hyperopt_params[EXECUTOR],
        executor_defaults,
    )


def get_features_eligible_for_shared_params(
    config_dict: Dict[str, Any], config_feature_type: str
) -> Dict[str, Dict[str, Set]]:
    """Generates a mapping of feature type to the corresponding set of features without an encoder or one using the
    default encoder for that feature type.

    These features may be considered for potential shared parameter search spaces depending on the parameter space
    defined later within the hyperopt config. This applies to both config_feature_types (input_features and
    output_features). The shared parameters for both config_feature_types must be specified separately.

    Note that shared default parameter search spaces are not applied to features with non-default encoders or
    non-default decoders, since shared default parameter values should only apply to default modules.

    Returns:
      Dict of feature type -> set of feature names with that type that are eligible for shared parameters (they use
      the default encoder or default decoder).

    TODO(#2167): Make sure each feature has a type defined in the JSONSchema for Hyperopt
    """

    if config_feature_type not in config_dict:
        raise ValueError(f"{config_feature_type} must be defined in Ludwig config.")

    features_eligible_for_shared_params = defaultdict(set)

    features = config_dict.get(config_feature_type)
    feature_registry = input_type_registry if config_feature_type == INPUT_FEATURES else output_type_registry

    for feature in features:
        if TYPE not in feature:
            raise ValueError("Ludwig expects feature types to be defined for each feature within the config.")

        feature_schema = get_from_registry(feature.get(TYPE), feature_registry).get_schema_cls()

        if config_feature_type == INPUT_FEATURES:
            default_encoder = feature_schema().encoder.type
            if feature.get(ENCODER, None) and feature.get(ENCODER).get(TYPE, None) != default_encoder:
                continue
        else:
            default_decoder = feature_schema().decoder.type
            if feature.get(DECODER, None) and feature.get(DECODER).get(TYPE, None) != default_decoder:
                continue

        features_eligible_for_shared_params[feature[TYPE]].add(feature[NAME])

    return features_eligible_for_shared_params<|MERGE_RESOLUTION|>--- conflicted
+++ resolved
@@ -394,11 +394,6 @@
 
         if not skip_save_hyperopt_statistics:
             results_directory = os.path.join(output_directory, experiment_name)
-<<<<<<< HEAD
-
-            makedirs(results_directory, exist_ok=True)
-=======
->>>>>>> 0bb17f28
 
             with use_credentials(backend.hyperopt_sync_manager.credentials):
                 logging.info(f"Use Credentials for Makedirs: {backend.hyperopt_sync_manager.credentials}")

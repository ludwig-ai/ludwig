import logging
import os
from collections import defaultdict
from pprint import pformat
from typing import Any, Dict, List, Optional, Set, Union

import pandas as pd
import yaml

from ludwig.api import LudwigModel
from ludwig.backend import Backend, initialize_backend, LocalBackend
from ludwig.callbacks import Callback
from ludwig.constants import (
    COMBINED,
    DECODER,
    ENCODER,
    EXECUTOR,
    HYPEROPT,
    INPUT_FEATURES,
    LOSS,
    METRIC,
    MINIMIZE,
    NAME,
    OUTPUT_FEATURES,
    PARAMETERS,
    PREPROCESSING,
    SEARCH_ALG,
    SPLIT,
    TEST,
    TRAINING,
    TYPE,
    VALIDATION,
)
from ludwig.data.split import get_splitter
from ludwig.features.feature_registries import output_type_registry
from ludwig.hyperopt.results import HyperoptResults
from ludwig.hyperopt.utils import print_hyperopt_results, save_hyperopt_stats, should_tune_preprocessing
from ludwig.utils.config_utils import get_default_encoder_or_decoder
from ludwig.utils.defaults import default_random_seed, merge_with_defaults
from ludwig.utils.fs_utils import makedirs, open_file
from ludwig.utils.misc_utils import get_class_attributes, get_from_registry, set_default_value, set_default_values

try:
    from ludwig.backend.ray import RayBackend
except ImportError:

    class RayBackend:
        pass


def hyperopt(
    config: Union[str, dict],
    dataset: Union[str, dict, pd.DataFrame] = None,
    training_set: Union[str, dict, pd.DataFrame] = None,
    validation_set: Union[str, dict, pd.DataFrame] = None,
    test_set: Union[str, dict, pd.DataFrame] = None,
    training_set_metadata: Union[str, dict] = None,
    data_format: str = None,
    experiment_name: str = "hyperopt",
    model_name: str = "run",
    resume: Optional[bool] = None,
    skip_save_training_description: bool = False,
    skip_save_training_statistics: bool = False,
    skip_save_model: bool = False,
    skip_save_progress: bool = False,
    skip_save_log: bool = False,
    skip_save_processed_input: bool = True,
    skip_save_unprocessed_output: bool = False,
    skip_save_predictions: bool = False,
    skip_save_eval_stats: bool = False,
    skip_save_hyperopt_statistics: bool = False,
    output_directory: str = "results",
    gpus: Union[str, int, List[int]] = None,
    gpu_memory_limit: int = None,
    allow_parallel_threads: bool = True,
    callbacks: List[Callback] = None,
    backend: Union[Backend, str] = None,
    random_seed: int = default_random_seed,
    hyperopt_log_verbosity: int = 3,
    **kwargs,
) -> HyperoptResults:
    """This method performs an hyperparameter optimization.

    # Inputs

    :param config: (Union[str, dict]) config which defines
        the different parameters of the model, features, preprocessing and
        training.  If `str`, filepath to yaml configuration file.
    :param dataset: (Union[str, dict, pandas.DataFrame], default: `None`)
        source containing the entire dataset to be used in the experiment.
        If it has a split column, it will be used for splitting (0 for train,
        1 for validation, 2 for test), otherwise the dataset will be
        randomly split.
    :param training_set: (Union[str, dict, pandas.DataFrame], default: `None`)
        source containing training data.
    :param validation_set: (Union[str, dict, pandas.DataFrame], default: `None`)
        source containing validation data.
    :param test_set: (Union[str, dict, pandas.DataFrame], default: `None`)
        source containing test data.
    :param training_set_metadata: (Union[str, dict], default: `None`)
        metadata JSON file or loaded metadata.  Intermediate preprocessed
        structure containing the mappings of the input
        dataset created the first time an input file is used in the same
        directory with the same name and a '.meta.json' extension.
    :param data_format: (str, default: `None`) format to interpret data
        sources. Will be inferred automatically if not specified.  Valid
        formats are `'auto'`, `'csv'`, `'df'`, `'dict'`, `'excel'`, `'feather'`,
        `'fwf'`, `'hdf5'` (cache file produced during previous training),
        `'html'` (file containing a single HTML `<table>`), `'json'`, `'jsonl'`,
        `'parquet'`, `'pickle'` (pickled Pandas DataFrame), `'sas'`, `'spss'`,
        `'stata'`, `'tsv'`.
    :param experiment_name: (str, default: `'experiment'`) name for
        the experiment.
    :param model_name: (str, default: `'run'`) name of the model that is
        being used.
    :param resume: (bool) If true, continue hyperopt from the state of the previous
        run in the output directory with the same experiment name. If false, will create
        new trials, ignoring any previous state, even if they exist in the output_directory.
        By default, will attempt to resume if there is already an existing experiment with
        the same name, and will create new trials if not.
    :param skip_save_training_description: (bool, default: `False`) disables
        saving the description JSON file.
    :param skip_save_training_statistics: (bool, default: `False`) disables
        saving training statistics JSON file.
    :param skip_save_model: (bool, default: `False`) disables
        saving model weights and hyperparameters each time the model
        improves. By default Ludwig saves model weights after each epoch
        the validation metric improves, but if the model is really big
        that can be time consuming. If you do not want to keep
        the weights and just find out what performance a model can get
        with a set of hyperparameters, use this parameter to skip it,
        but the model will not be loadable later on and the returned model
        will have the weights obtained at the end of training, instead of
        the weights of the epoch with the best validation performance.
    :param skip_save_progress: (bool, default: `False`) disables saving
        progress each epoch. By default Ludwig saves weights and stats
        after each epoch for enabling resuming of training, but if
        the model is really big that can be time consuming and will uses
        twice as much space, use this parameter to skip it, but training
        cannot be resumed later on.
    :param skip_save_log: (bool, default: `False`) disables saving
        TensorBoard logs. By default Ludwig saves logs for the TensorBoard,
        but if it is not needed turning it off can slightly increase the
        overall speed.
    :param skip_save_processed_input: (bool, default: `False`) if input
        dataset is provided it is preprocessed and cached by saving an HDF5
        and JSON files to avoid running the preprocessing again. If this
        parameter is `False`, the HDF5 and JSON file are not saved.
    :param skip_save_unprocessed_output: (bool, default: `False`) by default
        predictions and their probabilities are saved in both raw
        unprocessed numpy files containing tensors and as postprocessed
        CSV files (one for each output feature). If this parameter is True,
        only the CSV ones are saved and the numpy ones are skipped.
    :param skip_save_predictions: (bool, default: `False`) skips saving test
        predictions CSV files.
    :param skip_save_eval_stats: (bool, default: `False`) skips saving test
        statistics JSON file.
    :param skip_save_hyperopt_statistics: (bool, default: `False`) skips saving
        hyperopt stats file.
    :param output_directory: (str, default: `'results'`) the directory that
        will contain the training statistics, TensorBoard logs, the saved
        model and the training progress files.
    :param gpus: (list, default: `None`) list of GPUs that are available
        for training.
    :param gpu_memory_limit: (int, default: `None`) maximum memory in MB to
        allocate per GPU device.
    :param allow_parallel_threads: (bool, default: `True`) allow TensorFlow
        to use multithreading parallelism to improve performance at
        the cost of determinism.
    :param callbacks: (list, default: `None`) a list of
        `ludwig.callbacks.Callback` objects that provide hooks into the
        Ludwig pipeline.
    :param backend: (Union[Backend, str]) `Backend` or string name
        of backend to use to execute preprocessing / training steps.
    :param random_seed: (int: default: 42) random seed used for weights
        initialization, splits and any other random function.
    :param hyperopt_log_verbosity: (int: default: 3) controls verbosity of
        ray tune log messages.  Valid values: 0 = silent, 1 = only status updates,
        2 = status and brief trial results, 3 = status and detailed trial results.

    # Return

    :return: (List[dict]) List of results for each trial, ordered by
        descending performance on the target metric.
    """
    from ludwig.hyperopt.execution import get_build_hyperopt_executor, RayTuneExecutor

    # check if config is a path or a dict
    if isinstance(config, str):  # assume path
        with open_file(config, "r") as def_file:
            config_dict = yaml.safe_load(def_file)
    else:
        config_dict = config

    # Get mapping of input/output features that don't have an encoder for shared parameters
    features_eligible_for_shared_params = {
        INPUT_FEATURES: get_features_eligible_for_shared_params(config_dict, INPUT_FEATURES),
        OUTPUT_FEATURES: get_features_eligible_for_shared_params(config_dict, OUTPUT_FEATURES),
    }

    # merge config with defaults
    config = merge_with_defaults(config_dict)

    if HYPEROPT not in config:
        raise ValueError("Hyperopt Section not present in config")

    hyperopt_config = config[HYPEROPT]

    update_hyperopt_params_with_defaults(hyperopt_config)

    # print hyperopt config
    logging.info("Hyperopt config")
    logging.info(pformat(hyperopt_config, indent=4))
    logging.info("\n")

    logging.info(
        "Features that may be updated in hyperopt trials if default parameters are specified in the search space"
    )
    logging.info(pformat(dict(features_eligible_for_shared_params), indent=4))
    logging.info("\n")

    search_alg = hyperopt_config[SEARCH_ALG]
    executor = hyperopt_config[EXECUTOR]
    parameters = hyperopt_config[PARAMETERS]
    split = hyperopt_config[SPLIT]
    output_feature = hyperopt_config["output_feature"]
    metric = hyperopt_config[METRIC]
    goal = hyperopt_config["goal"]

    ######################
    # check validity of output_feature / metric/ split combination
    ######################
    splitter = get_splitter(**config[PREPROCESSING]["split"])
    if split == TRAINING:
        if training_set is None and not splitter.has_split(0):
            raise ValueError(
                'The data for the specified split for hyperopt "{}" '
                "was not provided, "
                "or the split amount specified in the preprocessing section "
                "of the config is not greater than 0".format(split)
            )
    elif split == VALIDATION:
        if validation_set is None and not splitter.has_split(1):
            raise ValueError(
                'The data for the specified split for hyperopt "{}" '
                "was not provided, "
                "or the split amount specified in the preprocessing section "
                "of the config is not greater than 0".format(split)
            )
    elif split == TEST:
        if test_set is None and not splitter.has_split(2):
            raise ValueError(
                'The data for the specified split for hyperopt "{}" '
                "was not provided, "
                "or the split amount specified in the preprocessing section "
                "of the config is not greater than 0".format(split)
            )
    else:
        raise ValueError(
            'unrecognized hyperopt split "{}". ' "Please provide one of: {}".format(split, {TRAINING, VALIDATION, TEST})
        )
    if output_feature == COMBINED:
        if metric != LOSS:
            raise ValueError('The only valid metric for "combined" output feature is "loss"')
    else:
        output_feature_names = {of[NAME] for of in config[OUTPUT_FEATURES]}
        if output_feature not in output_feature_names:
            raise ValueError(
                'The output feature specified for hyperopt "{}" '
                "cannot be found in the config. "
                'Available ones are: {} and "combined"'.format(output_feature, output_feature_names)
            )

        output_feature_type = None
        for of in config[OUTPUT_FEATURES]:
            if of[NAME] == output_feature:
                output_feature_type = of[TYPE]
        feature_class = get_from_registry(output_feature_type, output_type_registry)
        if metric not in feature_class.metric_functions:
            # todo v0.4: allow users to specify also metrics from the overall
            #  and per class metrics from the trainign stats and in general
            #  and potprocessed metric
            raise ValueError(
                'The specified metric for hyperopt "{}" is not a valid metric '
                'for the specified output feature "{}" of type "{}". '
                "Available metrics are: {}".format(
                    metric, output_feature, output_feature_type, feature_class.metric_functions.keys()
                )
            )

    sync_client = kwargs.get("sync_client", None)

    hyperopt_executor = get_build_hyperopt_executor(executor[TYPE])(
        parameters, output_feature, metric, goal, split, search_alg=search_alg, sync_client=sync_client, **executor
    )

    # Explicitly default to a local backend to avoid picking up Ray or Horovod
    # backend from the environment.
    backend = backend or config_dict.get("backend") or "local"
    backend = initialize_backend(backend)
    if not (
        isinstance(backend, LocalBackend)
        or (isinstance(hyperopt_executor, RayTuneExecutor) and isinstance(backend, RayBackend))
    ):
        raise ValueError(
            "Hyperopt requires using a `local` backend at this time, or " "`ray` backend with `ray` executor."
        )

    for callback in callbacks or []:
        callback.on_hyperopt_init(experiment_name)

    if not should_tune_preprocessing(config):
        # preprocessing is not being tuned, so generate it once before starting trials
        for callback in callbacks or []:
            callback.on_hyperopt_preprocessing_start(experiment_name)

        model = LudwigModel(
            config=config,
            backend=backend,
            gpus=gpus,
            gpu_memory_limit=gpu_memory_limit,
            allow_parallel_threads=allow_parallel_threads,
            callbacks=callbacks,
        )

        training_set, validation_set, test_set, training_set_metadata = model.preprocess(
            dataset=dataset,
            training_set=training_set,
            validation_set=validation_set,
            test_set=test_set,
            training_set_metadata=training_set_metadata,
            data_format=data_format,
            skip_save_processed_input=skip_save_processed_input,
            random_seed=random_seed,
        )
        dataset = None

        for callback in callbacks or []:
            callback.on_hyperopt_preprocessing_end(experiment_name)

    for callback in callbacks or []:
        callback.on_hyperopt_start(experiment_name)

    print(f"Old Output Directory: {output_directory}")

    output_directory = "s3://dev2-models-ij3e7wznpao"

    print(f"New Output Directory: {output_directory}")

    hyperopt_results = hyperopt_executor.execute(
        config,
        dataset=dataset,
        training_set=training_set,
        validation_set=validation_set,
        test_set=test_set,
        training_set_metadata=training_set_metadata,
        data_format=data_format,
        experiment_name=experiment_name,
        model_name=model_name,
        resume=resume,
        skip_save_training_description=skip_save_training_description,
        skip_save_training_statistics=skip_save_training_statistics,
        skip_save_model=skip_save_model,
        skip_save_progress=skip_save_progress,
        skip_save_log=skip_save_log,
        skip_save_processed_input=skip_save_processed_input,
        skip_save_unprocessed_output=skip_save_unprocessed_output,
        skip_save_predictions=skip_save_predictions,
        skip_save_eval_stats=skip_save_eval_stats,
        output_directory=output_directory,
        gpus=gpus,
        gpu_memory_limit=gpu_memory_limit,
        allow_parallel_threads=allow_parallel_threads,
        callbacks=callbacks,
        backend=backend,
        random_seed=random_seed,
        hyperopt_log_verbosity=hyperopt_log_verbosity,
        features_eligible_for_shared_params=features_eligible_for_shared_params,
        **kwargs,
    )

    print("Hyperopt Results")
    print(hyperopt_results.experiment_analysis.results_df)
    print(hyperopt_results.experiment_analysis.results_df.keys())
    print(hyperopt_results.experiment_analysis.results_df['trial_dir'])

    if backend.is_coordinator():
        print_hyperopt_results(hyperopt_results)

        if not skip_save_hyperopt_statistics:
            results_directory = os.path.join(output_directory, experiment_name)

<<<<<<< HEAD
=======
            print(f"Output Directory: {output_directory}")
>>>>>>> f75313ed
            print(f"Results Directory: {results_directory}")

            makedirs(results_directory, exist_ok=True)

            hyperopt_stats = {
                "hyperopt_config": hyperopt_config,
                "hyperopt_results": [t.to_dict() for t in hyperopt_results.ordered_trials],
            }

            save_hyperopt_stats(hyperopt_stats, results_directory)
            logging.info(f"Hyperopt stats saved to: {results_directory}")

    for callback in callbacks or []:
        callback.on_hyperopt_end(experiment_name)
        callback.on_hyperopt_finish(experiment_name)

    logging.info("Finished hyperopt")

    return hyperopt_results


def update_hyperopt_params_with_defaults(hyperopt_params):
    from ludwig.hyperopt.execution import executor_registry

    set_default_value(hyperopt_params, EXECUTOR, {})
    set_default_value(hyperopt_params, "split", VALIDATION)
    set_default_value(hyperopt_params, "output_feature", COMBINED)
    set_default_value(hyperopt_params, "metric", LOSS)
    set_default_value(hyperopt_params, "goal", MINIMIZE)

    set_default_values(hyperopt_params[EXECUTOR], {TYPE: "ray"})
    executor = get_from_registry(hyperopt_params[EXECUTOR][TYPE], executor_registry)
    executor_defaults = {k: v for k, v in executor.__dict__.items() if k in get_class_attributes(executor)}
    set_default_values(
        hyperopt_params[EXECUTOR],
        executor_defaults,
    )


def get_features_eligible_for_shared_params(
    config_dict: Dict[str, Any], config_feature_type: str
) -> Dict[str, Dict[str, Set]]:
    """Generates a mapping of feature type to the corresponding set of features without an encoder or one using the
    default encoder for that feature type.

    These features may be considered for potential shared parameter search spaces depending on the parameter space
    defined later within the hyperopt config. This applies to both config_feature_types (input_features and
    output_features). The shared parameters for both config_feature_types must be specified separately.

    Note that shared default parameter search spaces are not applied to features with non-default encoders or
    non-default decoders, since shared default parameter values should only apply to default modules.

    Returns:
      Dict of feature type -> set of feature names with that type that are eligible for shared parameters (they use
      the default encoder or default decoder).

    TODO(#2167): Make sure each feature has a type defined in the JSONSchema for Hyperopt
    """

    if config_feature_type not in config_dict:
        raise ValueError(f"{config_feature_type} must be defined in Ludwig config.")

    features_eligible_for_shared_params = defaultdict(set)

    features = config_dict.get(config_feature_type)

    for feature in features:
        if TYPE not in feature:
            raise ValueError("Ludwig expects feature types to be defined for each feature within the config.")
        if config_feature_type == INPUT_FEATURES:
            default_encoder = get_default_encoder_or_decoder(feature, INPUT_FEATURES)
            if not feature.get(ENCODER, 0) or feature.get(ENCODER) == default_encoder:
                features_eligible_for_shared_params[feature[TYPE]].add(feature[NAME])
        else:
            default_decoder = get_default_encoder_or_decoder(feature, OUTPUT_FEATURES)
            if not feature.get(DECODER, 0) or feature.get(DECODER) == default_decoder:
                features_eligible_for_shared_params[feature[TYPE]].add(feature[NAME])

    return features_eligible_for_shared_params<|MERGE_RESOLUTION|>--- conflicted
+++ resolved
@@ -341,12 +341,6 @@
     for callback in callbacks or []:
         callback.on_hyperopt_start(experiment_name)
 
-    print(f"Old Output Directory: {output_directory}")
-
-    output_directory = "s3://dev2-models-ij3e7wznpao"
-
-    print(f"New Output Directory: {output_directory}")
-
     hyperopt_results = hyperopt_executor.execute(
         config,
         dataset=dataset,
@@ -382,7 +376,7 @@
     print("Hyperopt Results")
     print(hyperopt_results.experiment_analysis.results_df)
     print(hyperopt_results.experiment_analysis.results_df.keys())
-    print(hyperopt_results.experiment_analysis.results_df['trial_dir'])
+    print(hyperopt_results.experiment_analysis.results_df["trial_dir"])
 
     if backend.is_coordinator():
         print_hyperopt_results(hyperopt_results)
@@ -390,10 +384,7 @@
         if not skip_save_hyperopt_statistics:
             results_directory = os.path.join(output_directory, experiment_name)
 
-<<<<<<< HEAD
-=======
             print(f"Output Directory: {output_directory}")
->>>>>>> f75313ed
             print(f"Results Directory: {results_directory}")
 
             makedirs(results_directory, exist_ok=True)

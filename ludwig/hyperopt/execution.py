import copy
import datetime
import glob
import json
import logging
import os
import shutil
import threading
import time
import traceback
import uuid
<<<<<<< HEAD
from distutils.version import LooseVersion
from inspect import signature
=======
from abc import ABC, abstractmethod
>>>>>>> 18f2c2f7
from pathlib import Path
from typing import Any, Dict, List, Optional, Tuple, Union

from packaging import version

from ludwig.api import LudwigModel
from ludwig.backend import initialize_backend, RAY
from ludwig.callbacks import Callback
from ludwig.constants import COLUMN, MAXIMIZE, TEST, TRAINER, TRAINING, TYPE, VALIDATION
from ludwig.hyperopt.results import RayTuneResults, TrialResults
from ludwig.hyperopt.search_algos import get_search_algorithm
from ludwig.hyperopt.utils import load_json_values
from ludwig.modules.metric_modules import get_best_function
from ludwig.utils import metric_utils
from ludwig.utils.data_utils import hash_dict, NumpyEncoder
from ludwig.utils.defaults import default_random_seed
from ludwig.utils.fs_utils import has_remote_protocol
from ludwig.utils.misc_utils import get_from_registry

logger = logging.getLogger(__name__)

try:
    import ray
    from ray import tune
    from ray.tune import register_trainable, Stopper
    from ray.tune.schedulers.resource_changing_scheduler import DistributeResources, ResourceChangingScheduler
    from ray.tune.suggest import BasicVariantGenerator, ConcurrencyLimiter, SEARCH_ALG_IMPORT
    from ray.tune.sync_client import CommandBasedClient

    _ray_114 = version.parse(ray.__version__) >= version.parse("1.14")
    if _ray_114:
        from ray.tune.syncer import get_node_to_storage_syncer, SyncConfig
    else:
        from ray.tune.syncer import get_cloud_sync_client

    from ray.tune.utils import wait_for_gpu
    from ray.tune.utils.placement_groups import PlacementGroupFactory
    from ray.util.queue import Queue as RayQueue

except ImportError as e:
    logger.warning(f"ImportError (execution.py) failed to import ray with error: \n\t{e}")
    ray = None
    Stopper = object
    get_horovod_kwargs = None


try:
    from ludwig.backend.ray import RayBackend

    # TODO: refactor this into an interface
    def _is_ray_backend(backend) -> bool:
        if isinstance(backend, str):
            return backend == RAY
        return isinstance(backend, RayBackend)

except ImportError as e:
    logger.warning(
        f"ImportError (execution.py) failed to import RayBackend with error: \n\t{e}. "
        "The LocalBackend will be used instead. If you want to use the RayBackend, please install ludwig[distributed]."
    )
    get_horovod_kwargs = None

    class RayBackend:
        pass

    def _is_ray_backend(backend) -> bool:
        return False


def identity(x):
    return x


def _get_relative_checkpoints_dir_parts(path: Path):
    return path.parts[-2:]


# Follwing disabled at the moment, expect to be re-enabled pending https://github.com/ludwig-ai/ludwig/issues/2039
def ray_resource_allocation_function(
    trial_runner: "trial_runner.TrialRunner",  # noqa
    trial: "Trial",  # noqa
    result: Dict[str, Any],
    scheduler: "ResourceChangingScheduler",
):
    """Determine resources to allocate to running trials."""
    pgf = DistributeResources(trial_runner, trial, result, scheduler)
    # restore original base trial resources

    # create bundles
    if scheduler.base_trial_resources.required_resources.get("GPU", 0):
        bundles = [{"CPU": 1, "GPU": 1}] * int(pgf.required_resources["GPU"])
    else:
        bundles = [{"CPU": 1}] * (int(pgf.required_resources["CPU"] - 0.001))
    # we can't set Trial actor's CPUs to 0 so we just go very low
    bundles = [{"CPU": 0.001}] + bundles
    pgf = PlacementGroupFactory(bundles)
    return pgf


class RayTuneExecutor:
    def __init__(
        self,
        parameters: dict,
        output_feature: str,
        metric: str,
        goal: str,
        split: str,
        search_alg: Optional[Dict] = None,
        cpu_resources_per_trial: int = None,
        gpu_resources_per_trial: int = None,
        kubernetes_namespace: str = None,
        time_budget_s: Union[int, float, datetime.timedelta] = None,
        max_concurrent_trials: Optional[int] = None,
        num_samples: int = 1,
        scheduler: Optional[Dict] = None,
        **kwargs,
    ) -> None:
        if ray is None:
            raise ImportError("ray module is not installed. To install it, try running pip install ray")
        self.output_feature = output_feature
        self.metric = metric
        self.split = split
        if not ray.is_initialized():
            try:
                ray.init("auto", ignore_reinit_error=True)
            except ConnectionError:
                logger.info("Initializing new Ray cluster...")
                ray.init(ignore_reinit_error=True)
        self.search_space, self.decode_ctx = self._get_search_space(parameters)
        self.num_samples = num_samples
        self.goal = goal
        self.search_algorithm = get_search_algorithm(search_alg)
        self.scheduler = None if scheduler is None else tune.create_scheduler(scheduler[TYPE], **scheduler)
        self.output_feature = output_feature
        self.metric = metric
        self.split = split
        self.trial_id = 0
        self.cpu_resources_per_trial = cpu_resources_per_trial
        self.gpu_resources_per_trial = gpu_resources_per_trial
        self.kubernetes_namespace = kubernetes_namespace
        self.time_budget_s = time_budget_s
        self.max_concurrent_trials = max_concurrent_trials
        self.sync_config = None

    def _get_search_space(self, parameters: Dict) -> Tuple[Dict, Dict]:
        """Encode search space parameters as JSON with context for decoding"""
        config = {}
        ctx = {}
        for param, values in parameters.items():
            # Encode list and dict types as JSON encoded strings to
            # workaround type limitations of the underlying frameworks
            values = self.encode_values(param, values, ctx)

            param_search_type = values["space"].lower()
            if hasattr(tune, param_search_type):
                param_search_space = getattr(tune, param_search_type)
            else:
                raise ValueError(f"'{param_search_type}' is not a supported Ray Tune search space")

            param_search_input_args = {}
            param_search_space_sig = signature(param_search_space)
            for arg in param_search_space_sig.parameters.values():
                if arg.name in values:
                    param_search_input_args[arg.name] = values[arg.name]
                else:
                    if arg.default is arg.empty:
                        raise ValueError(f"Parameter '{arg}' not defined for {param}")
            config[param] = param_search_space(**param_search_input_args)
        return config, ctx

    @staticmethod
    def encode_values(param: str, values: Dict, ctx: Dict) -> Dict:
        """JSON encodes any search spaces whose values are lists / dicts.

        Only applies to grid search and choice options.  See here for details:

        https://docs.ray.io/en/master/tune/api_docs/search_space.html#random-distributions-api
        """
        values = values.copy()
        for key in ["values", "categories"]:
            if key in values and not isinstance(values[key][0], (int, float)):
                values[key] = [json.dumps(v) for v in values[key]]
                ctx[param] = json.loads
        return values

    @staticmethod
    def decode_values(config: Dict, ctx: Dict) -> Dict:
        """Decode config values with the decode function in the context.

        Uses the identity function if no encoding is needed.
        """
        return {key: ctx.get(key, identity)(value) for key, value in config.items()}

    def _has_metric(self, stats, split):
        if not stats:
            return False

        if split is not None:
            if split not in stats:
                return False
            stats = stats[split]

        if self.output_feature not in stats:
            return False
        stats = stats[self.output_feature]

        if self.metric not in stats:
            return False
        stats = stats[self.metric]
        return len(stats) > 0

    def _has_eval_metric(self, stats):
        if stats is None:
            return False

        if self.output_feature not in stats:
            return False
        stats = stats[self.output_feature]

        for metric_part in self.metric.split("."):
            if not isinstance(stats, dict) or metric_part not in stats:
                return False
            stats = stats[metric_part]
        return isinstance(stats, float)

    def get_metric_score(self, train_stats) -> float:
        if self._has_metric(train_stats, VALIDATION):
            logger.info("Returning metric score from training (validation) statistics")
            return self.get_metric_score_from_train_stats(train_stats, VALIDATION)
        elif self._has_metric(train_stats, TRAINING):
            logger.info("Returning metric score from training split statistics, " "as no validation was given")
            return self.get_metric_score_from_train_stats(train_stats, TRAINING)
        else:
            raise RuntimeError("Unable to obtain metric score from missing training (validation) statistics")

    def get_metric_score_from_eval_stats(self, eval_stats) -> Union[float, list]:
        stats = eval_stats[self.output_feature]
        for metric_part in self.metric.split("."):
            if isinstance(stats, dict):
                if metric_part in stats:
                    stats = stats[metric_part]
                else:
                    raise ValueError(f"Evaluation statistics do not contain the metric {self.metric}")
            else:
                raise ValueError(f"Evaluation statistics do not contain the metric {self.metric}")

        if not isinstance(stats, float):
            raise ValueError(f"The metric {self.metric} in evaluation statistics is not a numerical value: {stats}")
        return stats

    def get_metric_score_from_train_stats(self, train_stats, select_split=None) -> float:
        select_split = select_split or VALIDATION

        # grab the results of the model with highest validation test performance
        train_valiset_stats = train_stats[select_split]

        validation_field_result = train_valiset_stats[self.output_feature]
        best_function = get_best_function(self.metric)

        # results of the model with highest validation test performance
        epoch_best_validation_metric, best_validation_metric = best_function(
            enumerate(validation_field_result[self.metric]), key=lambda pair: pair[1]
        )

        return best_validation_metric

    def sort_hyperopt_results(self, hyperopt_results):
        return sorted(
            hyperopt_results, key=lambda hp_res: hp_res.metric_score, reverse=self.hyperopt_sampler.goal == MAXIMIZE
        )

    @property
    def _cpu_resources_per_trial_non_none(self):
        return self.cpu_resources_per_trial if self.cpu_resources_per_trial is not None else 1

    @property
    def _gpu_resources_per_trial_non_none(self):
        return self.gpu_resources_per_trial if self.gpu_resources_per_trial is not None else 0

    def _get_sync_client_and_remote_checkpoint_dir(self, trial_dir: Path) -> Optional[Tuple["CommandBasedClient", str]]:
        """Get the Ray sync client and path to remote checkpoint directory."""
        if self.sync_config is None:
            return None

        remote_checkpoint_dir = os.path.join(
            self.sync_config.upload_dir, *_get_relative_checkpoints_dir_parts(trial_dir)
        )

        if _ray_114:
            syncer = get_node_to_storage_syncer(SyncConfig(upload_dir=remote_checkpoint_dir))
        else:
            syncer = get_cloud_sync_client(remote_checkpoint_dir)

        return syncer, remote_checkpoint_dir

    # For specified [stopped] trial, remove checkpoint marker on any partial checkpoints
    @staticmethod
    def _remove_partial_checkpoints(trial_path: str):
        marker_paths = glob.glob(os.path.join(glob.escape(trial_path), "checkpoint_*/.is_checkpoint"))
        for marker_path in marker_paths:
            chkpt_dir = os.path.dirname(marker_path)
            metadata_file = glob.glob(os.path.join(glob.escape(chkpt_dir), "*.tune_metadata"))
            # glob.glob: filenames starting with a dot are special cases
            # that are not matched by '*' and '?' patterns.
            metadata_file += glob.glob(os.path.join(glob.escape(chkpt_dir), ".tune_metadata"))
            metadata_file = list(set(metadata_file))  # avoid duplication
            if len(metadata_file) < 1:
                # Remove checkpoint marker on incomplete directory
                os.remove(marker_path)

    def _get_best_model_path(self, trial_path, analysis):
        sync_info = self._get_sync_client_and_remote_checkpoint_dir(Path(trial_path))
        if sync_info is not None:
            sync_client, remote_checkpoint_dir = sync_info
            sync_client.sync_down(remote_checkpoint_dir, trial_path)
            sync_client.wait_or_retry()
        self._remove_partial_checkpoints(trial_path)  # needed by get_best_checkpoint
        mod_path = None
        try:
            mod_path = analysis.get_best_checkpoint(trial_path.rstrip("/"))
        except Exception:
            logger.warning(
                f"Cannot get best model path for {trial_path} due to exception below:\n{traceback.format_exc()}"
            )
        return mod_path

    @staticmethod
    def _evaluate_best_model(
        trial,
        trial_path,
        best_model_path,
        dataset,
        data_format,
        skip_save_unprocessed_output,
        skip_save_predictions,
        skip_save_eval_stats,
        gpus,
        gpu_memory_limit,
        allow_parallel_threads,
        backend,
        debug,
    ):
        best_model = LudwigModel.load(
            os.path.join(best_model_path, "model"),
            backend=backend,
            gpus=gpus,
            gpu_memory_limit=gpu_memory_limit,
            allow_parallel_threads=allow_parallel_threads,
        )
        if best_model.config[TRAINER]["eval_batch_size"]:
            batch_size = best_model.config[TRAINER]["eval_batch_size"]
        else:
            batch_size = best_model.config[TRAINER]["batch_size"]
        try:
            eval_stats, _, _ = best_model.evaluate(
                dataset=dataset,
                data_format=data_format,
                batch_size=batch_size,
                output_directory=trial_path,
                skip_save_unprocessed_output=skip_save_unprocessed_output,
                skip_save_predictions=skip_save_predictions,
                skip_save_eval_stats=skip_save_eval_stats,
                collect_predictions=False,
                collect_overall_stats=True,
                return_type="dict",
                debug=debug,
            )
            trial["eval_stats"] = json.dumps(eval_stats, cls=NumpyEncoder)
        except NotImplementedError:
            logger.warning(
                "Skipping evaluation as the necessary methods are not "
                "supported. Full exception below:\n"
                f"{traceback.format_exc()}"
            )

    def _run_experiment(self, config, checkpoint_dir, hyperopt_dict, decode_ctx, is_using_ray_backend=False):
        for gpu_id in ray.get_gpu_ids():
            # Previous trial may not have freed its memory yet, so wait to avoid OOM
            wait_for_gpu(gpu_id)
        # Some config values may be JSON encoded as strings, so decode them here
        config = self.decode_values(config, decode_ctx)

        trial_id = tune.get_trial_id()
        modified_config = substitute_parameters(copy.deepcopy(hyperopt_dict["config"]), config)

        trial_dir = Path(tune.get_trial_dir())
        trial_location = ray.util.get_node_ip_address()

        hyperopt_dict["config"] = modified_config
        hyperopt_dict["experiment_name "] = f'{hyperopt_dict["experiment_name"]}_{trial_id}'
        hyperopt_dict["output_directory"] = str(trial_dir)

        tune_executor = self
        if is_using_ray_backend:
            ray_queue = RayQueue(actor_options={"num_cpus": 0})
        else:
            ray_queue = None

        def checkpoint(progress_tracker, save_path):
            with tune.checkpoint_dir(step=progress_tracker.tune_checkpoint_num) as checkpoint_dir:
                checkpoint_model = os.path.join(checkpoint_dir, "model")
                # shutil.copytree(save_path, checkpoint_model)
                # Note: A previous implementation used shutil.copytree()
                # however, this copying method is non atomic
                if not os.path.isdir(checkpoint_model):
                    copy_id = uuid.uuid4()
                    tmp_dst = f"{checkpoint_model}.{copy_id}.tmp"
                    assert os.path.exists(save_path)
                    shutil.copytree(save_path, tmp_dst)
                    try:
                        os.rename(tmp_dst, checkpoint_model)
                    except Exception:
                        shutil.rmtree(tmp_dst)

        def report(progress_tracker):
            # The progress tracker's metrics are nested dictionaries of TrainerMetrics: feature_name -> metric_name ->
            # List[TrainerMetric], with one entry per training checkpoint, according to steps_per_checkpoint.
            # We reduce the dictionary of TrainerMetrics to a simple list of floats for interfacing with Ray Tune.
            train_stats = {
                TRAINING: metric_utils.reduce_trainer_metrics_dict(progress_tracker.train_metrics),
                VALIDATION: metric_utils.reduce_trainer_metrics_dict(progress_tracker.validation_metrics),
                TEST: metric_utils.reduce_trainer_metrics_dict(progress_tracker.test_metrics),
            }

            metric_score = tune_executor.get_metric_score(train_stats)
            tune.report(
                parameters=json.dumps(config, cls=NumpyEncoder),
                metric_score=metric_score,
                training_stats=json.dumps(train_stats, cls=NumpyEncoder),
                eval_stats="{}",
                trial_id=tune.get_trial_id(),
                trial_dir=tune.get_trial_dir(),
            )

        class RayTuneReportCallback(Callback):
            def __init__(self):
                super().__init__()
                self.last_steps = 0

            def _get_sync_client_and_remote_checkpoint_dir(self) -> Optional[Tuple["CommandBasedClient", str]]:
                # sync client has to be recreated to avoid issues with serialization
                return tune_executor._get_sync_client_and_remote_checkpoint_dir(trial_dir)

            def _checkpoint_progress(self, trainer, progress_tracker, save_path) -> None:
                """Checkpoints the progress tracker."""
                if is_using_ray_backend:
                    save_path = Path(save_path)
                    if trial_location != ray.util.get_node_ip_address():
                        sync_info = self._get_sync_client_and_remote_checkpoint_dir()
                        if sync_info is not None:
                            sync_client, remote_checkpoint_dir = sync_info
                            sync_client.sync_up(str(save_path.parent.parent.absolute()), remote_checkpoint_dir)
                            sync_client.wait()
                    ray_queue.put((progress_tracker, str(save_path)))
                    return
                checkpoint(progress_tracker, save_path)

            def on_trainer_train_setup(self, trainer, save_path, is_coordinator):
                if is_using_ray_backend and checkpoint_dir and trial_location != ray.util.get_node_ip_address():
                    save_path = Path(save_path)

                    for path in trial_dir.glob("checkpoint*"):
                        if path not in (save_path.parent, checkpoint_dir):
                            shutil.rmtree(path, ignore_errors=True)

                    sync_info = self._get_sync_client_and_remote_checkpoint_dir()
                    if sync_info is not None:
                        sync_client, remote_checkpoint_dir = sync_info
                        sync_client.sync_down(remote_checkpoint_dir, str(trial_dir.absolute()))
                        sync_client.wait()

            def on_eval_end(self, trainer, progress_tracker, save_path):
                progress_tracker.tune_checkpoint_num += 1
                self.last_steps = progress_tracker.steps
                self._checkpoint_progress(trainer, progress_tracker, save_path)
                if not is_using_ray_backend:
                    report(progress_tracker)

            def on_trainer_train_teardown(self, trainer, progress_tracker, save_path, is_coordinator):
                if is_coordinator and progress_tracker.steps > self.last_steps:
                    # Note: Calling tune.report in both on_eval_end() and here can cause multiprocessing issues
                    # for some ray samplers if not steps have happened since the last eval.
                    self._checkpoint_progress(trainer, progress_tracker, save_path)
                    if not is_using_ray_backend:
                        report(progress_tracker)

        callbacks = hyperopt_dict.get("callbacks") or []
        hyperopt_dict["callbacks"] = callbacks + [RayTuneReportCallback()]

        # set tune resources
        if is_using_ray_backend:
            resources = tune.get_trial_resources()
            # check if we are using at least 1 gpu per trial
            use_gpu = bool(self._gpu_resources_per_trial_non_none)
            # get the resources assigned to the current trial
            num_gpus = resources.required_resources.get("GPU", 0)
            num_cpus = resources.required_resources.get("CPU", 1) if num_gpus == 0 else 0

            hvd_kwargs = {
                "num_workers": int(num_gpus) if use_gpu else 1,
                "use_gpu": use_gpu,
                "resources_per_worker": {
                    "CPU": num_cpus,
                    "GPU": 1 if use_gpu else 0,
                },
            }
            hyperopt_dict["backend"].set_distributed_kwargs(**hvd_kwargs)

            logger.debug(f"Trial horovod kwargs: {hvd_kwargs}")

        stats = []

        def _run():
            train_stats, eval_stats = run_experiment(
                **hyperopt_dict,
                model_resume_path=checkpoint_dir,
                parameters=config,
            )
            stats.append((train_stats, eval_stats))

        sync_info = self._get_sync_client_and_remote_checkpoint_dir(trial_dir)
        if is_using_ray_backend:
            # We have to pull the results to the trial actor
            # from worker actors, as the Tune session is running
            # only on the trial actor
            thread = threading.Thread(target=_run)
            thread.daemon = True
            thread.start()

            sync_client = None
            if sync_info is not None:
                sync_client, remote_checkpoint_dir = sync_info

            def check_queue():
                qsize = ray_queue.qsize()
                if qsize:
                    results = ray_queue.get_nowait_batch(qsize)
                    if sync_client is not None:
                        sync_client.sync_down(remote_checkpoint_dir, str(trial_dir.absolute()))
                        sync_client.wait()
                    for progress_tracker, save_path in results:
                        checkpoint(progress_tracker, str(trial_dir.joinpath(Path(save_path))))
                        report(progress_tracker)

            while thread.is_alive():
                thread.join(timeout=0)
                check_queue()
                time.sleep(0.1)
            thread.join()
            check_queue()
        else:
            # remove threading overhead
            _run()

        if not stats:
            raise RuntimeError("Experiment did not complete.")
        train_stats, eval_stats = stats.pop()

        metric_score = self.get_metric_score(train_stats)
        tune.report(
            parameters=json.dumps(config, cls=NumpyEncoder),
            metric_score=metric_score,
            training_stats=json.dumps(train_stats, cls=NumpyEncoder),
            eval_stats=json.dumps(eval_stats, cls=NumpyEncoder),
            trial_id=tune.get_trial_id(),
            trial_dir=tune.get_trial_dir(),
        )

    def execute(
        self,
        config,
        dataset=None,
        training_set=None,
        validation_set=None,
        test_set=None,
        training_set_metadata=None,
        data_format=None,
        experiment_name="hyperopt",
        model_name="run",
        resume=None,
        skip_save_training_description=False,
        skip_save_training_statistics=False,
        skip_save_model=False,
        skip_save_progress=False,
        skip_save_log=False,
        skip_save_processed_input=True,
        skip_save_unprocessed_output=False,
        skip_save_predictions=False,
        skip_save_eval_stats=False,
        output_directory="results",
        gpus=None,
        gpu_memory_limit=None,
        allow_parallel_threads=True,
        callbacks=None,
        backend=None,
        random_seed=default_random_seed,
        debug=False,
        hyperopt_log_verbosity=3,
        **kwargs,
    ) -> RayTuneResults:
        if isinstance(dataset, str) and not has_remote_protocol(dataset) and not os.path.isabs(dataset):
            dataset = os.path.abspath(dataset)

        if isinstance(backend, str):
            backend = initialize_backend(backend)

        if gpus is not None:
            raise ValueError(
                "Parameter `gpus` is not supported when using Ray Tune. "
                "Configure GPU resources with Ray and set `gpu_resources_per_trial` in your "
                "hyperopt config."
            )

        if gpu_memory_limit is None and 0 < self._gpu_resources_per_trial_non_none < 1:
            # Enforce fractional GPU utilization
            gpu_memory_limit = self.gpu_resources_per_trial

        hyperopt_dict = dict(
            config=config,
            dataset=dataset,
            training_set=training_set,
            validation_set=validation_set,
            test_set=test_set,
            training_set_metadata=training_set_metadata,
            data_format=data_format,
            experiment_name=experiment_name,
            model_name=model_name,
            eval_split=self.split,
            skip_save_training_description=skip_save_training_description,
            skip_save_training_statistics=skip_save_training_statistics,
            skip_save_model=skip_save_model,
            skip_save_progress=skip_save_progress,
            skip_save_log=skip_save_log,
            skip_save_processed_input=skip_save_processed_input,
            skip_save_unprocessed_output=skip_save_unprocessed_output,
            skip_save_predictions=skip_save_predictions,
            skip_save_eval_stats=skip_save_eval_stats,
            output_directory=output_directory,
            gpus=gpus,
            gpu_memory_limit=gpu_memory_limit,
            allow_parallel_threads=allow_parallel_threads,
            callbacks=callbacks,
            backend=backend,
            random_seed=random_seed,
            debug=debug,
        )

        mode = "min" if self.goal != MAXIMIZE else "max"
        metric = "metric_score"
        # if random seed not set, use Ludwig seed
        self.search_algorithm.check_for_random_seed(random_seed)
        if self.search_algorithm.search_alg_dict is not None:
            if TYPE not in self.search_algorithm.search_alg_dict:
                candiate_search_algs = [search_alg for search_alg in SEARCH_ALG_IMPORT.keys()]
                logger.warning(
                    "WARNING: search_alg type parameter missing, using 'variant_generator' as default. "
                    f"These are possible values for the type parameter: {candiate_search_algs}."
                )
                search_alg = None
            else:
                search_alg_type = self.search_algorithm.search_alg_dict[TYPE]
                search_alg = tune.create_searcher(
                    search_alg_type, metric=metric, mode=mode, **self.search_algorithm.search_alg_dict
                )
        else:
            search_alg = None

        if self.max_concurrent_trials:
            assert (
                self.max_concurrent_trials > 0
            ), f"`max_concurrent_trials` must be greater than 0, got {self.max_concurrent_trials}"
            if isinstance(search_alg, BasicVariantGenerator) or search_alg is None:
                search_alg = BasicVariantGenerator(max_concurrent=self.max_concurrent_trials)
            elif isinstance(search_alg, ConcurrencyLimiter):
                raise ValueError(
                    "You have specified `max_concurrent_trials`, but the search "
                    "algorithm is already a `ConcurrencyLimiter`. FIX THIS "
                    "by setting `max_concurrent_trials=None`."
                )
            else:
                search_alg = ConcurrencyLimiter(search_alg, max_concurrent=self.max_concurrent_trials)

        resources_per_trial = {
            "cpu": self._cpu_resources_per_trial_non_none,
            "gpu": self._gpu_resources_per_trial_non_none,
        }

        def run_experiment_trial(config, local_hyperopt_dict, checkpoint_dir=None):
            return self._run_experiment(
                config, checkpoint_dir, local_hyperopt_dict, self.decode_ctx, _is_ray_backend(backend)
            )

        tune_config = {}
        tune_callbacks = []
        for callback in callbacks or []:
            run_experiment_trial, tune_config = callback.prepare_ray_tune(
                run_experiment_trial,
                tune_config,
                tune_callbacks,
            )

        if _is_ray_backend(backend):
            # for now, we do not do distributed training on cpu (until spread scheduling is implemented for Ray Train)
            # but we do want to enable it when GPUs are specified
            resources_per_trial = PlacementGroupFactory(
                [{}] + ([{"CPU": 0, "GPU": 1}] * self._gpu_resources_per_trial_non_none)
                if self._gpu_resources_per_trial_non_none
                else [{}] + [{"CPU": self._cpu_resources_per_trial_non_none}]
            )

        if has_remote_protocol(output_directory):
            run_experiment_trial = tune.durable(run_experiment_trial)
            self.sync_config = tune.SyncConfig(sync_to_driver=False, upload_dir=output_directory)
            output_directory = None
        elif self.kubernetes_namespace:
            from ray.tune.integration.kubernetes import NamespacedKubernetesSyncer

            self.sync_config = tune.SyncConfig(sync_to_driver=NamespacedKubernetesSyncer(self.kubernetes_namespace))

        run_experiment_trial_params = tune.with_parameters(run_experiment_trial, local_hyperopt_dict=hyperopt_dict)
        register_trainable(f"trainable_func_f{hash_dict(config).decode('ascii')}", run_experiment_trial_params)

        # Note that resume="AUTO" will attempt to resume the experiment if possible, and
        # otherwise will start a new experiment:
        # https://docs.ray.io/en/latest/tune/tutorials/tune-stopping.html
        should_resume = "AUTO" if resume is None else resume

        try:
            analysis = tune.run(
                f"trainable_func_f{hash_dict(config).decode('ascii')}",
                name=experiment_name,
                config={
                    **self.search_space,
                    **tune_config,
                },
                scheduler=self.scheduler,
                search_alg=search_alg,
                num_samples=self.num_samples,
                keep_checkpoints_num=1,
                max_failures=1,  # retry a trial failure once
                resources_per_trial=resources_per_trial,
                time_budget_s=self.time_budget_s,
                sync_config=self.sync_config,
                local_dir=output_directory,
                metric=metric,
                mode=mode,
                trial_name_creator=lambda trial: f"trial_{trial.trial_id}",
                trial_dirname_creator=lambda trial: f"trial_{trial.trial_id}",
                callbacks=tune_callbacks,
                stop=CallbackStopper(callbacks),
                verbose=hyperopt_log_verbosity,
                resume=should_resume,
            )
        except Exception as e:
            # Explicitly raise a RuntimeError if an error is encountered during a Ray trial.
            # NOTE: Cascading the exception with "raise _ from e" still results in hanging.
            raise RuntimeError(f"Encountered Ray Tune error: {e}")

        if "metric_score" in analysis.results_df.columns:
            ordered_trials = analysis.results_df.sort_values("metric_score", ascending=self.goal != MAXIMIZE)

            # Catch nans in edge case where the trial doesn't complete
            temp_ordered_trials = []
            for kwargs in ordered_trials.to_dict(orient="records"):
                for key in ["parameters", "training_stats", "eval_stats"]:
                    if isinstance(kwargs[key], float):
                        kwargs[key] = {}
                temp_ordered_trials.append(kwargs)

            # Trials w/empty eval_stats fields & non-empty training_stats fields ran intermediate
            # tune.report call(s) but were terminated before reporting eval_stats from post-train
            # evaluation (e.g., trial stopped due to time budget or relatively poor performance.)
            # For any such trials, run model evaluation for the best model in that trial & record
            # results in ordered_trials which is returned & is persisted in hyperopt_statistics.json.
            for trial in temp_ordered_trials:
                if trial["eval_stats"] == "{}" and trial["training_stats"] != "{}":
                    # Evaluate the best model on the eval_split, which is validation_set
                    if validation_set is not None and validation_set.size > 0:
                        trial_path = trial["trial_dir"]
                        best_model_path = self._get_best_model_path(trial_path, analysis)
                        if best_model_path is not None:
                            self._evaluate_best_model(
                                trial,
                                trial_path,
                                best_model_path,
                                validation_set,
                                data_format,
                                skip_save_unprocessed_output,
                                skip_save_predictions,
                                skip_save_eval_stats,
                                gpus,
                                gpu_memory_limit,
                                allow_parallel_threads,
                                backend,
                                debug,
                            )
                        else:
                            logger.warning("Skipping evaluation as no model checkpoints were available")
                    else:
                        logger.warning("Skipping evaluation as no validation set was provided")

            ordered_trials = [TrialResults.from_dict(load_json_values(kwargs)) for kwargs in temp_ordered_trials]
        else:
            logger.warning("No trials reported results; check if time budget lower than epoch latency")
            ordered_trials = []

        return RayTuneResults(ordered_trials=ordered_trials, experiment_analysis=analysis)


class CallbackStopper(Stopper):
    """Ray Tune Stopper that triggers the entire job to stop if one callback returns True."""

    def __init__(self, callbacks: Optional[List[Callback]]):
        self.callbacks = callbacks or []

    def __call__(self, trial_id, result):
        return False

    def stop_all(self):
        for callback in self.callbacks:
            if callback.should_stop_hyperopt():
                return True
        return False


def get_build_hyperopt_executor(executor_type):
    return get_from_registry(executor_type, executor_registry)


executor_registry = {"ray": RayTuneExecutor}


def set_values(model_dict, name, parameters_dict):
    if name in parameters_dict:
        params = parameters_dict[name]
        for key, value in params.items():
            if isinstance(value, dict):
                for sub_key, sub_value in value.items():
                    model_dict[key][sub_key] = sub_value
            else:
                model_dict[key] = value


def get_parameters_dict(parameters):
    parameters_dict = {}
    for name, value in parameters.items():
        curr_dict = parameters_dict
        name_list = name.split(".")
        for i, name_elem in enumerate(name_list):
            if i == len(name_list) - 1:
                curr_dict[name_elem] = value
            else:
                name_dict = curr_dict.get(name_elem, {})
                curr_dict[name_elem] = name_dict
                curr_dict = name_dict
    return parameters_dict


def substitute_parameters(config, parameters):
    parameters_dict = get_parameters_dict(parameters)
    for input_feature in config["input_features"]:
        set_values(input_feature, input_feature[COLUMN], parameters_dict)
    for output_feature in config["output_features"]:
        set_values(output_feature, output_feature[COLUMN], parameters_dict)
    set_values(config["combiner"], "combiner", parameters_dict)
    set_values(config[TRAINER], TRAINER, parameters_dict)
    set_values(config["preprocessing"], "preprocessing", parameters_dict)
    return config


def run_experiment(
    config,
    parameters=None,
    dataset=None,
    training_set=None,
    validation_set=None,
    test_set=None,
    training_set_metadata=None,
    data_format=None,
    experiment_name="hyperopt",
    model_name="run",
    model_resume_path=None,
    eval_split=VALIDATION,
    skip_save_training_description=False,
    skip_save_training_statistics=False,
    skip_save_model=False,
    skip_save_progress=False,
    skip_save_log=False,
    skip_save_processed_input=False,
    skip_save_unprocessed_output=False,
    skip_save_predictions=False,
    skip_save_eval_stats=False,
    output_directory="results",
    gpus=None,
    gpu_memory_limit=None,
    allow_parallel_threads=True,
    callbacks=None,
    backend=None,
    random_seed=default_random_seed,
    debug=False,
    **kwargs,
):
    for callback in callbacks or []:
        callback.on_hyperopt_trial_start(parameters)

    # Collect training and validation losses and metrics
    # & append it to `results`
    model = LudwigModel(
        config=config,
        backend=backend,
        gpus=gpus,
        gpu_memory_limit=gpu_memory_limit,
        allow_parallel_threads=allow_parallel_threads,
        callbacks=callbacks,
    )
    eval_stats, train_stats, _, _ = model.experiment(
        dataset=dataset,
        training_set=training_set,
        validation_set=validation_set,
        test_set=test_set,
        training_set_metadata=training_set_metadata,
        data_format=data_format,
        experiment_name=experiment_name,
        model_name=model_name,
        model_resume_path=model_resume_path,
        eval_split=eval_split,
        skip_save_training_description=skip_save_training_description,
        skip_save_training_statistics=skip_save_training_statistics,
        skip_save_model=skip_save_model,
        skip_save_progress=skip_save_progress,
        skip_save_log=skip_save_log,
        skip_save_processed_input=skip_save_processed_input,
        skip_save_unprocessed_output=skip_save_unprocessed_output,
        skip_save_predictions=skip_save_predictions,
        skip_save_eval_stats=skip_save_eval_stats,
        output_directory=output_directory,
        skip_collect_predictions=True,
        skip_collect_overall_stats=False,
        random_seed=random_seed,
        debug=debug,
    )

    for callback in callbacks or []:
        callback.on_hyperopt_trial_end(parameters)

    return train_stats, eval_stats


def _run_experiment_unary(kwargs):
    """Unary function is needed by Fiber to map a list of args."""
    return run_experiment(**kwargs)<|MERGE_RESOLUTION|>--- conflicted
+++ resolved
@@ -9,12 +9,8 @@
 import time
 import traceback
 import uuid
-<<<<<<< HEAD
 from distutils.version import LooseVersion
 from inspect import signature
-=======
-from abc import ABC, abstractmethod
->>>>>>> 18f2c2f7
 from pathlib import Path
 from typing import Any, Dict, List, Optional, Tuple, Union
 

<<<<<<< HEAD
import uuid
=======
import os
import uuid

>>>>>>> 69c0fc1e
import tqdm

try:
    import ray.train as rt  # noqa: E402
except ImportError:
    rt = None


class LudwigProgressBarActions:
    CREATE = "create"
    UPDATE = "update"
    CLOSE = "close"


class LudwigProgressBar:
    def __init__(self, report_to_ray, config, is_coordinator):
        if report_to_ray and rt is None:
            raise ValueError("Set report_to_ray=True but ray is not installed. Run `pip install ray`")

        self.id = str(uuid.uuid4())[-8:]

        self.report_to_ray = report_to_ray
        self.is_coordinator = is_coordinator
        self.config = config

        self.total_steps = 0
        self.progress_bar = None

        if not self.report_to_ray:
            if self.is_coordinator:
                self.progress_bar = tqdm.tqdm(**config)
        else:
            if "file" in self.config:
                self.config.pop("file")
            # All processes need to call ray.train.report since ray has a lock that blocks
            # a process when calling report if there are processes that haven't called it. Similar
            # to a distributed checkpoint. Therefore we pass the flag to the driver
            rt.report(
                progress_bar={
                    "id": self.id,
                    "config": self.config,
                    "action": LudwigProgressBarActions.CREATE,
                    "is_coordinator": self.is_coordinator,
                }
            )

    def update(self, steps):
        self.total_steps += steps
        if self.progress_bar:
            self.progress_bar.update(steps)
        elif self.report_to_ray:
            rt.report(
                progress_bar={
                    "id": self.id,
                    "update_by": steps,
                    "is_coordinator": self.is_coordinator,
                    "action": LudwigProgressBarActions.UPDATE,
                }
            )

    def close(self):
        if self.progress_bar:
            self.progress_bar.close()
        elif self.report_to_ray:
            rt.report(
                progress_bar={
                    "id": self.id,
                    "is_coordinator": self.is_coordinator,
                    "action": LudwigProgressBarActions.CLOSE,
                }
            )<|MERGE_RESOLUTION|>--- conflicted
+++ resolved
@@ -1,10 +1,4 @@
-<<<<<<< HEAD
 import uuid
-=======
-import os
-import uuid
-
->>>>>>> 69c0fc1e
 import tqdm
 
 try:

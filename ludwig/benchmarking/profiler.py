--- conflicted
+++ resolved
@@ -7,13 +7,9 @@
 import time
 from queue import Empty as EmptyQueueException
 from queue import Queue
-<<<<<<< HEAD
+from subprocess import PIPE, Popen
 from typing import Any
-=======
-from subprocess import PIPE, Popen
-from typing import Any, Dict, List
 from xml.etree.ElementTree import fromstring
->>>>>>> c0edd02b
 
 import psutil
 import torch
@@ -30,9 +26,6 @@
 logger = logging.getLogger()
 
 
-<<<<<<< HEAD
-def monitor(queue: Queue, info: dict[str, Any], logging_interval: int, cuda_is_available: bool) -> None:
-=======
 def get_gpu_info():
     """Gathers general hardware information about an nvidia GPU.
 
@@ -61,8 +54,7 @@
     return data
 
 
-def monitor(queue: Queue, info: Dict[str, Any], logging_interval: int, cuda_is_available: bool) -> None:
->>>>>>> c0edd02b
+def monitor(queue: Queue, info: dict[str, Any], logging_interval: int, cuda_is_available: bool) -> None:
     """Monitors hardware resource use.
 
     Collects system specific metrics (CPU/CUDA, CPU/CUDA memory) at a `logging_interval` interval and pushes

--- conflicted
+++ resolved
@@ -237,37 +237,6 @@
 
 
 @register_config_check
-<<<<<<< HEAD
-=======
-def check_retrieval_config(config: "ModelConfig") -> None:
-    """Checks that the retrieval config is valid."""
-    for input_feature in config.input_features:
-        if input_feature.type == TEXT:
-            if input_feature.preprocessing.prompt.task is not None:
-                _check_k_retrieval_config(input_feature.preprocessing.prompt.retrieval)
-                _check_model_name_retrieval_config(input_feature.preprocessing.prompt.retrieval)
-
-
-def _check_k_retrieval_config(retrieval_config: "RetrievalConfig") -> None:
-    """Checks that k is greater than zero if retrieval type is not None."""
-    # TODO: have a dynamically loaded schema based on the selection of the type param
-    # https://github.com/ludwig-ai/ludwig/pull/3351#discussion_r1181910954
-    if retrieval_config.type is None and retrieval_config.k != 0:
-        raise ConfigValidationError("k must be 0 if retrieval type is None.")
-    elif retrieval_config.type is not None and retrieval_config.k <= 0:
-        raise ConfigValidationError("k must be greater than 0 if retrieval type is not None.")
-
-
-def _check_model_name_retrieval_config(retrieval_config: "RetrievalConfig") -> None:
-    """Checks that model_name is not None if retrieval type is not None."""
-    if retrieval_config.type is None and retrieval_config.model_name is not None:
-        raise ConfigValidationError("model_name must be None if retrieval type is None.")
-    elif retrieval_config.type == SEMANTIC and retrieval_config.model_name is None:
-        raise ConfigValidationError(f"model_name must not be None if retrieval type is '{SEMANTIC}'.")
-
-
-@register_config_check
->>>>>>> cf250bce
 def check_splitter(config: "ModelConfig") -> None:  # noqa: F821
     """Checks the validity of the splitter configuration."""
     from ludwig.data.split import get_splitter

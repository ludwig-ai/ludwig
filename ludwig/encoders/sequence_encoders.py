--- conflicted
+++ resolved
@@ -1825,13 +1825,7 @@
 
         self.reduce_output = reduce_output
         self.reduce_sequence = SequenceReducer(
-<<<<<<< HEAD
-            reduce_mode=reduce_output,
-            max_sequence_length=max_sequence_length,
-            encoding_size=hidden_size
-=======
-            reduce_mode=reduce_output, max_sequence_length=max_sequence_length, embedding_size=hidden_size
->>>>>>> 162ab501
+            reduce_mode=reduce_output, max_sequence_length=max_sequence_length, encoding_size=hidden_size
         )
         if self.reduce_output is None:
             self.supports_masking = True

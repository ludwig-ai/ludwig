--- conflicted
+++ resolved
@@ -18,25 +18,17 @@
 
 from ludwig.encoders import Encoder
 
-from torch.nn import Module
-from ludwig.utils.torch_utils import LudwigModule
-
 from ludwig.modules.fully_connected_modules import FCStack
 
 logger = logging.getLogger(__name__)
 
 
-<<<<<<< HEAD
-class PassthroughEncoder(LudwigModule):
-=======
 class PassthroughEncoder(Encoder):
->>>>>>> e6afc7a7
 
     def __init__(
             self,
             **kwargs
     ):
-        self.name = "PassthroughEncoder"
         super().__init__()
         logger.debug(' {}'.format(self.name))
 
@@ -50,16 +42,12 @@
     def get_output_shape(self, input_shape):
         return input_shape
 
-<<<<<<< HEAD
-class DenseEncoder(LudwigModule):
-=======
     @classmethod
     def register(cls, name):
         pass
 
 
 class DenseEncoder(Encoder):
->>>>>>> e6afc7a7
 
     def __init__(
             self,
@@ -82,7 +70,6 @@
             **kwargs
     ):
         super().__init__()
-        self.name = 'DenseEncoder'
         logger.debug(' {}'.format(self.name))
 
         logger.debug('  FCStack')

--- conflicted
+++ resolved
@@ -186,101 +186,6 @@
         return torch.Size(self._input_shape)
 
 
-<<<<<<< HEAD
-=======
-@DeveloperAPI
-@register_encoder("resnet", IMAGE)
-class ResNetEncoder(ImageEncoder):
-    def __init__(
-        self,
-        height: int,
-        width: int,
-        resnet_size: int = 50,
-        num_channels: int = 3,
-        out_channels: int = 16,
-        kernel_size: Union[int, Tuple[int]] = 3,
-        conv_stride: Union[int, Tuple[int]] = 1,
-        first_pool_kernel_size: Union[int, Tuple[int]] = None,
-        first_pool_stride: Union[int, Tuple[int]] = None,
-        batch_norm_momentum: float = 0.1,
-        batch_norm_epsilon: float = 0.001,
-        fc_layers: Optional[List[Dict]] = None,
-        num_fc_layers: Optional[int] = 1,
-        output_size: int = 256,
-        use_bias: bool = True,
-        weights_initializer: str = "xavier_uniform",
-        bias_initializer: str = "zeros",
-        norm: Optional[str] = None,
-        norm_params: Optional[Dict[str, Any]] = None,
-        activation: str = "relu",
-        dropout: float = 0,
-        encoder_config=None,
-        **kwargs,
-    ):
-        super().__init__()
-        self.config = encoder_config
-
-        logger.debug(f" {self.name}")
-        # map parameter input feature config names to internal names
-        img_height = height
-        img_width = width
-        first_in_channels = num_channels
-
-        self._input_shape = (first_in_channels, img_height, img_width)
-
-        logger.debug("  ResNet")
-        self.resnet = ResNet(
-            img_height=img_height,
-            img_width=img_width,
-            first_in_channels=first_in_channels,
-            out_channels=out_channels,
-            resnet_size=resnet_size,
-            kernel_size=kernel_size,
-            conv_stride=conv_stride,
-            first_pool_kernel_size=first_pool_kernel_size,
-            first_pool_stride=first_pool_stride,
-            batch_norm_momentum=batch_norm_momentum,
-            batch_norm_epsilon=batch_norm_epsilon,
-        )
-        first_fc_layer_input_size = self.resnet.output_shape[0]
-
-        logger.debug("  FCStack")
-        self.fc_stack = FCStack(
-            first_layer_input_size=first_fc_layer_input_size,
-            layers=fc_layers,
-            num_layers=num_fc_layers,
-            default_output_size=output_size,
-            default_use_bias=use_bias,
-            default_weights_initializer=weights_initializer,
-            default_bias_initializer=bias_initializer,
-            default_norm=norm,
-            default_norm_params=norm_params,
-            default_activation=activation,
-            default_dropout=dropout,
-        )
-
-    def forward(self, inputs: torch.Tensor) -> Dict[str, torch.Tensor]:
-        hidden = self.resnet(inputs)
-        axes = [2, 3]
-        hidden = torch.mean(hidden, axes)
-        hidden = self.fc_stack(hidden)
-        return {"encoder_output": hidden}
-
-    @staticmethod
-    def get_schema_cls():
-        return ResNetEncoderConfig
-
-    @property
-    def output_shape(self) -> torch.Size:
-        return self.fc_stack.output_shape
-
-    @property
-    def input_shape(self) -> torch.Size:
-        return torch.Size(self._input_shape)
-
-
-@DeveloperAPI
->>>>>>> 0d5d3386
 @register_encoder("mlp_mixer", IMAGE)
 class MLPMixerEncoder(ImageEncoder):
     def __init__(
@@ -345,7 +250,6 @@
         return self._output_shape
 
 
-<<<<<<< HEAD
 # TODO: Temporarily comment out, may be re-enabled later date as HF encoder
 # @DeveloperAPI
 # @register_encoder("vit", IMAGE)
@@ -450,121 +354,19 @@
 #     @property
 #     def output_shape(self) -> torch.Size:
 #         return torch.Size(self._output_shape)
-=======
-@DeveloperAPI
-@register_encoder("vit", IMAGE)
-class ViTEncoder(ImageEncoder):
-    def __init__(
-        self,
-        height: int,
-        width: int,
-        num_channels: int = 3,
-        use_pretrained: bool = True,
-        pretrained_model: str = "google/vit-base-patch16-224",
-        saved_weights_in_checkpoint: bool = False,
-        hidden_size: int = 768,
-        num_hidden_layers: int = 12,
-        num_attention_heads: int = 12,
-        intermediate_size: int = 3072,
-        hidden_act: str = "gelu",
-        hidden_dropout_prob: float = 0.1,
-        attention_probs_dropout_prob: float = 0.1,
-        initializer_range: float = 0.02,
-        layer_norm_eps: float = 1e-12,
-        gradient_checkpointing: bool = False,
-        patch_size: int = 16,
-        trainable: bool = True,
-        output_attentions: bool = False,
-        encoder_config=None,
-        **kwargs,
-    ):
-        """Creates a ViT encoder using transformers.ViTModel.
-
-        use_pretrained: If True, uses a pretrained transformer based on the
-            pretrained_model argument.
-        pretrained: If str, expects the path to a pretrained model or the id of
-            a model on huggingface.co, and ignores the configuration provided in
-            the arguments.
-        """
-        super().__init__()
-        self.config = encoder_config
-
-        try:
-            from transformers import ViTConfig, ViTModel
-        except ModuleNotFoundError:
-            raise RuntimeError(
-                " transformers is not installed. "
-                "In order to install all image feature dependencies run "
-                "pip install ludwig[image]"
-            )
-
-        # map parameter input feature config names to internal names
-        img_height = height
-        img_width = width
-        in_channels = num_channels
-
-        img_width = img_width or img_height
-        if img_width != img_height:
-            raise ValueError("img_height and img_width should be identical.")
-        self._input_shape = (in_channels, img_height, img_width)
-
-        if use_pretrained and not saved_weights_in_checkpoint:
-            transformer = ViTModel.from_pretrained(pretrained_model)
-        else:
-            config = ViTConfig(
-                image_size=img_height,
-                num_channels=in_channels,
-                patch_size=patch_size,
-                hidden_size=hidden_size,
-                num_hidden_layers=num_hidden_layers,
-                num_attention_heads=num_attention_heads,
-                intermediate_size=intermediate_size,
-                hidden_act=hidden_act,
-                hidden_dropout_prob=hidden_dropout_prob,
-                attention_probs_dropout_prob=attention_probs_dropout_prob,
-                initializer_range=initializer_range,
-                layer_norm_eps=layer_norm_eps,
-                gradient_checkpointing=gradient_checkpointing,
-            )
-            transformer = ViTModel(config)
-
-        self.transformer = FreezeModule(transformer, frozen=not trainable)
-
-        self._output_shape = (transformer.config.hidden_size,)
-        self.output_attentions = output_attentions
-
-    def forward(self, inputs: torch.Tensor, head_mask: torch.Tensor = None) -> Dict[str, torch.Tensor]:
-        output = self.transformer.module(inputs, head_mask=head_mask, output_attentions=self.output_attentions)
-        return_dict = {"encoder_output": output.pooler_output}
-        if self.output_attentions:
-            return_dict["attentions"] = output.attentions
-        return return_dict
-
-    @staticmethod
-    def get_schema_cls():
-        return ViTEncoderConfig
-
-    @property
-    def input_shape(self) -> torch.Size:
-        return torch.Size(self._input_shape)
-
-    @property
-    def output_shape(self) -> torch.Size:
-        return torch.Size(self._output_shape)
-
-    @classmethod
-    def requires_equal_dimensions(cls) -> bool:
-        return True
-
-    @classmethod
-    def required_width(cls) -> Optional[int]:
-        return 224
-
-    @classmethod
-    def required_height(cls) -> Optional[int]:
-        return 224
-
-    @classmethod
-    def is_pretrained(cls, encoder_params: Dict[str, Any]) -> bool:
-        return encoder_params.get("use_pretrained", True)
->>>>>>> 0d5d3386
+#
+#     @classmethod
+#     def requires_equal_dimensions(cls) -> bool:
+#         return True
+#
+#     @classmethod
+#     def required_width(cls) -> Optional[int]:
+#         return 224
+#
+#     @classmethod
+#     def required_height(cls) -> Optional[int]:
+#         return 224
+#
+#     @classmethod
+#     def is_pretrained(cls, encoder_params: Dict[str, Any]) -> bool:
+#         return encoder_params.get("use_pretrained", True)
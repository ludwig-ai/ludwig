#! /usr/bin/env python
# coding=utf-8
# Copyright (c) 2019 Uber Technologies, Inc.
#
# Licensed under the Apache License, Version 2.0 (the "License");
# you may not use this file except in compliance with the License.
# You may obtain a copy of the License at
#
#     http://www.apache.org/licenses/LICENSE-2.0
#
# Unless required by applicable law or agreed to in writing, software
# distributed under the License is distributed on an "AS IS" BASIS,
# WITHOUT WARRANTIES OR CONDITIONS OF ANY KIND, either express or implied.
# See the License for the specific language governing permissions and
# limitations under the License.
# ==============================================================================
import logging
from abc import ABC
from typing import Any, Dict, List, Optional, Tuple, Union

import torch

from ludwig.encoders.base import Encoder
from ludwig.modules.convolutional_modules import Conv2DStack, ResNet
from ludwig.modules.fully_connected_modules import FCStack
from ludwig.modules.mlp_mixer_modules import MLPMixer
from ludwig.utils.registry import Registry, register, register_default

logger = logging.getLogger(__name__)


ENCODER_REGISTRY = Registry()


class ImageEncoder(Encoder, ABC):
    @classmethod
    def register(cls, name):
        ENCODER_REGISTRY[name] = cls


# TODO(shreya): Add type hints for missing args
@register_default(name='stacked_cnn')
class Stacked2DCNN(ImageEncoder):

    def __init__(
            self,
            height: int,
            width: int,
            conv_layers: Optional[List[Dict]] = None,
            num_conv_layers: Optional[int] = None,
            num_channels: int = None,
            out_channels: int = 32,
            kernel_size: Union[int, Tuple[int]] = 3,
            stride: Union[int, Tuple[int]] = 1,
            padding: Union[int, Tuple[int], str] = 'valid',
            dilation: Union[int, Tuple[int]] = 1,
            conv_bias: bool = True,
            padding_mode: str = 'zeros',
            conv_norm: Optional[str] = None,
            conv_norm_params: Optional[Dict[str, Any]] = None,
            conv_activation: str = 'relu',
            conv_dropout: int = 0,
            pool_function: str = 'max',
            pool_kernel_size: Union[int, Tuple[int]] = 2,
            pool_stride: Union[int, Tuple[int]] = None,
            pool_padding: Union[int, Tuple[int]]  = 0,
            pool_dilation: Union[int, Tuple[int]] = 1,
            groups: int = 1,
            fc_layers: Optional[List[Dict]] = None,
            num_fc_layers: Optional[int] = 1,
            fc_size: int = 128,
            fc_use_bias: bool = True,
            fc_weights_initializer: str = 'xavier_uniform',
            fc_bias_initializer: str = 'zeros',
            fc_norm: Optional[str] = None,
            fc_norm_params: Optional[Dict[str, Any]] = None,
            fc_activation: str = 'relu',
            fc_dropout: float = 0,
            **kwargs
    ):
        super().__init__()

        logger.debug(' {}'.format(self.name))

        # map parameter input feature config names to internal names
        img_height = height
        img_width = width
        first_in_channels = num_channels

        self._input_shape = (first_in_channels, img_height, img_width)

        if first_in_channels is None:
            raise ValueError('first_in_channels must not be None.')

        logger.debug('  Conv2DStack')
        self.conv_stack_2d = Conv2DStack(
            img_height=img_height,
            img_width=img_width,
            layers=conv_layers,
            num_layers=num_conv_layers,
            first_in_channels=first_in_channels,
            default_out_channels=out_channels,
            default_kernel_size=kernel_size,
            default_stride=stride,
            default_padding=padding,
            default_dilation=dilation,
            default_groups=groups,
            default_bias=conv_bias,
            default_padding_mode=padding_mode,
            default_norm=conv_norm,
            default_norm_params=conv_norm_params,
            default_activation=conv_activation,
            default_dropout=conv_dropout,
            default_pool_function=pool_function,
            default_pool_kernel_size=pool_kernel_size,
            default_pool_stride=pool_stride,
            default_pool_padding=pool_padding,
            default_pool_dilation=pool_dilation,
        )
        out_channels, img_height, img_width = self.conv_stack_2d.output_shape
        first_fc_layer_input_size = out_channels * img_height * img_width

        self.flatten = torch.nn.Flatten()

        logger.debug('  FCStack')
        self.fc_stack = FCStack(
            first_layer_input_size=first_fc_layer_input_size,
            layers=fc_layers,
            num_layers=num_fc_layers,
            default_fc_size=fc_size,
            default_use_bias=fc_use_bias,
            default_weights_initializer=fc_weights_initializer,
            default_bias_initializer=fc_bias_initializer,
            default_norm=fc_norm,
            default_norm_params=fc_norm_params,
            default_activation=fc_activation,
            default_dropout=fc_dropout,
        )

    def forward(self, inputs: torch.Tensor) -> Dict[str, torch.Tensor]:
        """
            :param inputs: The inputs fed into the encoder.
                    Shape: [batch x channels x height x width], type torch.uint8
        """

        hidden = self.conv_stack_2d(inputs)
        hidden = self.flatten(hidden)
        outputs = self.fc_stack(hidden)

        return {'encoder_output': outputs}

    @property
    def output_shape(self) -> torch.Size:
        return self.fc_stack.output_shape

    @property
    def input_shape(self) -> torch.Size:
        return torch.Size(self._input_shape)


@register(name='resnet')
class ResNetEncoder(ImageEncoder):

    def __init__(
            self,
            height: int,
            width: int,
            resnet_size: int = 50,
            num_channels: int = 3,
            out_channels: int = 16,
            kernel_size: Union[int, Tuple[int]] = 3,
            conv_stride: Union[int, Tuple[int]] = 1,
            first_pool_kernel_size: Union[int, Tuple[int]] = None,
            first_pool_stride: Union[int, Tuple[int]] = None,
            batch_norm_momentum: float = 0.9,
            batch_norm_epsilon: float = 0.001,
            fc_layers: Optional[List[Dict]] = None,
            num_fc_layers: Optional[int] = 1,
            fc_size: int = 256,
            use_bias: bool = True,
            weights_initializer: str = 'xavier_uniform',
            bias_initializer: str = 'zeros',
            norm: Optional[str] = None,
            norm_params: Optional[Dict[str, Any]] = None,
            activation: str = 'relu',
            dropout: float = 0,
            **kwargs
    ):
        super().__init__()
        logger.debug(' {}'.format(self.name))
        # map parameter input feature config names to internal names
        img_height = height
        img_width = width
        first_in_channels = num_channels

        self._input_shape = (first_in_channels, img_height, img_width)

        logger.debug('  ResNet')
        self.resnet = ResNet(
            img_height=img_height,
            img_width=img_width,
            first_in_channels=first_in_channels,
            out_channels=out_channels,
            resnet_size=resnet_size,            
            kernel_size=kernel_size,
            conv_stride=conv_stride,
            first_pool_kernel_size=first_pool_kernel_size,
            first_pool_stride=first_pool_stride,
            batch_norm_momentum=batch_norm_momentum,
            batch_norm_epsilon=batch_norm_epsilon
        )
        first_fc_layer_input_size = self.resnet.output_shape[0]

        logger.debug('  FCStack')
        self.fc_stack = FCStack(
            first_layer_input_size=first_fc_layer_input_size,
            layers=fc_layers,
            num_layers=num_fc_layers,
            default_fc_size=fc_size,
            default_use_bias=use_bias,
            default_weights_initializer=weights_initializer,
            default_bias_initializer=bias_initializer,
            default_norm=norm,
            default_norm_params=norm_params,
            default_activation=activation,
            default_dropout=dropout,
        )

    def forward(self, inputs: torch.Tensor) -> Dict[str, torch.Tensor]:

        hidden = self.resnet(inputs)
        axes = [2, 3]
        hidden = torch.mean(hidden, axes)
        hidden = self.fc_stack(hidden)
        return {'encoder_output': hidden}

    @property
    def output_shape(self) -> torch.Size:
        return self.fc_stack.output_shape

    @property
    def input_shape(self) -> torch.Size:
        return torch.Size(self._input_shape)


@register(name='mlp_mixer')
class MLPMixerEncoder(ImageEncoder):

    def __init__(
            self,
            height: int,
            width: int,
            num_channels: int = None,
            patch_size: int = 16,
            embed_size: int = 512,
            token_size: int = 2048,
            channel_dim: int = 256,
            num_layers: int = 8,
            dropout: float = 0.0,
            avg_pool: bool = True,
            **kwargs
    ):
        super().__init__()
        logger.debug(' {}'.format(self.name))
        # map parameter input feature config names to internal names
        img_height = height
        img_width = width
        in_channels = num_channels

<<<<<<< HEAD
=======
        if num_channels is None:
            raise RuntimeError('num_channels must not be None')

>>>>>>> 8d6272ba
        self._input_shape = (in_channels, img_height, img_width)

        logger.debug('  MLPMixer')
        self.mlp_mixer = MLPMixer(
            img_height=img_height,
            img_width=img_width,
            in_channels=in_channels,
            patch_size=patch_size,
            embed_size=embed_size,
            token_size=token_size,
            channel_dim=channel_dim,
            num_layers=num_layers,
            dropout=dropout,
            avg_pool=avg_pool,
        )

        self._output_shape = self.mlp_mixer.output_shape

    def forward(self, inputs: torch.Tensor) -> Dict[str, torch.Tensor]:
        hidden = self.mlp_mixer(inputs)
        return {'encoder_output': hidden}

    @property
    def input_shape(self) -> torch.Size:
        return self._input_shape

    @property
    def output_shape(self) -> torch.Size:
        return self._output_shape


@register(name='vit')
class ViTEncoder(ImageEncoder):
    def __init__(
            self,
            height: int,
            width: int,
            num_channels: int = 3,
            use_pretrained: bool = True,
            pretrained_model: str = 'google/vit-base-patch16-224',
            hidden_size: int = 768,
            num_hidden_layers: int = 12,
            num_attention_heads: int = 12,
            intermediate_size: int = 3072,
            hidden_act: str = 'gelu',
            hidden_dropout_prob: float = 0.1,
            attention_probs_dropout_prob: float = 0.1,
            initializer_range: float = 0.02,
            layer_norm_eps: float = 1e-12,
            gradient_checkpointing: bool = False,
            patch_size: int = 16,
            trainable: bool = True,
            **kwargs
    ):
        """ Creates a ViT encoder using transformers.ViTModel.

        use_pretrained: If True, uses a pretrained transformer based on the 
            pretrained_model argument.
        pretrained: If str, expects the path to a pretrained model or the id of
            a model on huggingface.co, and ignores the configuration provided in
            the arguments.
        """
        super().__init__()
        try:
            from transformers import ViTConfig, ViTModel
        except ModuleNotFoundError:
            raise RuntimeError(
                ' transformers is not installed. '
                'In order to install all image feature dependencies run '
                'pip install ludwig[image]'
            )

        # map parameter input feature config names to internal names
        img_height = height
        img_width = width
        in_channels = num_channels

        img_width = img_width or img_height
        if img_width != img_height:
            raise ValueError(f'img_height and img_width should be identical.')
        self._input_shape = (in_channels, img_height, img_width)

        if use_pretrained:
            self.model = ViTModel.from_pretrained(pretrained_model)
            if trainable:
                self.model.train()
        else:
            config = ViTConfig(
                image_size=img_height,
                num_channels=in_channels,
                patch_size=patch_size,
                hidden_size=hidden_size,
                num_hidden_layers=num_hidden_layers,
                num_attention_heads=num_attention_heads,
                intermediate_size=intermediate_size,
                hidden_act=hidden_act,
                hidden_dropout_prob=hidden_dropout_prob,
                attention_probs_dropout_prob=attention_probs_dropout_prob,
                initializer_range=initializer_range,
                layer_norm_eps=layer_norm_eps,
                gradient_checkpointing=gradient_checkpointing
            )
            self.model = ViTModel(config)
        
        self._output_shape = (self.model.config.hidden_size,)

    def forward(
            self,
            inputs: torch.Tensor,
            head_mask: torch.Tensor = None
    ) -> Dict[str, torch.Tensor]:
        output = self.model(inputs, head_mask=head_mask)
        return {'encoder_output': output.pooler_output}

    @property
    def input_shape(self) -> torch.Size:
        return torch.Size(self._input_shape)

    @property
    def output_shape(self) -> torch.Size:
        return torch.Size(self._output_shape)<|MERGE_RESOLUTION|>--- conflicted
+++ resolved
@@ -267,12 +267,9 @@
         img_width = width
         in_channels = num_channels
 
-<<<<<<< HEAD
-=======
         if num_channels is None:
             raise RuntimeError('num_channels must not be None')
 
->>>>>>> 8d6272ba
         self._input_shape = (in_channels, img_height, img_width)
 
         logger.debug('  MLPMixer')

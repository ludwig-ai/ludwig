--- conflicted
+++ resolved
@@ -428,7 +428,6 @@
 
 class TVBaseEncoder(Encoder):
     def __init__(
-<<<<<<< HEAD
             self,
             torchvision_model_type: Optional[str] = None,
             model_variant: Union[str, int] = None,
@@ -437,15 +436,6 @@
             model_cache_dir: Optional[str] = None,
             trainable: bool = True,
             **kwargs,
-=======
-        self,
-        model_variant: Union[str, int] = None,
-        use_pretrained_weights: bool = True,
-        remove_last_layer: bool = False,
-        model_cache_dir: Optional[str] = None,
-        trainable: bool = True,
-        **kwargs,
->>>>>>> 935ab07e
     ):
         super().__init__()
 

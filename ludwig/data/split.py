#! /usr/bin/env python
# Copyright (c) 2022 Predibase, Inc.
#
# Licensed under the Apache License, Version 2.0 (the "License");
# you may not use this file except in compliance with the License.
# You may obtain a copy of the License at
#
#     http://www.apache.org/licenses/LICENSE-2.0
#
# Unless required by applicable law or agreed to in writing, software
# distributed under the License is distributed on an "AS IS" BASIS,
# WITHOUT WARRANTIES OR CONDITIONS OF ANY KIND, either express or implied.
# See the License for the specific language governing permissions and
# limitations under the License.

import logging
from abc import ABC, abstractmethod
from typing import Any, Dict, List, Optional, Tuple

import numpy as np
from sklearn.model_selection import train_test_split

from ludwig.backend.base import Backend
from ludwig.constants import BINARY, CATEGORY, COLUMN, DATE, SPLIT, TYPE
from ludwig.utils.data_utils import split_dataset_ttv
from ludwig.utils.registry import Registry
from ludwig.utils.types import DataFrame

split_registry = Registry()
default_random_seed = 42


TMP_SPLIT_COL = "__SPLIT__"
DEFAULT_PROBABILITIES = (0.7, 0.1, 0.2)


class Splitter(ABC):
    @abstractmethod
    def split(
        self, df: DataFrame, backend: Backend, random_seed: float = default_random_seed
    ) -> Tuple[DataFrame, DataFrame, DataFrame]:
        pass

    def validate(self, config: Dict[str, Any]):
        pass

    def has_split(self, split_index: int) -> bool:
        return True

    @property
    def required_columns(self) -> List[str]:
        return []


@split_registry.register("random", default=True)
class RandomSplitter(Splitter):
    def __init__(self, probabilities: List[float] = DEFAULT_PROBABILITIES, **kwargs):
        self.probabilities = probabilities

    def split(
        self, df: DataFrame, backend: Backend, random_seed: float = default_random_seed
    ) -> Tuple[DataFrame, DataFrame, DataFrame]:
        if backend.df_engine.partitioned:
            # The below approach is very inefficient for partitioned backends, which
            # can split by partition. This may not be exact in all cases, but is much more efficient.
            return df.random_split(self.probabilities, random_state=random_seed)

        n = len(df)
        d1 = int(self.probabilities[0] * n)
        d2 = d1 + int(self.probabilities[1] * n)
        return np.split(df.sample(frac=1, random_state=random_seed), [d1, d2])

    def has_split(self, split_index: int) -> bool:
        return self.probabilities[split_index] > 0


@split_registry.register("fixed")
class FixedSplitter(Splitter):
    def __init__(self, column: str = SPLIT, **kwargs):
        self.column = column

    def split(
        self, df: DataFrame, backend: Backend, random_seed: float = default_random_seed
    ) -> Tuple[DataFrame, DataFrame, DataFrame]:
        df[self.column] = df[self.column].astype(np.int8)
        dfs = split_dataset_ttv(df, self.column)
        train, test, val = tuple(df.drop(columns=self.column) if df is not None else None for df in dfs)
        return train, val, test

    @property
    def required_columns(self) -> List[str]:
        return [self.column]


@split_registry.register("stratify")
class StratifySplitter(Splitter):
    def __init__(self, column: str, probabilities: List[float] = DEFAULT_PROBABILITIES, **kwargs):
        self.column = column
        self.probabilities = probabilities

    def split(
        self, df: DataFrame, backend: Backend, random_seed: float = default_random_seed
    ) -> Tuple[DataFrame, DataFrame, DataFrame]:
        if backend.df_engine.partitioned:
            # TODO dask: find a way to support this method
            raise ValueError('Split type "stratify" is not supported with a partitioned dataset.')

        frac_train, frac_val, frac_test = self.probabilities

        # Dataframe of just the column on which to stratify
        y = df[[self.column]].astype(np.int8)
        df_train, df_temp, _, y_temp = train_test_split(
            df, y, stratify=y, test_size=(1.0 - frac_train), random_state=random_seed
        )
        # Split the temp dataframe into val and test dataframes.
        relative_frac_test = frac_test / (frac_val + frac_test)
        df_val, df_test, _, _ = train_test_split(
            df_temp, y_temp, stratify=y_temp, test_size=relative_frac_test, random_state=random_seed
        )

        return df_train, df_val, df_test

    def validate(self, config: Dict[str, Any]):
        features = config["input_features"] + config["output_features"]
        feature_names = {f[COLUMN] for f in features}
        if self.column not in feature_names:
            logging.info(
                f"Stratify column {self.column} is not among the features. "
                f"Cannot establish if it is a binary or category"
            )
        elif [f for f in features if f[COLUMN] == self.column][0][TYPE] not in {BINARY, CATEGORY}:
            raise ValueError(f"Feature for stratify column {self.column} must be binary or category")

    def has_split(self, split_index: int) -> bool:
        return self.probabilities[split_index] > 0

    @property
    def required_columns(self) -> List[str]:
        return [self.column]


@split_registry.register("datetime")
class DatetimeSplitter(Splitter):
    def __init__(
        self,
        column: str,
        probabilities: List[float] = DEFAULT_PROBABILITIES,
        datetime_format: Optional[str] = None,
        fill_value: str = "",
        **kwargs,
    ):
        self.column = column
        self.probabilities = probabilities
        self.datetime_format = datetime_format
        self.fill_value = fill_value

    def split(
        self, df: DataFrame, backend: Backend, random_seed: float = default_random_seed
    ) -> Tuple[DataFrame, DataFrame, DataFrame]:
        # In case the split column was preprocessed by Ludwig into a list, convert it back to a
        # datetime string for the sort and split
        def list_to_date_str(x):
            if not isinstance(x, list) and len(x) != 9:
                return x
            return f"{x[0]}-{x[1]}-{x[2]} {x[5]}:{x[6]}:{x[7]}"

        df[TMP_SPLIT_COL] = backend.df_engine.map_objects(df[self.column], list_to_date_str)

        # Convert datetime to int64 to workaround Dask limitation
        # https://github.com/dask/dask/issues/9003
        df[TMP_SPLIT_COL] = backend.df_engine.df_lib.to_datetime(df[TMP_SPLIT_COL]).values.astype("int64")

        # Sort by ascending datetime and drop the temporary column
        df = df.sort_values(TMP_SPLIT_COL).drop(columns=TMP_SPLIT_COL)

        # Split using different methods based on the underlying df engine.
        # For Pandas, split by row index.
        # For Dask, split by partition, as splitting by row is very inefficient.
        return tuple(backend.df_engine.split(df, self.probabilities))

    def validate(self, config: Dict[str, Any]):
        features = config["input_features"] + config["output_features"]
        feature_names = {f[COLUMN] for f in features}
        if self.column not in feature_names:
            logging.info(
                f"Datetime split column {self.column} is not among the features. "
                f"Cannot establish if it is a valid datetime."
            )
        elif [f for f in features if f[COLUMN] == self.column][0][TYPE] not in {DATE}:
            raise ValueError(f"Feature for datetime split column {self.column} must be a datetime")

    def has_split(self, split_index: int) -> bool:
        return self.probabilities[split_index] > 0

    @property
    def required_columns(self) -> List[str]:
        return [self.column]


def get_splitter(type: Optional[str] = None, **kwargs) -> Splitter:
    splitter_cls = split_registry.get(type)
    if splitter_cls is None:
        return ValueError(f"Invalid split type: {type}")
    return splitter_cls(**kwargs)


def split_dataset(
    df: DataFrame,
    global_preprocessing_parameters: Dict[str, Any],
    backend: Backend,
    random_seed: float = default_random_seed,
) -> Tuple[DataFrame, DataFrame, DataFrame]:
    splitter = get_splitter(**global_preprocessing_parameters.get(SPLIT, {}))
    datasets: Tuple[DataFrame, DataFrame, DataFrame] = splitter.split(df, backend, random_seed)
    if len(datasets[0].columns) == 0:
        raise ValueError(
            "Encountered an empty training set while splitting data. Please double check the preprocessing split "
            "configuration."
        )
<<<<<<< HEAD
    for dataset in datasets:
        print("Within split_dataset:")

        partition_lengths = list(dataset.map_partitions(len).compute())

        print(">> Num Partitions: ", len(partition_lengths))
        print(">> Partition Lengths: ", partition_lengths)
        print(">> Num partitions of length 0: ", len(list(filter(lambda x: x == 0, partition_lengths))))
=======
    # Remove partitions that are empty after splitting
    datasets = [backend.df_engine.remove_empty_partitions(dataset) for dataset in datasets]
>>>>>>> a1096a27
    return datasets<|MERGE_RESOLUTION|>--- conflicted
+++ resolved
@@ -217,17 +217,7 @@
             "Encountered an empty training set while splitting data. Please double check the preprocessing split "
             "configuration."
         )
-<<<<<<< HEAD
-    for dataset in datasets:
-        print("Within split_dataset:")
-
-        partition_lengths = list(dataset.map_partitions(len).compute())
-
-        print(">> Num Partitions: ", len(partition_lengths))
-        print(">> Partition Lengths: ", partition_lengths)
-        print(">> Num partitions of length 0: ", len(list(filter(lambda x: x == 0, partition_lengths))))
-=======
     # Remove partitions that are empty after splitting
     datasets = [backend.df_engine.remove_empty_partitions(dataset) for dataset in datasets]
->>>>>>> a1096a27
+
     return datasets
--- conflicted
+++ resolved
@@ -217,10 +217,4 @@
             "Encountered an empty training set while splitting data. Please double check the preprocessing split "
             "configuration."
         )
-<<<<<<< HEAD
-    # Remove partitions that are empty after splitting
-    datasets = [backend.df_engine.remove_empty_partitions(dataset) for dataset in datasets]
-
-=======
->>>>>>> 18c5c509
     return datasets
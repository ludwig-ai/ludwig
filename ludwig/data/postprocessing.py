#! /usr/bin/env python
# Copyright (c) 2019 Uber Technologies, Inc.
#
# Licensed under the Apache License, Version 2.0 (the "License");
# you may not use this file except in compliance with the License.
# You may obtain a copy of the License at
#
#     http://www.apache.org/licenses/LICENSE-2.0
#
# Unless required by applicable law or agreed to in writing, software
# distributed under the License is distributed on an "AS IS" BASIS,
# WITHOUT WARRANTIES OR CONDITIONS OF ANY KIND, either express or implied.
# See the License for the specific language governing permissions and
# limitations under the License.
# ==============================================================================
import os
from typing import Any, Dict, List, Optional, Union

import numpy as np
import pandas as pd
import torch

from ludwig.backend import LOCAL_BACKEND
from ludwig.data.utils import convert_to_dict
from ludwig.utils.data_utils import DATAFRAME_FORMATS, DICT_FORMATS
from ludwig.utils.dataframe_utils import is_dask_df, to_numpy_dataset
from ludwig.utils.misc_utils import get_from_registry
from ludwig.utils.strings_utils import make_safe_filename


def postprocess(
    predictions,
    output_features,
    training_set_metadata,
    output_directory="",
    backend=LOCAL_BACKEND,
    skip_save_unprocessed_output=False,
):
    if not backend.is_coordinator():
        # Only save unprocessed output on the coordinator
        skip_save_unprocessed_output = True

    saved_keys = set()
    if not skip_save_unprocessed_output:
        _save_as_numpy(predictions, output_directory, saved_keys, backend)

    for of_name, output_feature in output_features.items():
        predictions = output_feature.postprocess_predictions(
            predictions,
            training_set_metadata[of_name],
            output_directory=output_directory,
            backend=backend,
        )

    # Save any new columns but do not save the original columns again
    if not skip_save_unprocessed_output:
        _save_as_numpy(predictions, output_directory, saved_keys, backend)

    return predictions


def _save_as_numpy(predictions, output_directory, saved_keys, backend):
    predictions = predictions[[c for c in predictions.columns if c not in saved_keys]]
    npy_filename = os.path.join(output_directory, "{}.npy")
    numpy_predictions = to_numpy_dataset(predictions, backend)
    for k, v in numpy_predictions.items():
        k = k.replace("<", "[").replace(">", "]")  # Replace <UNK> and <PAD> with [UNK], [PAD]
        if k not in saved_keys:
            np.save(npy_filename.format(make_safe_filename(k)), v)
            saved_keys.add(k)


def convert_dict_to_df(predictions: Dict[str, Dict[str, Union[List[Any], torch.Tensor, np.array]]]) -> pd.DataFrame:
    """Converts a dictionary of predictions into a pandas DataFrame.

    Example format of predictions dictionary:

    {
        "binary_C82EB": {
            "predictions": torch.tensor([True, True, True, False]),
            "probabilities": torch.tensor([[0.4777, 0.5223], [0.4482, 0.5518], [0.4380, 0.5620], [0.5059, 0.4941]]),
        },
        "category_1491D": {
            "predictions": ["NkNUG", "NkNUG", "NkNUG", "NkNUG"],
            "probabilities": torch.tensor(
                [
                    [0.1058, 0.4366, 0.1939, 0.2637],
                    [0.0816, 0.4807, 0.1978, 0.2399],
                    [0.0907, 0.4957, 0.1829, 0.2308],
                    [0.0728, 0.5015, 0.1900, 0.2357],
                ]
            ),
        },
        "num_7B25F": {"predictions": torch.tensor([2.0436, 2.1158, 2.1222, 2.1964])},
    }
    """
    output = {}
    for of_name, preds_dict in predictions.items():
        for key, value in preds_dict.items():
            output_key = f"{of_name}_{key}"
            if not isinstance(value, list):
                value = value.tolist()
            output[output_key] = value
    return pd.DataFrame.from_dict(output)


def convert_predictions(
    predictions, output_features, return_type="dict", backend: Optional["Backend"] = None  # noqa: F821
):
    convert_fn = get_from_registry(return_type, conversion_registry)
    return convert_fn(predictions, output_features, backend)


<<<<<<< HEAD
=======
def convert_to_dict(
    predictions,
    output_features,
    backend: Optional["Backend"] = None,  # noqa: F821
):
    output = {}
    for of_name, output_feature in output_features.items():
        feature_keys = {k for k in predictions.columns if k.startswith(of_name)}
        feature_dict = {}
        for key in feature_keys:
            subgroup = key[len(of_name) + 1 :]

            values = predictions[key]
            if is_dask_df(values, backend):
                values = values.compute()
            try:
                values = np.stack(values.to_numpy())
            except ValueError:
                values = values.to_list()

            feature_dict[subgroup] = values
        output[of_name] = feature_dict
    return output


>>>>>>> f654e828
def convert_to_df(
    predictions,
    output_features,
    backend: Optional["Backend"] = None,  # noqa: F821
):
    return predictions


conversion_registry = {
    **{format: convert_to_dict for format in DICT_FORMATS},
    **{format: convert_to_df for format in DATAFRAME_FORMATS},
}<|MERGE_RESOLUTION|>--- conflicted
+++ resolved
@@ -23,7 +23,7 @@
 from ludwig.backend import LOCAL_BACKEND
 from ludwig.data.utils import convert_to_dict
 from ludwig.utils.data_utils import DATAFRAME_FORMATS, DICT_FORMATS
-from ludwig.utils.dataframe_utils import is_dask_df, to_numpy_dataset
+from ludwig.utils.dataframe_utils import to_numpy_dataset
 from ludwig.utils.misc_utils import get_from_registry
 from ludwig.utils.strings_utils import make_safe_filename
 
@@ -111,34 +111,6 @@
     return convert_fn(predictions, output_features, backend)
 
 
-<<<<<<< HEAD
-=======
-def convert_to_dict(
-    predictions,
-    output_features,
-    backend: Optional["Backend"] = None,  # noqa: F821
-):
-    output = {}
-    for of_name, output_feature in output_features.items():
-        feature_keys = {k for k in predictions.columns if k.startswith(of_name)}
-        feature_dict = {}
-        for key in feature_keys:
-            subgroup = key[len(of_name) + 1 :]
-
-            values = predictions[key]
-            if is_dask_df(values, backend):
-                values = values.compute()
-            try:
-                values = np.stack(values.to_numpy())
-            except ValueError:
-                values = values.to_list()
-
-            feature_dict[subgroup] = values
-        output[of_name] = feature_dict
-    return output
-
-
->>>>>>> f654e828
 def convert_to_df(
     predictions,
     output_features,

--- conflicted
+++ resolved
@@ -52,12 +52,8 @@
 ):
     postprocessed = {}
     for of_name, output_feature in output_features.items():
-<<<<<<< HEAD
         output_feature.postprocess_results(
             output_feature,
-=======
-        postprocessed[of_name] = output_feature.postprocess_predictions(
->>>>>>> 58ce4e16
             predictions[of_name],
             training_set_metadata.get(of_name, {}),
             experiment_dir_name=experiment_dir_name,
@@ -81,12 +77,7 @@
         skip_save_unprocessed_output=skip_save_unprocessed_output,
     )
     data_for_df = {}
-<<<<<<< HEAD
-    for of_name, output_feature in output_features.items():
-        output_feature_name = of_name
-=======
     for output_feature_name, output_feature in output_features.items():
->>>>>>> 58ce4e16
         output_feature_type = output_feature.type
         output_feature_dict = postprocessed_output[output_feature_name]
         for key_val in output_feature_dict.items():

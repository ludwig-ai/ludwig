#! /usr/bin/env python
# coding=utf-8
# Copyright (c) 2019 Uber Technologies, Inc.
#
# Licensed under the Apache License, Version 2.0 (the "License");
# you may not use this file except in compliance with the License.
# You may obtain a copy of the License at
#
#     http://www.apache.org/licenses/LICENSE-2.0
#
# Unless required by applicable law or agreed to in writing, software
# distributed under the License is distributed on an "AS IS" BASIS,
# WITHOUT WARRANTIES OR CONDITIONS OF ANY KIND, either express or implied.
# See the License for the specific language governing permissions and
# limitations under the License.
# ==============================================================================
import argparse
import os
import random
import string
import uuid

import numpy as np
import yaml
import soundfile as sf
from skimage.io import imsave

from ludwig.utils.data_utils import save_csv
from ludwig.utils.h3_util import components_to_h3
from ludwig.utils.misc import get_from_registry

letters = string.ascii_letters

DATETIME_FORMATS = {
    '%m-%d-%Y': '{m:02d}-{d:02d}-{Y:04d}',
    '%m-%d-%Y %H:%M:%S': '{m:02d}-{d:02d}-{Y:04d} {H:02d}:{M:02d}:{S:02d}',
    '%m/%d/%Y': '{m:02d}/{d:02d}/{Y:04d}',
    '%m/%d/%Y %H:%M:%S': '{m:02d}/{d:02d}/{Y:04d} {H:02d}:{M:02d}:{S:02d}',
    '%m-%d-%y': '{m:02d}-{d:02d}-{y:02d}',
    '%m-%d-%y %H:%M:%S': '{m:02d}-{d:02d}-{y:02d} {H:02d}:{M:02d}:{S:02d}',
    '%m/%d/%y': '{m:02d}/{d:02d}/{y:02d}',
    '%m/%d/%y %H:%M:%S': '{m:02d}/{d:02d}/{y:02d} {H:02d}:{M:02d}:{S:02d}',
    '%d-%m-%Y': '{d:02d}-{m:02d}-{Y:04d}',
    '%d-%m-%Y %H:%M:%S': '{d:02d}-{m:02d}-{Y:04d} {H:02d}:{M:02d}:{S:02d}',
    '%d/%m/%Y': '{d:02d}/{m:02d}/{Y:04d}',
    '%d/%m/%Y %H:%M:%S': '{d:02d}/{m:02d}/{Y:04d} {H:02d}:{M:02d}:{S:02d}',
    '%d-%m-%y': '{d:02d}-{m:02d}-{y:02d}',
    '%d-%m-%y %H:%M:%S': '{d:02d}-{m:02d}-{y:02d} {H:02d}:{M:02d}:{S:02d}',
    '%d/%m/%y': '{d:02d}/{m:02d}/{y:02d}',
    '%d/%m/%y %H:%M:%S': '{d:02d}/{m:02d}/{y:02d} {H:02d}:{M:02d}:{S:02d}',
    '%y-%m-%d': '{y:02d}-{m:02d}-{d:02d}',
    '%y-%m-%d %H:%M:%S': '{y:02d}-{m:02d}-{d:02d} {H:02d}:{M:02d}:{S:02d}',
    '%y/%m/%d': '{y:02d}/{m:02d}/{d:02d}',
    '%y/%m/%d %H:%M:%S': '{y:02d}/{m:02d}/{d:02d} {H:02d}:{M:02d}:{S:02d}',
    '%Y-%m-%d': '{Y:04d}-{m:02d}-{d:02d}',
    '%Y-%m-%d %H:%M:%S': '{Y:04d}-{m:02d}-{d:02d} {H:02d}:{M:02d}:{S:02d}',
    '%Y/%m/%d': '{Y:04d}/{m:02d}/{d:02d}',
    '%Y/%m/%d %H:%M:%S': '{Y:04d}/{m:02d}/{d:02d} {H:02d}:{M:02d}:{S:02d}',
    '%y-%d-%m': '{y:02d}-{d:02d}-{m:02d}',
    '%y-%d-%m %H:%M:%S': '{y:02d}-{d:02d}-{m:02d} {H:02d}:{M:02d}:{S:02d}',
    '%y/%d/%m': '{y:02d}/{d:02d}/{m:02d}',
    '%y/%d/%m %H:%M:%S': '{y:02d}/{d:02d}/{m:02d} {H:02d}:{M:02d}:{S:02d}',
    '%Y-%d-%m': '{Y:04d}-{d:02d}-{m:02d}',
    '%Y-%d-%m %H:%M:%S': '{Y:04d}-{d:02d}-{m:02d} {H:02d}:{M:02d}:{S:02d}',
    '%Y/%d/%m': '{Y:04d}/{d:02d}/{m:02d}',
    '%Y/%d/%m %H:%M:%S': '{Y:04d}/{d:02d}/{m:02d} {H:02d}:{M:02d}:{S:02d}'
}


def generate_string(length):
    sequence = []
    for _ in range(length):
        sequence.append(random.choice(letters))
    return ''.join(sequence)


def build_vocab(size):
    vocab = []
    for _ in range(size):
        vocab.append(generate_string(random.randint(2, 10)))
    return vocab


def return_none(feature):
    return None


def assign_vocab(feature):
    feature['idx2str'] = build_vocab(feature['vocab_size'])


def build_feature_parameters(features):
    feature_parameters = {}
    for feature in features:
        fearure_builder_function = get_from_registry(
            feature['type'],
            parameters_builders_registry
        )

        feature_parameters[feature['name']] = fearure_builder_function(feature)
    return feature_parameters


parameters_builders_registry = {
    'category': assign_vocab,
    'text': assign_vocab,
    'numerical': return_none,
    'binary': return_none,
    'set': assign_vocab,
    'bag': assign_vocab,
    'sequence': assign_vocab,
    'timeseries': return_none,
    'image': return_none,
<<<<<<< HEAD
    'audio': return_none
=======
    'date': return_none,
    'h3': return_none
>>>>>>> b55cc302
}


def build_synthetic_dataset(dataset_size, features):
    build_feature_parameters(features)
    header = []
    for feature in features:
        header.append(feature['name'])

    yield header
    for _ in range(dataset_size):
        yield generate_datapoint(features)


def generate_datapoint(features):
    datapoint = []
    for feature in features:
        if ('cycle' in feature and feature['cycle'] is True and
                feature['type'] in cyclers_registry):
            cycler_function = cyclers_registry[feature['type']]
            feature_value = cycler_function(feature)
        else:
            generator_function = get_from_registry(
                feature['type'],
                generators_registry
            )
            feature_value = generator_function(feature)
        datapoint.append(feature_value)
    return datapoint


def generate_category(feature):
    return random.choice(feature['idx2str'])


def generate_text(feature):
    text = []
    for _ in range(random.randint(feature['max_len'] -
                                  int(feature['max_len'] * 0.2),
                                  feature['max_len'])):
        text.append(random.choice(feature['idx2str']))
    return ' '.join(text)


def generate_numerical(feature):
    return random.uniform(
        feature['min'] if 'min' in feature else 0,
        feature['max'] if 'max' in feature else 1
    )


def generate_binary(feature):
    p = feature['prob'] if 'prob' in feature else 0.5
    return np.random.choice([True, False], p=[p, 1 - p])


def generate_sequence(feature):
    length = feature['max_len']
    if 'min_len' in feature:
        length = random.randint(feature['min_len'], feature['max_len'])

    sequence = [random.choice(feature['idx2str']) for _ in range(length)]

    return ' '.join(sequence)


def generate_set(feature):
    elems = []
    for _ in range(random.randint(0, feature['max_len'])):
        elems.append(random.choice(feature['idx2str']))
    return ' '.join(list(set(elems)))


def generate_bag(feature):
    elems = []
    for _ in range(random.randint(0, feature['max_len'])):
        elems.append(random.choice(feature['idx2str']))
    return ' '.join(elems)


def generate_timeseries(feature):
    series = []
    for _ in range(feature['max_len']):
        series.append(
            str(
                random.uniform(
                    feature['min'] if 'min' in feature else 0,
                    feature['max'] if 'max' in feature else 1
                )
            )
        )
    return ' '.join(series)

def generate_audio(feature):
    audio_length = feature['preprocessing']['audio_file_length_limit_in_s']
    audio_dest_folder = feature['audio_dest_folder']
    sampling_rate = 16000
    num_samples = int(audio_length * sampling_rate)
    audio = np.sin(np.arange(num_samples)/100 * 2 * np.pi) * 2 * (np.random.random(num_samples) - 0.5)
    audio_filename = uuid.uuid4().hex[:10].upper() + '.wav'

    try:
        if not os.path.exists(audio_dest_folder):
            os.mkdir(audio_dest_folder)

        audio_dest_path = os.path.join(audio_dest_folder, audio_filename)
        sf.write(audio_dest_path, audio, sampling_rate)

    except IOError as e:
        raise IOError('Unable to create a folder for audio or save audio to disk.'
                      '{0}'.format(e))

    return audio_dest_path

def generate_image(feature):
    # Read num_channels, width, height
    num_channels = feature['preprocessing']['num_channels']
    width = feature['preprocessing']['width']
    height = feature['preprocessing']['height']
    image_dest_folder = feature['destination_folder']

    if width <= 0 or height <= 0 or num_channels < 1:
        raise ValueError('Invalid arguments for generating images')

    # Create a Random Image
    if num_channels == 1:
        img = np.random.rand(width, height) * 255
    else:
        img = np.random.rand(width, height, num_channels) * 255.0

    # Generate a unique random filename
    image_filename = uuid.uuid4().hex[:10].upper() + '.jpg'

    # Save the image to disk either in a specified location/new folder
    try:
        if not os.path.exists(image_dest_folder):
            os.mkdir(image_dest_folder)

        image_dest_path = os.path.join(image_dest_folder, image_filename)
        imsave(image_dest_path, img.astype('uint8'))

    except IOError as e:
        raise IOError('Unable to create a folder for images/save image to disk.'
                      '{0}'.format(e))

    return image_dest_path


def generate_datetime(feature):
    """picking a format among different types.
    If no format is specified, the first one is used.
    """
    if 'datetime_format' in feature:
        datetime_generation_format = DATETIME_FORMATS[
            feature['datetime_format']
        ]
    elif ('preprocessing' in feature and
          'datetime_format' in feature['preprocessing']):
        datetime_generation_format = DATETIME_FORMATS[
            feature['preprocessing']['datetime_format']
        ]
    else:
        datetime_generation_format = DATETIME_FORMATS[0]

    y = random.randint(1, 99)
    Y = random.randint(1, 9999)
    m = random.randint(1, 12)
    d = random.randint(1, 28)
    H = random.randint(1, 12)
    M = random.randint(1, 59)
    S = random.randint(1, 59)

    return datetime_generation_format.format(y=y, Y=Y, m=m, d=d, H=H, M=M, S=S)


def generate_h3(feature):
    resolution = random.randint(0, 15)  # valid values [0, 15]
    h3_components = {
        'mode': 1,  # we can avoid testing other modes
        'edge': 0,  # only used in other modes
        'resolution': resolution,
        'base_cell': random.randint(0, 121),  # valid values [0, 121]
        # valid values [0, 7]
        'cells': [random.randint(0, 7) for _ in range(resolution)]
    }

    return components_to_h3(h3_components)


generators_registry = {
    'category': generate_category,
    'text': generate_sequence,
    'numerical': generate_numerical,
    'binary': generate_binary,
    'set': generate_set,
    'bag': generate_bag,
    'sequence': generate_sequence,
    'timeseries': generate_timeseries,
    'image': generate_image,
<<<<<<< HEAD
    'audio': generate_audio
=======
    'h3': generate_h3,
    'date': generate_datetime,
>>>>>>> b55cc302
}

category_cycle = 0


def cycle_category(feature):
    global category_cycle
    if category_cycle >= len(feature['idx2str']):
        category_cycle = 0
    category = feature['idx2str'][category_cycle]
    category_cycle += 1
    return category


binary_cycle = False


def cycle_binary(feature):
    global binary_cycle
    if binary_cycle:
        binary_cycle = False
        return True
    else:
        binary_cycle = True
        return False


cyclers_registry = {
    'category': cycle_category,
    'binary': cycle_binary
}

if __name__ == '__main__':
    parser = argparse.ArgumentParser(
        description='This script generates a synthetic dataset.')
    parser.add_argument('csv_file_path', help='output csv file path')
    parser.add_argument(
        '-d',
        '--dataset_size',
        help='size of the dataset',
        type=int,
        default=100
    )
    parser.add_argument(
        '-f',
        '--features',
        default='[\
          {name: text_1, type: text, vocab_size: 20, max_len: 20}, \
          {name: text_2, type: text, vocab_size: 20, max_len: 20}, \
          {name: category_1, type: category, vocab_size: 10}, \
          {name: category_2, type: category, vocab_size: 15}, \
          {name: numerical_1, type: numerical}, \
          {name: numerical_2, type: numerical}, \
          {name: binary_1, type: binary}, \
          {name: binary_2, type: binary}, \
          {name: set_1, type: set, vocab_size: 20, max_len: 20}, \
          {name: set_2, type: set, vocab_size: 20, max_len: 20}, \
          {name: bag_1, type: bag, vocab_size: 20, max_len: 10}, \
          {name: bag_2, type: bag, vocab_size: 20, max_len: 10}, \
          {name: sequence_1, type: sequence, vocab_size: 20, max_len: 20}, \
          {name: sequence_2, type: sequence, vocab_size: 20, max_len: 20}, \
          {name: timeseries_1, type: timeseries, max_len: 20}, \
          {name: timeseries_2, type: timeseries, max_len: 20}, \
          ]',
        type=yaml.safe_load, help='dataset features'
    )
    args = parser.parse_args()

    dataset = build_synthetic_dataset(args.dataset_size, args.features)
    save_csv(args.csv_file_path, dataset)<|MERGE_RESOLUTION|>--- conflicted
+++ resolved
@@ -111,12 +111,9 @@
     'sequence': assign_vocab,
     'timeseries': return_none,
     'image': return_none,
-<<<<<<< HEAD
-    'audio': return_none
-=======
+    'audio': return_none,
     'date': return_none,
     'h3': return_none
->>>>>>> b55cc302
 }
 
 
@@ -316,12 +313,9 @@
     'sequence': generate_sequence,
     'timeseries': generate_timeseries,
     'image': generate_image,
-<<<<<<< HEAD
-    'audio': generate_audio
-=======
+    'audio': generate_audio,
     'h3': generate_h3,
     'date': generate_datetime,
->>>>>>> b55cc302
 }
 
 category_cycle = 0

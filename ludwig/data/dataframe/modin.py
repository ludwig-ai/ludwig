#! /usr/bin/env python
# Copyright (c) 2022 Predibase, Inc.
#
# Licensed under the Apache License, Version 2.0 (the "License");
# you may not use this file except in compliance with the License.
# You may obtain a copy of the License at
#
#     http://www.apache.org/licenses/LICENSE-2.0
#
# Unless required by applicable law or agreed to in writing, software
# distributed under the License is distributed on an "AS IS" BASIS,
# WITHOUT WARRANTIES OR CONDITIONS OF ANY KIND, either express or implied.
# See the License for the specific language governing permissions and
# limitations under the License.
# ==============================================================================

import modin.pandas as pd
import numpy as np

from ludwig.data.dataframe.base import DataFrameEngine


class ModinEngine(DataFrameEngine):
    def __init__(self, **kwargs):
        super().__init__()

    def df_like(self, df, proc_cols):
        # df argument unused for pandas, which can instantiate df directly
        return pd.DataFrame(proc_cols)

    def parallelize(self, data):
        return data

    def persist(self, data):
        return data

    def compute(self, data):
        return data

    def from_pandas(self, df):
        return df

    def map_objects(self, series, map_fn, meta=None):
        return series.map(map_fn)

    def map_partitions(self, series, map_fn, meta=None):
        return map_fn(series)

    def apply_objects(self, df, apply_fn, meta=None):
        return df.apply(apply_fn, axis=1)

    def reduce_objects(self, series, reduce_fn):
        return reduce_fn(series)

    def to_parquet(self, df, path):
        df.to_parquet(path, engine="pyarrow")

    def to_ray_dataset(self, df):
        from ray.data import from_modin

        return from_modin(df)

<<<<<<< HEAD
    def from_ray_dataset(self, dataset):
=======
    def from_ray_dataset(self, dataset) -> pd.DataFrame:
>>>>>>> cc1c73fb
        return dataset.to_modin()

    @property
    def array_lib(self):
        return np

    @property
    def df_lib(self):
        return pd

    @property
    def partitioned(self):
        return False

    def set_parallelism(self, parallelism):
        pass<|MERGE_RESOLUTION|>--- conflicted
+++ resolved
@@ -60,11 +60,7 @@
 
         return from_modin(df)
 
-<<<<<<< HEAD
-    def from_ray_dataset(self, dataset):
-=======
     def from_ray_dataset(self, dataset) -> pd.DataFrame:
->>>>>>> cc1c73fb
         return dataset.to_modin()
 
     @property

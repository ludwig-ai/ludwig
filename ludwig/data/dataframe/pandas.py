--- conflicted
+++ resolved
@@ -75,12 +75,9 @@
     def reset_index(self, df):
         return df.reset_index(drop=True)
 
-<<<<<<< HEAD
-=======
     def remove_empty_partitions(self, df):
         return df
 
->>>>>>> a1096a27
     @property
     def array_lib(self):
         return np

#! /usr/bin/env python
# Copyright (c) 2020 Uber Technologies, Inc.
#
# Licensed under the Apache License, Version 2.0 (the "License");
# you may not use this file except in compliance with the License.
# You may obtain a copy of the License at
#
#     http://www.apache.org/licenses/LICENSE-2.0
#
# Unless required by applicable law or agreed to in writing, software
# distributed under the License is distributed on an "AS IS" BASIS,
# WITHOUT WARRANTIES OR CONDITIONS OF ANY KIND, either express or implied.
# See the License for the specific language governing permissions and
# limitations under the License.
# ==============================================================================
import numpy as np
import pandas as pd

from ludwig.data.dataframe.base import DataFrameEngine


class PandasEngine(DataFrameEngine):
    def __init__(self, **kwargs):
        super().__init__()

    def df_like(self, df, proc_cols):
        # df argument unused for pandas, which can instantiate df directly
        return pd.DataFrame(proc_cols)

    def parallelize(self, data):
        return data

    def persist(self, data):
        return data

    def compute(self, data):
        return data

    def concat(self, dfs):
        return pd.concat(dfs)

    def from_pandas(self, df):
        return df

    def map_objects(self, series, map_fn, meta=None):
        return series.map(map_fn)

    def map_partitions(self, series, map_fn, meta=None):
        return map_fn(series)

    def apply_objects(self, df, apply_fn, meta=None):
        return df.apply(apply_fn, axis=1)

    def reduce_objects(self, series, reduce_fn):
        return reduce_fn(series)

    def to_parquet(self, df, path):
        df.to_parquet(path, engine="pyarrow")

    def to_ray_dataset(self, df):
        from ray.data import from_pandas

        return from_pandas(df)

<<<<<<< HEAD
    def from_ray_dataset(self, dataset):
=======
    def from_ray_dataset(self, dataset) -> pd.DataFrame:
>>>>>>> cc1c73fb
        return dataset.to_pandas()

    @property
    def array_lib(self):
        return np

    @property
    def df_lib(self):
        return pd

    @property
    def partitioned(self):
        return False

    def set_parallelism(self, parallelism):
        pass


PANDAS = PandasEngine()<|MERGE_RESOLUTION|>--- conflicted
+++ resolved
@@ -62,11 +62,7 @@
 
         return from_pandas(df)
 
-<<<<<<< HEAD
-    def from_ray_dataset(self, dataset):
-=======
     def from_ray_dataset(self, dataset) -> pd.DataFrame:
->>>>>>> cc1c73fb
         return dataset.to_pandas()
 
     @property

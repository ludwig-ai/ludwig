--- conflicted
+++ resolved
@@ -48,17 +48,9 @@
         # Our goal is to preserve the index of the input dataframe but to drop
         # all its columns. Because to_frame() creates a column from the index,
         # we need to drop it immediately following creation.
-<<<<<<< HEAD
-        dataset = df.index.to_frame(name=TMP_COLUMN).drop(columns=[TMP_COLUMN])
-        # TODO: address if following results in fragmented DataFrame
-        col_names, cols = zip(*proc_cols.items())
-        dataset = dd.concat([dataset] + list(cols), axis=1)
-        dataset.columns = col_names
-=======
         dataset = df.index.to_frame(name=TMP_COLUMN).drop(columns=TMP_COLUMN)
         for k, v in proc_cols.items():
             dataset[k] = v
->>>>>>> d47d8571
         return dataset
 
     def parallelize(self, data):

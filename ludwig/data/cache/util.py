--- conflicted
+++ resolved
@@ -1,13 +1,10 @@
 from typing import Any, Dict
 
 import ludwig
-from ludwig.constants import DEFAULTS, INPUT_FEATURES, NAME, OUTPUT_FEATURES, PREPROCESSING, TYPE
+from ludwig.constants import DEFAULTS, ENCODER, INPUT_FEATURES, NAME, OUTPUT_FEATURES, PREPROCESSING, TYPE
 from ludwig.data.cache.types import CacheableDataset
-<<<<<<< HEAD
-=======
 from ludwig.types import ModelConfigDict
 from ludwig.utils.config_utils import merge_fixed_preprocessing_params
->>>>>>> 0de26ec9
 from ludwig.utils.data_utils import hash_dict
 
 
@@ -20,9 +17,6 @@
         "global_defaults": config.get(DEFAULTS, {}),
         "feature_names": [feature[NAME] for feature in features],
         "feature_types": [feature[TYPE] for feature in features],
-<<<<<<< HEAD
-        "feature_preprocessing": [feature.get(PREPROCESSING, {}) for feature in features],
-=======
         "feature_preprocessing": [
             _merge_encoder_cache_params(
                 merge_fixed_preprocessing_params(
@@ -32,7 +26,6 @@
             )
             for feature in features
         ],
->>>>>>> 0de26ec9
     }
     return hash_dict(info, max_length=None).decode("ascii")
 

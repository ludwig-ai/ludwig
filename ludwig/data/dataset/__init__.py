--- conflicted
+++ resolved
@@ -15,28 +15,6 @@
 # limitations under the License.
 # ==============================================================================
 
-<<<<<<< HEAD
-def pandas_manager():
-    from ludwig.data.dataset.pandas import PandasDatasetManager
-    return PandasDatasetManager
-
-
-def parquet_manager():
-    from ludwig.data.dataset.parquet import ParquetDatasetManager
-    return ParquetDatasetManager
-
-
-def tfrecord_manager():
-    from ludwig.data.dataset.tfrecord import TFRecordDatasetManager
-    return TFRecordDatasetManager
-
-
-dataset_registry = {
-    'parquet': pandas_manager,
-    'hdf5': parquet_manager,
-    'tfrecord': tfrecord_manager,
-    None: pandas_manager,
-=======
 
 def get_pandas_dataset_manager(**kwargs):
     from ludwig.data.dataset.pandas import PandasDatasetManager
@@ -58,13 +36,8 @@
     'hdf5': get_pandas_dataset_manager,
     'tfrecord': get_tfrecord_dataset_manager,
     None: get_pandas_dataset_manager,
->>>>>>> 8095b112
 }
 
 
 def create_dataset_manager(backend, cache_format, **kwargs):
-<<<<<<< HEAD
-    return dataset_registry.get(cache_format)()(backend)
-=======
-    return dataset_registry[cache_format](backend=backend, **kwargs)
->>>>>>> 8095b112
+    return dataset_registry[cache_format](backend=backend, **kwargs)
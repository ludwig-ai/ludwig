#! /usr/bin/env python
# Copyright (c) 2019 Uber Technologies, Inc.
#
# Licensed under the Apache License, Version 2.0 (the "License");
# you may not use this file except in compliance with the License.
# You may obtain a copy of the License at
#
#     http://www.apache.org/licenses/LICENSE-2.0
#
# Unless required by applicable law or agreed to in writing, software
# distributed under the License is distributed on an "AS IS" BASIS,
# WITHOUT WARRANTIES OR CONDITIONS OF ANY KIND, either express or implied.
# See the License for the specific language governing permissions and
# limitations under the License.
# ==============================================================================
import contextlib
from typing import Iterable, Optional

import numpy as np
from pandas import DataFrame

from ludwig.constants import PREPROCESSING, TRAINING
from ludwig.data.batcher.random_access import RandomAccessBatcher
from ludwig.data.dataset.base import Dataset, DatasetManager
from ludwig.data.sampler import DistributedSampler
from ludwig.distributed import DistributedStrategy
from ludwig.features.base_feature import BaseFeature
from ludwig.utils.data_utils import DATA_TRAIN_HDF5_FP, save_hdf5
from ludwig.utils.dataframe_utils import from_numpy_dataset, to_numpy_dataset
from ludwig.utils.defaults import default_random_seed
from ludwig.utils.fs_utils import download_h5
from ludwig.utils.misc_utils import get_proc_features


class PandasDataset(Dataset):
    def __init__(self, dataset, features, data_hdf5_fp):
        self.features = features
        self.data_hdf5_fp = data_hdf5_fp
        self.size = len(dataset)
        self.dataset = to_numpy_dataset(dataset)

    def to_df(self, features: Optional[Iterable[BaseFeature]] = None) -> DataFrame:
        """Convert the dataset to a Pandas DataFrame."""
        if features:
            return from_numpy_dataset({feature.feature_name: self.dataset[feature.proc_column] for feature in features})
        return from_numpy_dataset(self.dataset)

    def get(self, proc_column, idx=None):
        if idx is None:
            idx = range(self.size)
        if (
            self.data_hdf5_fp is None
            or PREPROCESSING not in self.features[proc_column]
            or "in_memory" not in self.features[proc_column]["preprocessing"]
        ):
            return self.dataset[proc_column][idx]
        if self.features[proc_column][PREPROCESSING]["in_memory"]:
            return self.dataset[proc_column][idx]

        sub_batch = self.dataset[proc_column][idx]

        indices = np.empty((3, len(sub_batch)), dtype=np.int64)
        indices[0, :] = sub_batch
        indices[1, :] = np.arange(len(sub_batch))
        indices = indices[:, np.argsort(indices[0])]

        with download_h5(self.data_hdf5_fp) as h5_file:
            im_data = h5_file[proc_column + "_data"][indices[0, :], :, :]
        indices[2, :] = np.arange(len(sub_batch))
        indices = indices[:, np.argsort(indices[1])]
        return im_data[indices[2, :]]

    def get_dataset(self):
        return self.dataset

    def __len__(self):
        return self.size

    @property
    def in_memory_size_bytes(self):
        df = self.to_df()
        return df.memory_usage(deep=True).sum() if df is not None else 0

    @contextlib.contextmanager
    def initialize_batcher(
        self,
<<<<<<< HEAD
        batch_size=128,
        should_shuffle=True,
        seed=0,
        ignore_last=False,
        distributed=None,
        augmentation_pipeline=None,
    ):
        sampler = DistributedSampler(len(self), shuffle=should_shuffle, seed=seed, distributed=distributed)
        batcher = RandomAccessBatcher(
            self,
            sampler,
            batch_size=batch_size,
            ignore_last=ignore_last,
            augmentation_pipeline=augmentation_pipeline,
        )
=======
        batch_size: int = 128,
        should_shuffle: bool = True,
        random_seed: int = default_random_seed,
        ignore_last: bool = False,
        distributed: DistributedStrategy = None,
    ):
        sampler = DistributedSampler(
            len(self), shuffle=should_shuffle, random_seed=random_seed, distributed=distributed
        )
        batcher = RandomAccessBatcher(self, sampler, batch_size=batch_size, ignore_last=ignore_last)
>>>>>>> fe76b798
        yield batcher


class PandasDatasetManager(DatasetManager):
    def __init__(self, backend):
        self.backend = backend

    def create(self, dataset, config, training_set_metadata):
        return PandasDataset(dataset, get_proc_features(config), training_set_metadata.get(DATA_TRAIN_HDF5_FP))

    def save(self, cache_path, dataset, config, training_set_metadata, tag):
        save_hdf5(cache_path, dataset)
        if tag == TRAINING:
            training_set_metadata[DATA_TRAIN_HDF5_FP] = cache_path
        return dataset

    def can_cache(self, skip_save_processed_input):
        return self.backend.is_coordinator() and not skip_save_processed_input

    @property
    def data_format(self):
        return "hdf5"<|MERGE_RESOLUTION|>--- conflicted
+++ resolved
@@ -84,15 +84,16 @@
     @contextlib.contextmanager
     def initialize_batcher(
         self,
-<<<<<<< HEAD
-        batch_size=128,
-        should_shuffle=True,
-        seed=0,
-        ignore_last=False,
-        distributed=None,
+        batch_size: int = 128,
+        should_shuffle: bool = True,
+        random_seed: int = default_random_seed,
+        ignore_last: bool = False,
+        distributed: DistributedStrategy = None,
         augmentation_pipeline=None,
     ):
-        sampler = DistributedSampler(len(self), shuffle=should_shuffle, seed=seed, distributed=distributed)
+        sampler = DistributedSampler(
+            len(self), shuffle=should_shuffle, random_seed=random_seed, distributed=distributed
+        )
         batcher = RandomAccessBatcher(
             self,
             sampler,
@@ -100,18 +101,6 @@
             ignore_last=ignore_last,
             augmentation_pipeline=augmentation_pipeline,
         )
-=======
-        batch_size: int = 128,
-        should_shuffle: bool = True,
-        random_seed: int = default_random_seed,
-        ignore_last: bool = False,
-        distributed: DistributedStrategy = None,
-    ):
-        sampler = DistributedSampler(
-            len(self), shuffle=should_shuffle, random_seed=random_seed, distributed=distributed
-        )
-        batcher = RandomAccessBatcher(self, sampler, batch_size=batch_size, ignore_last=ignore_last)
->>>>>>> fe76b798
         yield batcher
 
 

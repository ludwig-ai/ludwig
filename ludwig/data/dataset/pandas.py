--- conflicted
+++ resolved
@@ -14,7 +14,7 @@
 # limitations under the License.
 # ==============================================================================
 import contextlib
-from typing import Iterable
+from typing import Iterable, Optional
 
 import numpy as np
 from pandas import DataFrame
@@ -23,14 +23,9 @@
 from ludwig.data.batcher.random_access import RandomAccessBatcher
 from ludwig.data.dataset.base import Dataset, DatasetManager
 from ludwig.data.sampler import DistributedSampler
-<<<<<<< HEAD
 from ludwig.features.base_feature import BaseFeature
-from ludwig.utils import data_utils
-from ludwig.utils.data_utils import DATA_TRAIN_HDF5_FP, from_numpy_dataset, to_numpy_dataset
-=======
 from ludwig.utils.data_utils import DATA_TRAIN_HDF5_FP, save_hdf5
 from ludwig.utils.dataframe_utils import from_numpy_dataset, to_numpy_dataset
->>>>>>> ae25cc4c
 from ludwig.utils.fs_utils import download_h5
 from ludwig.utils.misc_utils import get_proc_features
 
@@ -42,9 +37,11 @@
         self.size = len(dataset)
         self.dataset = to_numpy_dataset(dataset)
 
-    def to_df(self, features: Iterable[BaseFeature]) -> DataFrame:
+    def to_df(self, features: Optional[Iterable[BaseFeature]] = None) -> DataFrame:
         """Convert the dataset to a Pandas DataFrame."""
-        return from_numpy_dataset({feature.feature_name: self.dataset[feature.proc_column] for feature in features})
+        if features:
+            return from_numpy_dataset({feature.feature_name: self.dataset[feature.proc_column] for feature in features})
+        return from_numpy_dataset(self.dataset)
 
     def get(self, proc_column, idx=None):
         if idx is None:
@@ -83,9 +80,6 @@
         batcher = RandomAccessBatcher(self, sampler, batch_size=batch_size, ignore_last=ignore_last)
         yield batcher
 
-    def to_df(self):
-        return from_numpy_dataset(self.dataset)
-
 
 class PandasDatasetManager(DatasetManager):
     def __init__(self, backend):

#! /usr/bin/env python
# Copyright (c) 2019 Uber Technologies, Inc.
#
# Licensed under the Apache License, Version 2.0 (the "License");
# you may not use this file except in compliance with the License.
# You may obtain a copy of the License at
#
#     http://www.apache.org/licenses/LICENSE-2.0
#
# Unless required by applicable law or agreed to in writing, software
# distributed under the License is distributed on an "AS IS" BASIS,
# WITHOUT WARRANTIES OR CONDITIONS OF ANY KIND, either express or implied.
# See the License for the specific language governing permissions and
# limitations under the License.
# ==============================================================================
import contextlib
import logging
import math
import queue
import threading
from functools import lru_cache
from typing import Dict, Iterator, Optional, Union

import numpy as np
import pandas as pd
import ray
from pyarrow.fs import FSSpecHandler, PyFileSystem
from ray.data import read_parquet
from ray.data.dataset_pipeline import DatasetPipeline
<<<<<<< HEAD
from ray.data.extensions import TensorArray
=======
>>>>>>> 4498c873

from ludwig.api_annotations import DeveloperAPI
from ludwig.backend.base import Backend
from ludwig.constants import BINARY, CATEGORY, NAME, NUMBER, TYPE
from ludwig.data.batcher.base import Batcher
from ludwig.data.dataset.base import Dataset, DatasetManager
from ludwig.types import FeatureConfigDict, ModelConfigDict, TrainingSetMetadataDict
from ludwig.utils.data_utils import DATA_TRAIN_HDF5_FP, DATA_TRAIN_PARQUET_FP
from ludwig.utils.error_handling_utils import default_retry
from ludwig.utils.fs_utils import get_fs_and_path
from ludwig.utils.misc_utils import get_proc_features
from ludwig.utils.types import DataFrame

logger = logging.getLogger(__name__)

<<<<<<< HEAD
_SCALAR_TYPES = {BINARY, CATEGORY, NUMBER}


def cast_as_tensor_dtype(series: Series) -> Series:
    return TensorArray(series)

=======
_ray113 = version.parse(ray.__version__) == version.parse("1.13.0")

_SCALAR_TYPES = {BINARY, CATEGORY, NUMBER}

>>>>>>> 4498c873

@DeveloperAPI
@default_retry()
def read_remote_parquet(path: str):
    fs, path = get_fs_and_path(path)
    return read_parquet(path, filesystem=PyFileSystem(FSSpecHandler(fs)))


@DeveloperAPI
class RayDataset(Dataset):
    """Wrapper around ray.data.Dataset.

    Attributes:
        auto_window: If True and the dataset is larger than available memory,
            automatically set window size to `<available memory> // 5`.
    """

    def __init__(
        self,
        df: Union[str, DataFrame],
        features: Dict[str, FeatureConfigDict],
        training_set_metadata: TrainingSetMetadataDict,
        backend: Backend,
        auto_window: bool = False,
    ):
        self.df_engine = backend.df_engine
        self.ds = self.df_engine.to_ray_dataset(df) if not isinstance(df, str) else read_remote_parquet(df)
        self.features = features
        self.training_set_metadata = training_set_metadata
        self.data_hdf5_fp = training_set_metadata.get(DATA_TRAIN_HDF5_FP)
        self.data_parquet_fp = training_set_metadata.get(DATA_TRAIN_PARQUET_FP)
        self._processed_data_fp = df if isinstance(df, str) else None
        self.auto_window = auto_window

<<<<<<< HEAD
    def get_window_size_bytes(self, window_size_bytes: Optional[int] = None):
        # If user has specified a window size, use it as is
        if window_size_bytes:
            return window_size_bytes
=======
    def pipeline(
        self,
        shuffle: bool = True,
        fully_executed: bool = True,
        window_size_bytes: Optional[int] = None,
        shuffle_seed: int = default_random_seed,
    ) -> DatasetPipeline:
        """
        Args:
            shuffle: If true, the entire dataset is shuffled in memory before batching.
            fully_executed: If true, force full evaluation of the Ray Dataset by loading all blocks into memory.
            window_size_bytes: If not None, windowing is enabled and this parameter specifies the window size in bytes
                    for the dataset. If None and the dataset is large, set to the window size determined at init.
        """
>>>>>>> 4498c873
        # If the user does not supply a window size and the dataset is large,
        # set the window size to `<available memory> // 5`.
        elif self.auto_window and window_size_bytes is None:
            ds_memory_size = self.in_memory_size_bytes
            cluster_memory_size = ray.cluster_resources()["object_store_memory"]
            if ds_memory_size > cluster_memory_size // 5:
                # TODO: Add link to windowing docs.
                logger.info(
                    "In-memory dataset size is greater than 20%% of object store memory. "
                    "Enabling windowed shuffling of data to prevent chances of OOMs. "
                )
                window_size_bytes = int(cluster_memory_size // 5)
                return window_size_bytes
        # By default, set to -1 so that an infinite window size
        # will be used which effectively results in bulk data ingestion
        return -1

    @contextlib.contextmanager
    def initialize_batcher(
        self,
        batch_size=128,
        should_shuffle=True,
        seed=0,
        ignore_last=False,
        horovod=None,
    ):
        yield RayDatasetBatcher(
            self.ds.repeat().iter_datasets(),
            self.features,
            self.training_set_metadata,
            batch_size,
            self.size,
            ignore_last,
        )

    def __len__(self):
        return self.ds.count()

    @property
    def size(self):
        return len(self)

    @property
    def processed_data_fp(self) -> Optional[str]:
        return self._processed_data_fp

    @property
    def in_memory_size_bytes(self):
        """Memory size may be unknown, so return 0 incase size_bytes() returns None
        https://docs.ray.io/en/releases-1.12.1/_modules/ray/data/dataset.html#Dataset.size_bytes."""
        return self.ds.size_bytes() if self.ds is not None else 0

    def to_df(self):
        return self.df_engine.from_ray_dataset(self.ds)

    def repartition(self, num_blocks: int):
        """Repartition the dataset into the specified number of blocks.

        This operation occurs in place and overwrites `self.ds` with a
        new repartitioned dataset.

        Args:
            num_blocks: Number of blocks in the repartitioned data.
        """
        self.ds = self.ds.repartition(num_blocks=num_blocks)


@DeveloperAPI
class RayDatasetManager(DatasetManager):
    def __init__(self, backend):
        self.backend = backend

    def create(
        self,
        dataset: Union[str, DataFrame],
        config: ModelConfigDict,
        training_set_metadata: TrainingSetMetadataDict,
        auto_window: bool = False,
    ) -> "RayDataset":
        """Create a new Ray dataset with config.

        Args:
            auto_window: If True, enable autosizing of data windows for large datasets.
        """
        return RayDataset(
            dataset, get_proc_features(config), training_set_metadata, self.backend, auto_window=auto_window
        )

    def save(
        self,
        cache_path: str,
        dataset: DataFrame,
        config: ModelConfigDict,
        training_set_metadata: TrainingSetMetadataDict,
        tag: str,
    ):
        self.backend.df_engine.to_parquet(dataset, cache_path)
        return cache_path

    def can_cache(self, skip_save_processed_input):
        return not skip_save_processed_input

    @property
    def data_format(self):
        return "parquet"


@DeveloperAPI
class RayDatasetShard(Dataset):
    def __init__(
        self,
        dataset_shard: DatasetPipeline,
        features: Dict[str, FeatureConfigDict],
        training_set_metadata: TrainingSetMetadataDict,
    ):
        self.dataset_shard = dataset_shard
        self.features = features
        self.training_set_metadata = training_set_metadata
        self.create_epoch_iter()

    def create_epoch_iter(self) -> None:
        if isinstance(self.dataset_shard, DatasetPipeline):
            self.epoch_iter = self.dataset_shard.iter_epochs()
        else:
            # Dataset shard is a Ray Dataset object
            # Convert Ray Dataset to a DatasetPipeline object before enabling epoch iteration
            self.epoch_iter = self.dataset_shard.repeat().iter_epochs()

    @contextlib.contextmanager
    def initialize_batcher(self, batch_size=128, should_shuffle=True, seed=0, ignore_last=False, horovod=None):
        yield RayDatasetBatcher(
            self.epoch_iter,
            self.features,
            self.training_set_metadata,
            batch_size,
            self.size,
            ignore_last,
        )

    @lru_cache(1)
    def __len__(self):
        # TODO(travis): find way to avoid calling this, as it's expensive
        return next(self.epoch_iter).count()

    @property
    def size(self):
        return len(self)


@DeveloperAPI
class RayDatasetBatcher(Batcher):
    def __init__(
        self,
        dataset_epoch_iterator: Iterator[DatasetPipeline],
        features: Dict[str, Dict],
        training_set_metadata: TrainingSetMetadataDict,
        batch_size: int,
        samples_per_epoch: int,
        ignore_last: bool = False,
    ):
        self.dataset_epoch_iterator = dataset_epoch_iterator
        self.batch_size = batch_size
        self.samples_per_epoch = samples_per_epoch
        self.training_set_metadata = training_set_metadata
        self.ignore_last = ignore_last

        self.features = features
        self.columns = list(features.keys())
        self._sample_feature_name = self.columns[0]
        self.reshape_map = {
            proc_column: training_set_metadata[feature[NAME]].get("reshape")
            for proc_column, feature in features.items()
        }

        self.dataset_batch_iter = None
        self._epoch = 0
        self._next_batch = None
        self._last_batch = False
        self._step = 0
        self._fetch_next_epoch()

    def next_batch(self):
        if self.last_batch():
            raise StopIteration()

        batch = self._next_batch
        self._fetch_next_batch()
        self._step += 1
        return batch

    def last_batch(self):
        return self._last_batch

    def set_epoch(self, epoch, batch_size):
        self.batch_size = batch_size
        if epoch != self._epoch:
            self._fetch_next_epoch()
            self._epoch = epoch

    @property
    def step(self):
        return self._step

    @property
    def steps_per_epoch(self):
        return math.ceil(self.samples_per_epoch / self.batch_size)

    def _fetch_next_epoch(self):
        pipeline = next(self.dataset_epoch_iterator)

        read_parallelism = 1
        if read_parallelism == 1:
            self.dataset_batch_iter = self._create_async_reader(pipeline)
        elif read_parallelism > 1:
            # TODO: consider removing this. doesn't work currently and read performance seems generally
            #  very good with 1 parallelism
            self.dataset_batch_iter = self._create_async_parallel_reader(pipeline, read_parallelism)
        else:
            self.dataset_batch_iter = self._create_sync_reader(pipeline)

        self._step = 0
        self._fetch_next_batch()

    def _fetch_next_batch(self):
        if self.dataset_batch_iter is None:
            self._last_batch = True
            return

        self._last_batch = False
        try:
            self._next_batch = next(self.dataset_batch_iter)
            # If the batch has only one row and self.ignore_last, skip the batch
            # to prevent batchnorm / dropout related Torch errors
            if self.ignore_last and len(self._next_batch[self._sample_feature_name]) == 1:
                raise StopIteration
        except StopIteration:
            self._last_batch = True

    def _prepare_batch(self, batch: pd.DataFrame) -> Dict[str, np.ndarray]:
        res = {}
        for c in self.columns:
            if self.features[c][TYPE] not in _SCALAR_TYPES:
                # Ensure columns stacked instead of turned into np.array([np.array, ...], dtype=object) objects
                res[c] = np.stack(batch[c].values)
            else:
                res[c] = batch[c].to_numpy()

        for c in self.columns:
            reshape = self.reshape_map.get(c)
            if reshape is not None:
                res[c] = res[c].reshape((-1, *reshape))
        return res

    def _create_sync_reader(self, pipeline: DatasetPipeline):
        def sync_read():
            for batch in pipeline.iter_batches(prefetch_blocks=0, batch_size=self.batch_size, batch_format="pandas"):
                yield self._prepare_batch(batch)

        return sync_read()

    def _create_async_reader(self, pipeline: DatasetPipeline):
        q = queue.Queue(maxsize=100)
        batch_size = self.batch_size

        def producer():
            for batch in pipeline.iter_batches(prefetch_blocks=0, batch_size=batch_size, batch_format="pandas"):
                res = self._prepare_batch(batch)
                q.put(res)
            q.put(None)

        def async_read():
            t = threading.Thread(target=producer)
            t.start()
            while True:
                batch = q.get(block=True)
                if batch is None:
                    break
                yield batch
            t.join()

        return async_read()

    def _create_async_parallel_reader(self, pipeline: DatasetPipeline, num_threads: int):
        q = queue.Queue(maxsize=100)

        batch_size = self.batch_size

        splits = pipeline.split(n=num_threads)

        def producer(i):
            for batch in splits[i].iter_batches(prefetch_blocks=0, batch_size=batch_size, batch_format="pandas"):
                res = self._prepare_batch(batch)
                q.put(res)
            q.put(None)

        def async_parallel_read():
            threads = [threading.Thread(target=producer, args=(i,)) for i in range(num_threads)]
            for t in threads:
                t.start()

            active_threads = num_threads
            while True:
                batch = q.get(block=True)
                if batch is None:
                    active_threads -= 1
                    if active_threads == 0:
                        break
                yield batch

            for t in threads:
                t.join()

        return async_parallel_read()<|MERGE_RESOLUTION|>--- conflicted
+++ resolved
@@ -27,10 +27,6 @@
 from pyarrow.fs import FSSpecHandler, PyFileSystem
 from ray.data import read_parquet
 from ray.data.dataset_pipeline import DatasetPipeline
-<<<<<<< HEAD
-from ray.data.extensions import TensorArray
-=======
->>>>>>> 4498c873
 
 from ludwig.api_annotations import DeveloperAPI
 from ludwig.backend.base import Backend
@@ -46,19 +42,10 @@
 
 logger = logging.getLogger(__name__)
 
-<<<<<<< HEAD
+_ray113 = version.parse(ray.__version__) == version.parse("1.13.0")
+
 _SCALAR_TYPES = {BINARY, CATEGORY, NUMBER}
 
-
-def cast_as_tensor_dtype(series: Series) -> Series:
-    return TensorArray(series)
-
-=======
-_ray113 = version.parse(ray.__version__) == version.parse("1.13.0")
-
-_SCALAR_TYPES = {BINARY, CATEGORY, NUMBER}
-
->>>>>>> 4498c873
 
 @DeveloperAPI
 @default_retry()
@@ -93,27 +80,10 @@
         self._processed_data_fp = df if isinstance(df, str) else None
         self.auto_window = auto_window
 
-<<<<<<< HEAD
     def get_window_size_bytes(self, window_size_bytes: Optional[int] = None):
         # If user has specified a window size, use it as is
         if window_size_bytes:
             return window_size_bytes
-=======
-    def pipeline(
-        self,
-        shuffle: bool = True,
-        fully_executed: bool = True,
-        window_size_bytes: Optional[int] = None,
-        shuffle_seed: int = default_random_seed,
-    ) -> DatasetPipeline:
-        """
-        Args:
-            shuffle: If true, the entire dataset is shuffled in memory before batching.
-            fully_executed: If true, force full evaluation of the Ray Dataset by loading all blocks into memory.
-            window_size_bytes: If not None, windowing is enabled and this parameter specifies the window size in bytes
-                    for the dataset. If None and the dataset is large, set to the window size determined at init.
-        """
->>>>>>> 4498c873
         # If the user does not supply a window size and the dataset is large,
         # set the window size to `<available memory> // 5`.
         elif self.auto_window and window_size_bytes is None:

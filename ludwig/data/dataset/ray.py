--- conflicted
+++ resolved
@@ -14,6 +14,7 @@
 # limitations under the License.
 # ==============================================================================
 import contextlib
+import logging
 import math
 import queue
 import threading
@@ -22,10 +23,7 @@
 
 import numpy as np
 import pandas as pd
-<<<<<<< HEAD
-=======
 import ray
->>>>>>> 81719beb
 from pyarrow.fs import FSSpecHandler, PyFileSystem
 from ray.data import read_parquet
 from ray.data.dataset_pipeline import DatasetPipeline
@@ -42,11 +40,8 @@
 from ludwig.utils.misc_utils import get_proc_features
 from ludwig.utils.types import DataFrame, Series
 
-<<<<<<< HEAD
-=======
 logger = logging.getLogger(__name__)
 
->>>>>>> 81719beb
 _SCALAR_TYPES = {BINARY, CATEGORY, NUMBER}
 
 
@@ -85,8 +80,6 @@
         self._processed_data_fp = df if isinstance(df, str) else None
         self.auto_window = auto_window
 
-<<<<<<< HEAD
-=======
     def get_window_size_bytes(self, window_size_bytes: Optional[int] = None):
         # If user has specified a window size, use it as is
         if window_size_bytes:
@@ -108,7 +101,6 @@
         # will be used which effectively results in bulk data ingestion
         return -1
 
->>>>>>> 81719beb
     @contextlib.contextmanager
     def initialize_batcher(self, batch_size=128, should_shuffle=True, seed=0, ignore_last=False, horovod=None):
         yield RayDatasetBatcher(

--- conflicted
+++ resolved
@@ -394,18 +394,13 @@
         augment_batch = self._augment_batch_fn()
 
         def producer():
-<<<<<<< HEAD
             nonlocal pipeline
-            # if augmentation is specified, setup prefetching batch of data
-            if self.augmentation_pipeline:
-                pipeline = pipeline.map_batches(augment_batch, batch_size=batch_size, batch_format="pandas")
-
-            for batch in pipeline.iter_batches(prefetch_blocks=0, batch_size=batch_size, batch_format="pandas"):
-                res = self._prepare_batch(batch)
-                q.put(res)
-            q.put(None)
-=======
+
             try:
+                # if augmentation is specified, setup prefetching batch of data
+                if self.augmentation_pipeline:
+                    pipeline = pipeline.map_batches(augment_batch, batch_size=batch_size, batch_format="pandas")
+
                 for batch in pipeline.iter_batches(prefetch_blocks=0, batch_size=batch_size, batch_format="pandas"):
                     res = self._prepare_batch(batch)
                     q.put(res)
@@ -413,7 +408,6 @@
             except Exception as e:
                 # Ensure any exceptions raised in this background thread are raised on the main thread
                 q.put(e)
->>>>>>> aa880524
 
         def async_read():
             t = threading.Thread(target=producer)

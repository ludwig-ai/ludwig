--- conflicted
+++ resolved
@@ -23,32 +23,33 @@
 
 from ludwig.constants import *
 from ludwig.constants import TEXT
-from ludwig.data.concatenate_datasets import concatenate_csv
-from ludwig.data.concatenate_datasets import concatenate_df
+from ludwig.data.concatenate_datasets import concatenate_csv, concatenate_df
 from ludwig.data.dataset import Dataset
-from ludwig.features.feature_registries import base_type_registry, \
-    input_type_registry
+from ludwig.features.feature_registries import (base_type_registry,
+                                                input_type_registry)
 from ludwig.utils import data_utils
-from ludwig.utils.data_utils import figure_data_format, \
-    DATA_TRAIN_HDF5_FP, DICT_FORMATS, DATAFRAME_FORMATS, CSV_FORMATS, \
-    HDF5_FORMATS, override_in_memory_flag, TSV_FORMATS, JSON_FORMATS, \
-    JSONL_FORMATS, read_tsv, read_jsonl, read_json, EXCEL_FORMATS, read_excel, \
-    CACHEABLE_FORMATS, PARQUET_FORMATS, PICKLE_FORMATS, FWF_FORMATS, \
-    FEATHER_FORMATS, HTML_FORMATS, ORC_FORMATS, SAS_FORMATS, SPSS_FORMATS, \
-    STATA_FORMATS, read_stata, read_spss, read_sas, read_orc, read_html, \
-    read_fwf, read_feather, read_parquet, read_pickle
-from ludwig.utils.data_utils import file_exists_with_diff_extension
-from ludwig.utils.data_utils import read_csv
-from ludwig.utils.data_utils import replace_file_extension
-from ludwig.utils.data_utils import split_dataset_ttv
-from ludwig.utils.data_utils import text_feature_data_field
-from ludwig.utils.defaults import default_preprocessing_parameters, \
-    merge_with_defaults
-from ludwig.utils.defaults import default_random_seed
+from ludwig.utils.data_utils import (CACHEABLE_FORMATS, CSV_FORMATS,
+                                     DATA_TRAIN_HDF5_FP, DATAFRAME_FORMATS,
+                                     DICT_FORMATS, EXCEL_FORMATS,
+                                     FEATHER_FORMATS, FWF_FORMATS,
+                                     HDF5_FORMATS, HTML_FORMATS, JSON_FORMATS,
+                                     JSONL_FORMATS, ORC_FORMATS,
+                                     PARQUET_FORMATS, PICKLE_FORMATS,
+                                     SAS_FORMATS, SPSS_FORMATS, STATA_FORMATS,
+                                     TSV_FORMATS, figure_data_format,
+                                     file_exists_with_diff_extension,
+                                     override_in_memory_flag, read_csv,
+                                     read_excel, read_feather, read_fwf,
+                                     read_html, read_json, read_jsonl,
+                                     read_orc, read_parquet, read_pickle,
+                                     read_sas, read_spss, read_stata, read_tsv,
+                                     replace_file_extension, split_dataset_ttv,
+                                     text_feature_data_field)
+from ludwig.utils.defaults import (default_preprocessing_parameters,
+                                   default_random_seed, merge_with_defaults)
 from ludwig.utils.horovod_utils import is_on_master
-from ludwig.utils.misc_utils import get_from_registry, resolve_pointers
-from ludwig.utils.misc_utils import merge_dict
-from ludwig.utils.misc_utils import set_random_seed
+from ludwig.utils.misc_utils import (get_from_registry, merge_dict,
+                                     resolve_pointers, set_random_seed)
 
 logger = logging.getLogger(__name__)
 
@@ -994,7 +995,8 @@
 def build_data(dataset_df, features, training_set_metadata):
     dataset = {}
     for feature in features:
-        preprocessing_parameters = training_set_metadata[feature[NAME]][PREPROCESSING]
+        preprocessing_parameters = training_set_metadata[feature[NAME]][
+            PREPROCESSING]
         handle_missing_values(
             dataset_df,
             feature,
@@ -1584,85 +1586,4 @@
             (feature[NAME], feature[TYPE], local_preprocessing_parameters)
         )
 
-<<<<<<< HEAD
-    return merged_preprocessing_params
-=======
-    return merged_preprocessing_params
-
-
-if __name__ == '__main__':
-    parser = argparse.ArgumentParser(
-        description='This script takes csv files as input and outputs a HDF5 '
-                    'and JSON file containing  a dataset and the train set '
-                    'metadata associated with it'
-    )
-
-    parser.add_argument(
-        '-id',
-        '--dataset_csv',
-        help='CSV containing contacts',
-        required=True
-    )
-    parser.add_argument(
-        '-ime',
-        '--training_set_metadata_json',
-        help='Input JSON containing metadata'
-    )
-    parser.add_argument(
-        '-od',
-        '--output_dataset_h5',
-        help='HDF5 containing output data',
-        required=True
-    )
-    parser.add_argument(
-        '-ome',
-        '--output_metadata_json',
-        help='JSON containing metadata',
-        required=True
-    )
-
-    parser.add_argument(
-        '-f',
-        '--features',
-        type=yaml.safe_load,
-        help='list of features in the CSV to map to hdf5 and JSON files'
-    )
-
-    parser.add_argument(
-        '-p',
-        '--preprocessing_parameters',
-        type=yaml.safe_load,
-        default='{}',
-        help='the parameters for preprocessing the different features'
-    )
-
-    parser.add_argument(
-        '-rs',
-        '--random_seed',
-        type=int,
-        default=42,
-        help='a random seed that is going to be used anywhere there is a call '
-             'to a random number generator: data splitting, parameter '
-             'initialization and training set shuffling'
-    )
-
-    args = parser.parse_args()
-
-    dataset_df = read_csv(args.dataset_csv)
-    dataset_df.src = args.dataset_csv
-    training_set_metadata = load_metadata(args.training_set_metadata_json)
-    dataset, training_set_metadata = build_dataset(
-        dataset_df=dataset_df,
-        features=args.features,
-        global_preprocessing_parameters=args.preprocessing_parameters,
-        metadata=training_set_metadata,
-        random_seed=args.random_seed
-    )
-
-    # write train set metadata, dataset
-    logger.info('Writing train set metadata with vocabulary')
-    data_utils.save_json(args.output_metadata_json, training_set_metadata)
-    logger.info('Writing dataset')
-    data_utils.save_hdf5(args.output_dataset_h5, dataset,
-                         training_set_metadata)
->>>>>>> e896fa77
+    return merged_preprocessing_params
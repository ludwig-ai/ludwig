--- conflicted
+++ resolved
@@ -49,10 +49,7 @@
 from ludwig.utils.data_utils import save_array, get_split_path
 from ludwig.utils.defaults import (default_preprocessing_parameters,
                                    default_random_seed)
-<<<<<<< HEAD
 from ludwig.utils.fs_utils import path_exists
-=======
->>>>>>> 27a9d075
 from ludwig.utils.misc_utils import (get_from_registry, merge_dict,
                                      resolve_pointers, set_random_seed,
                                      get_proc_features_from_lists)

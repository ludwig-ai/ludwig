--- conflicted
+++ resolved
@@ -22,21 +22,13 @@
 import numpy as np
 import pandas as pd
 
-<<<<<<< HEAD
+import ludwig
 from ludwig.backend import LOCAL_BACKEND
 from ludwig.constants import *
 from ludwig.constants import TEXT
 from ludwig.data.concatenate_datasets import concatenate_files, concatenate_df
 from ludwig.data.dataset.base import Dataset
 from ludwig.data.dataset.pandas import PandasDataset
-=======
-import ludwig
-from ludwig.constants import *
-from ludwig.constants import TEXT
-from ludwig.data.concatenate_datasets import concatenate_datasets, \
-    concatenate_df
-from ludwig.data.dataset import Dataset
->>>>>>> d76e84a3
 from ludwig.features.feature_registries import (base_type_registry,
                                                 input_type_registry)
 from ludwig.features.feature_utils import compute_feature_hash
@@ -64,11 +56,7 @@
 from ludwig.utils.horovod_utils import is_on_master
 from ludwig.utils.misc_utils import (get_from_registry, merge_dict,
                                      resolve_pointers, set_random_seed,
-<<<<<<< HEAD
-                                     get_features_from_lists)
-=======
-                                     hash_dict)
->>>>>>> d76e84a3
+                                     hash_dict, get_features_from_lists)
 
 logger = logging.getLogger(__name__)
 
@@ -1094,27 +1082,15 @@
                 preprocessing_parameters
             )
 
-<<<<<<< HEAD
-        get_feature_meta = get_from_registry(
-            feature[TYPE],
-            base_type_registry
-        ).get_feature_meta
-
-        metadata[feature[NAME]] = get_feature_meta(
-            dataset_df[feature[NAME]].astype(str),
-            preprocessing_parameters,
-            backend
-        )
-=======
             get_feature_meta = get_from_registry(
                 feature[TYPE],
                 base_type_registry
             ).get_feature_meta
->>>>>>> d76e84a3
 
             metadata[feature[NAME]] = get_feature_meta(
                 dataset_df[feature[NAME]].astype(str),
-                preprocessing_parameters
+                preprocessing_parameters,
+                backend
             )
 
             metadata[feature[NAME]][PREPROCESSING] = preprocessing_parameters
@@ -1125,27 +1101,6 @@
 def build_data(input_df, features, training_set_metadata, backend):
     dataset = copy(input_df)
     for feature in features:
-<<<<<<< HEAD
-        preprocessing_parameters = training_set_metadata[feature[NAME]][
-            PREPROCESSING]
-        dataset = handle_missing_values(
-            dataset,
-            feature,
-            preprocessing_parameters
-        )
-        add_feature_data = get_from_registry(
-            feature[TYPE],
-            base_type_registry
-        ).add_feature_data
-        dataset = add_feature_data(
-            feature,
-            input_df,
-            dataset,
-            training_set_metadata,
-            preprocessing_parameters,
-            backend
-        )
-=======
 
         if PROC_COLUMN not in feature:
             feature[PROC_COLUMN] = compute_feature_hash(feature)
@@ -1154,8 +1109,8 @@
             preprocessing_parameters = \
                 training_set_metadata[feature[NAME]][
                     PREPROCESSING]
-            handle_missing_values(
-                dataset_df,
+            dataset = handle_missing_values(
+                dataset,
                 feature,
                 preprocessing_parameters
             )
@@ -1163,15 +1118,15 @@
                 feature[TYPE],
                 base_type_registry
             ).add_feature_data
-            add_feature_data(
+            dataset = add_feature_data(
                 feature,
-                dataset_df,
+                input_df,
                 dataset,
                 training_set_metadata,
-                preprocessing_parameters
+                preprocessing_parameters,
+                backend
             )
 
->>>>>>> d76e84a3
     return dataset
 
 
@@ -1208,11 +1163,7 @@
             method=missing_value_strategy,
         )
     elif missing_value_strategy == DROP_ROW:
-<<<<<<< HEAD
-        dataset_df = dataset_df.dropna(subset=[feature[NAME]])
-=======
-        dataset_df.dropna(subset=[feature[COLUMN]], inplace=True)
->>>>>>> d76e84a3
+        dataset_df = dataset_df.dropna(subset=[feature[COLUMN]])
     else:
         raise ValueError('Invalid missing value strategy')
 
@@ -1261,30 +1212,12 @@
 ):
     # TODO dask: this needs to work with DataFrames
     logger.info('Loading data from: {0}'.format(hdf5_file_path))
-<<<<<<< HEAD
-=======
-    # Load data from file
-    hdf5_data = h5py.File(hdf5_file_path, 'r')
-    dataset = {}
-    for feature in features:
-        if feature[TYPE] == TEXT:
-            text_data_field = text_feature_data_field(feature)
-            dataset[text_data_field] = hdf5_data[text_data_field][()]
-        else:
-            dataset[feature[PROC_COLUMN]] = hdf5_data[feature[PROC_COLUMN]][()]
->>>>>>> d76e84a3
 
     def shuffle(df):
         return df.sample(frac=1).reset_index(drop=True)
 
     dataset = pd.read_hdf(hdf5_file_path, key=HDF5_DATASET_KEY)
     if not split_data:
-<<<<<<< HEAD
-=======
-        if SPLIT in hdf5_data:
-            dataset[SPLIT] = hdf5_data[SPLIT][()]
-        hdf5_data.close()
->>>>>>> d76e84a3
         if shuffle_training:
             dataset = shuffle(dataset)
         return dataset
@@ -1525,18 +1458,14 @@
             random_seed=random_seed
         )
 
-<<<<<<< HEAD
         if backend.cache_enabled:
             training_set_metadata[DATA_PROCESSED_CACHE_DIR] = backend.create_cache_entry()
 
         if is_on_master() and not skip_save_processed_input and backend.processor.use_hdf5_cache:
-=======
-        # save split values for use by visualization routines
-        split_fp = get_split_path(dataset)
-        save_array(split_fp, data[SPLIT])
-
-        if is_on_master() and not skip_save_processed_input:
->>>>>>> d76e84a3
+            # save split values for use by visualization routines
+            split_fp = get_split_path(dataset)
+            save_array(split_fp, data[SPLIT])
+
             logger.info('Writing preprocessed dataset cache')
             data_hdf5_fp = replace_file_extension(dataset, 'hdf5')
             data_utils.save_hdf5(data_hdf5_fp, data, training_set_metadata)
@@ -1568,20 +1497,12 @@
         )
         logger.info('Building dataset (it may take a while)')
 
-<<<<<<< HEAD
         concatenated_df = concatenate_files(
             training_set,
             validation_set,
             test_set,
             read_fn,
             backend
-=======
-        concatenated_df = concatenate_datasets(
-            training_set,
-            validation_set,
-            test_set,
-            read_fn=read_fn
->>>>>>> d76e84a3
         )
         concatenated_df.src = training_set
 
@@ -1602,13 +1523,8 @@
             SPLIT
         )
 
-<<<<<<< HEAD
         if is_on_master() and not skip_save_processed_input and backend.processor.use_hdf5_cache:
-            logger.info('Writing preprocessed dataset cache')
-=======
-        if is_on_master() and not skip_save_processed_input:
             logger.info('Writing preprocessed training set cache')
->>>>>>> d76e84a3
             data_train_hdf5_fp = replace_file_extension(training_set, 'hdf5')
             data_utils.save_hdf5(
                 data_train_hdf5_fp,
@@ -1789,20 +1705,13 @@
         data_format_preprocessor_registry
     )
 
-<<<<<<< HEAD
-    processed = data_format_processor.preprocess_for_prediction(dataset,
-                                                                features,
-                                                                preprocessing_params,
-                                                                training_set_metadata,
-                                                                backend)
-=======
     processed = data_format_processor.preprocess_for_prediction(
         dataset,
         features,
         preprocessing_params,
-        training_set_metadata
+        training_set_metadata,
+        backend
     )
->>>>>>> d76e84a3
     dataset, training_set_metadata, new_hdf5_fp = processed
     if new_hdf5_fp:
         hdf5_fp = new_hdf5_fp

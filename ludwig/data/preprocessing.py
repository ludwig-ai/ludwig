--- conflicted
+++ resolved
@@ -1215,12 +1215,7 @@
 
     logger.debug("handle text features with prompt parameters")
     handle_features_with_prompt_config(
-<<<<<<< HEAD
         dataset_cols, feature_name_to_preprocessing_parameters, features, split_col=split_col, df_engine=df_engine)
-=======
-        dataset_cols, feature_name_to_preprocessing_parameters, features, split_col=split_col
-    )
->>>>>>> 5bde0e52
 
     # Happens after missing values are handled to avoid NaN casting issues.
     logger.debug("cast columns")
@@ -1691,12 +1686,8 @@
 def handle_features_with_prompt_config(
     dataset_cols: Dict[str, Series],
     feature_name_to_preprocessing_parameters: Dict[str, PreprocessingConfigDict],
-<<<<<<< HEAD
     features: List[FeatureConfigDict], 
     df_engine: DataFrameEngine,
-=======
-    features: List[FeatureConfigDict],
->>>>>>> 5bde0e52
     split_col: Optional[Series] = None,
 ):
     input_features, output_features = get_input_and_output_features(features)
@@ -1801,12 +1792,7 @@
         task_fn=task_fn,
     )
 
-<<<<<<< HEAD
     return df_engine.map_objects(input_col, prompt_fn)
-=======
-    tqdm.pandas()
-    return input_col.progress_map(prompt_fn)
->>>>>>> 5bde0e52
 
 
 def get_context(

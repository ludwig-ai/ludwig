#! /usr/bin/env python
# coding=utf-8
# Copyright (c) 2019 Uber Technologies, Inc.
#
# Licensed under the Apache License, Version 2.0 (the "License");
# you may not use this file except in compliance with the License.
# You may obtain a copy of the License at
#
#     http://www.apache.org/licenses/LICENSE-2.0
#
# Unless required by applicable law or agreed to in writing, software
# distributed under the License is distributed on an "AS IS" BASIS,
# WITHOUT WARRANTIES OR CONDITIONS OF ANY KIND, either express or implied.
# See the License for the specific language governing permissions and
# limitations under the License.
# ==============================================================================
import argparse
import logging

import h5py
import numpy as np
import pandas as pd
import yaml

from ludwig.constants import *
from ludwig.constants import TEXT
from ludwig.data.concatenate_datasets import concatenate_csv
from ludwig.data.concatenate_datasets import concatenate_df
from ludwig.data.dataset import Dataset
<<<<<<< HEAD
from ludwig.features.feature_registries import base_type_registry
from ludwig.globals import is_on_master
=======
from ludwig.features.feature_registries import base_type_registry, \
    input_type_registry
from ludwig.globals import MODEL_HYPERPARAMETERS_FILE_NAME, is_on_master
>>>>>>> 7d1a31ec
from ludwig.utils import data_utils
from ludwig.utils.data_utils import collapse_rare_labels, figure_data_format, \
    DATA_TRAIN_HDF5_FP, DICT_FORMATS, DATAFRAME_FORMATS, CSV_FORMATS, \
    HDF5_FORMATS
from ludwig.utils.data_utils import file_exists_with_diff_extension
from ludwig.utils.data_utils import read_csv
from ludwig.utils.data_utils import replace_file_extension
from ludwig.utils.data_utils import split_dataset_ttv
from ludwig.utils.data_utils import text_feature_data_field
from ludwig.utils.defaults import default_preprocessing_parameters, \
    merge_with_defaults
from ludwig.utils.defaults import default_random_seed
from ludwig.utils.misc_utils import get_from_registry, resolve_pointers
from ludwig.utils.misc_utils import merge_dict
from ludwig.utils.misc_utils import set_random_seed

logger = logging.getLogger(__name__)


def build_dataset_csv(
        dataset_csv,
        features,
        global_preprocessing_parameters,
        training_set_metadata=None,
        random_seed=default_random_seed,
        **kwargs
):
    dataset_df = read_csv(dataset_csv)
    dataset_df.csv = dataset_csv
    return build_dataset_df(
        dataset_df,
        features,
        global_preprocessing_parameters,
        training_set_metadata,
        random_seed,
        **kwargs
    )


def build_dataset_df(
        dataset_df,
        features,
        global_preprocessing_parameters,
        metadata=None,
        random_seed=default_random_seed,
        **kwargs
):
    global_preprocessing_parameters = merge_dict(
        default_preprocessing_parameters,
        global_preprocessing_parameters
    )

    if metadata is None:
        metadata = build_metadata(
            dataset_df,
            features,
            global_preprocessing_parameters
        )

    dataset = build_data(
        dataset_df,
        features,
        metadata,
        global_preprocessing_parameters
    )

    dataset[SPLIT] = get_split(
        dataset_df,
        force_split=global_preprocessing_parameters['force_split'],
        split_probabilities=global_preprocessing_parameters[
            'split_probabilities'
        ],
        stratify=global_preprocessing_parameters['stratify'],
        random_seed=random_seed
    )

    return dataset, metadata


def build_metadata(dataset_df, features, global_preprocessing_parameters):
    metadata = {}
    for feature in features:
<<<<<<< HEAD
        get_feature_meta = get_from_registry(
            feature[TYPE],
            base_type_registry
        ).get_feature_meta
        if PREPROCESSING in feature:
=======
        if 'preprocessing' in feature:
>>>>>>> 7d1a31ec
            preprocessing_parameters = merge_dict(
                global_preprocessing_parameters[feature[TYPE]],
                feature[PREPROCESSING]
            )
        else:
            preprocessing_parameters = global_preprocessing_parameters[
                feature[TYPE]
            ]

        # deal with encoders that have fixed preprocessing
        if 'encoder' in feature:
            encoders_registry = get_from_registry(
                feature[TYPE],
                input_type_registry
            ).encoder_registry
            encoder_class = encoders_registry[feature['encoder']]
            if hasattr(encoder_class, 'fixed_preprocessing_parameters'):
                encoder_fpp = encoder_class.fixed_preprocessing_parameters
                
                if 'preprocessing' in feature:
                    all_feature_params = merge_dict(
                        feature,
                        feature['preprocessing']
                    )
                else:
                    all_feature_params = feature

                preprocessing_parameters = merge_dict(
                    preprocessing_parameters,
                    resolve_pointers(encoder_fpp, all_feature_params, 'feature.')
                )

        handle_missing_values(
            dataset_df,
            feature,
            preprocessing_parameters
        )
<<<<<<< HEAD
        metadata[feature[NAME]] = get_feature_meta(
            dataset_df[feature[NAME]].astype(str),
            preprocessing_parameters
        )
    return metadata
=======

        get_feature_meta = get_from_registry(
            feature[TYPE],
            base_type_registry
        ).get_feature_meta
        train_set_metadata[feature['name']] = get_feature_meta(
            dataset_df[feature['name']].astype(str),
            preprocessing_parameters
        )

    return train_set_metadata
>>>>>>> 7d1a31ec


def build_data(
        dataset_df,
        features,
        training_set_metadata,
        global_preprocessing_parameters
):
    dataset = {}
    for feature in features:
<<<<<<< HEAD
        add_feature_data = get_from_registry(
            feature[TYPE],
            base_type_registry
        ).add_feature_data
        if PREPROCESSING in feature:
=======
        if 'preprocessing' in feature:
>>>>>>> 7d1a31ec
            preprocessing_parameters = merge_dict(
                global_preprocessing_parameters[feature[TYPE]],
                feature[PREPROCESSING]
            )
        else:
            preprocessing_parameters = global_preprocessing_parameters[
                feature[TYPE]
            ]

        # deal with encoders that have fixed preprocessing
        if 'encoder' in feature:
            encoders_registry = get_from_registry(
                feature[TYPE],
                input_type_registry
            ).encoder_registry

            encoder_class = encoders_registry[feature['encoder']]
            if hasattr(encoder_class, 'fixed_preprocessing_parameters'):
                encoder_fpp = encoder_class.fixed_preprocessing_parameters

                if 'preprocessing' in feature:
                    all_feature_params = merge_dict(
                        feature,
                        feature['preprocessing']
                    )
                else:
                    all_feature_params = feature

                preprocessing_parameters = merge_dict(
                    preprocessing_parameters,
                    resolve_pointers(encoder_fpp, all_feature_params, 'feature.')
                )
                
        handle_missing_values(
            dataset_df,
            feature,
            preprocessing_parameters
        )
<<<<<<< HEAD
        if feature[NAME] not in training_set_metadata:
            training_set_metadata[feature[NAME]] = {}
        training_set_metadata[
            feature[NAME]
        ][PREPROCESSING] = preprocessing_parameters
=======

        if feature['name'] not in train_set_metadata:
            train_set_metadata[feature['name']] = {}

        train_set_metadata[
            feature['name']
        ]['preprocessing'] = preprocessing_parameters

        add_feature_data = get_from_registry(
            feature[TYPE],
            base_type_registry
        ).add_feature_data
>>>>>>> 7d1a31ec
        add_feature_data(
            feature,
            dataset_df,
            dataset,
            training_set_metadata,
            preprocessing_parameters
        )
<<<<<<< HEAD
    return dataset
=======

    return data_dict
>>>>>>> 7d1a31ec


def handle_missing_values(dataset_df, feature, preprocessing_parameters):
    missing_value_strategy = preprocessing_parameters['missing_value_strategy']

    if missing_value_strategy == FILL_WITH_CONST:
        dataset_df[feature[NAME]] = dataset_df[feature[NAME]].fillna(
            preprocessing_parameters['fill_value'],
        )
    elif missing_value_strategy == FILL_WITH_MODE:
        dataset_df[feature[NAME]] = dataset_df[feature[NAME]].fillna(
            dataset_df[feature[NAME]].value_counts().index[0],
        )
    elif missing_value_strategy == FILL_WITH_MEAN:
        if feature[TYPE] != NUMERICAL:
            raise ValueError(
                'Filling missing values with mean is supported '
                'only for numerical types',
            )
        dataset_df[feature[NAME]] = dataset_df[feature[NAME]].fillna(
            dataset_df[feature[NAME]].mean(),
        )
    elif missing_value_strategy in ['backfill', 'bfill', 'pad', 'ffill']:
        dataset_df[feature[NAME]] = dataset_df[feature[NAME]].fillna(
            method=missing_value_strategy,
        )
    elif missing_value_strategy == DROP_ROW:
        dataset_df.dropna(subset=[feature[NAME]], inplace=True)
    else:
        raise ValueError('Invalid missing value strategy')


def get_split(
        dataset_df,
        force_split=False,
        split_probabilities=(0.7, 0.1, 0.2),
        stratify=None,
        random_seed=default_random_seed,
):
    if SPLIT in dataset_df and not force_split:
        split = dataset_df[SPLIT]
    else:
        set_random_seed(random_seed)
        if stratify is None or stratify not in dataset_df:
            split = np.random.choice(
                3,
                len(dataset_df),
                p=split_probabilities,
            ).astype(np.int8)
        else:
            split = np.zeros(len(dataset_df))
            for val in dataset_df[stratify].unique():
                idx_list = (
                    dataset_df.index[dataset_df[stratify] == val].tolist()
                )
                val_list = np.random.choice(
                    3,
                    len(idx_list),
                    p=split_probabilities,
                ).astype(np.int8)
                split[idx_list] = val_list
    return split


def load_hdf5(
        hdf5_file_path,
        input_features,
        output_features,
        split_data=True,
        shuffle_training=False
):
    logger.info('Loading data from: {0}'.format(hdf5_file_path))
    # Load data from file
    hdf5_data = h5py.File(hdf5_file_path, 'r')
    dataset = {}
    for input_feature in input_features:
        if input_feature[TYPE] == TEXT:
            text_data_field = text_feature_data_field(input_feature)
            dataset[text_data_field] = hdf5_data[text_data_field][()]
        else:
            dataset[input_feature[NAME]] = hdf5_data[
                input_feature[NAME]
            ][()]
    for output_feature in output_features:
        if output_feature[TYPE] == TEXT:
            dataset[text_feature_data_field(output_feature)] = hdf5_data[
                text_feature_data_field(output_feature)
            ][()]
        else:
            dataset[output_feature[NAME]] = hdf5_data[
                output_feature[NAME]][()]
        if 'limit' in output_feature:
            dataset[output_feature[NAME]] = collapse_rare_labels(
                dataset[output_feature[NAME]],
                output_feature['limit']
            )

    if not split_data:
        hdf5_data.close()
        return dataset

    split = hdf5_data[SPLIT][()]
    hdf5_data.close()
    training_set, test_set, validation_set = split_dataset_ttv(dataset, split)

    # shuffle up
    if shuffle_training:
        training_set = data_utils.shuffle_dict_unison_inplace(training_set)

    return training_set, test_set, validation_set


def load_metadata(metadata_file_path):
    logger.info('Loading metadata from: {0}'.format(metadata_file_path))
    return data_utils.load_json(metadata_file_path)


def preprocess_for_training(
        model_definition,
        dataset=None,
        training_set=None,
        validation_set=None,
        test_set=None,
        training_set_metadata=None,
        data_format=None,
        skip_save_processed_input=False,
        preprocessing_params=default_preprocessing_parameters,
        random_seed=default_random_seed
):
    # sanity check to make sure some data source is provided
    if not (dataset or training_set):
        raise ValueError('No training data is provided!')

    # determine data format if not provided or auto
    if not data_format or data_format == 'auto':
        data_format = figure_data_format(
            dataset, training_set, validation_set, test_set
        )

    # if training_set_metadata is a string, assume it's a path to load the json
    if training_set_metadata and isinstance(training_set_metadata, str):
        training_set_metadata = load_metadata(training_set_metadata)

    # setup
    features = (model_definition['input_features'] +
                model_definition['output_features'])

    # in case data_format is csv,
    # check if there's a cached hdf5 file with hte same name,
    # and in case move on with the hdf5 branch
    if data_format in CSV_FORMATS:
        if dataset:
            if (file_exists_with_diff_extension(dataset, 'hdf5') and
                    file_exists_with_diff_extension(dataset, 'json')):
                logger.info(
                    'Found hdf5 and json with the same filename '
                    'of the csv, using them instead'
                )
                dataset = replace_file_extension(dataset, 'hdf5')
                model_definition['data_hdf5_fp'] = dataset
                data_format = 'hdf5'

        elif training_set:
            if (file_exists_with_diff_extension(training_set, 'hdf5') and
                    file_exists_with_diff_extension(training_set, 'json')):
                logger.info(
                    'Found hdf5 and json with the same filename '
                    'of the csv, using them instead'
                )
                training_set = replace_file_extension(training_set, 'hdf5')
                validation_set = replace_file_extension(validation_set,
                                                        'hdf5')
                test_set = replace_file_extension(test_set, 'hdf5')
                model_definition['data_hdf5_fp'] = training_set
                data_format = 'hdf5'

    if data_format in DATAFRAME_FORMATS:
        (
            training_set,
            test_set,
            validation_set,
            training_set_metadata
        ) = _preprocess_df_for_training(
            features,
            dataset,
            training_set,
            validation_set,
            test_set,
            training_set_metadata=training_set_metadata,
            preprocessing_params=preprocessing_params,
            random_seed=random_seed
        )

    elif data_format in CSV_FORMATS:
        (
            training_set,
            test_set,
            validation_set,
            training_set_metadata
        ) = _preprocess_csv_for_training(
            features,
            dataset,
            training_set,
            validation_set,
            test_set,
            training_set_metadata=training_set_metadata,
            skip_save_processed_input=skip_save_processed_input,
            preprocessing_params=preprocessing_params,
            random_seed=random_seed
        )

    elif data_format in HDF5_FORMATS:
        if not dataset:
            raise ValueError('When providing HDF5 data, '
                             'data must not be None and '
                             'should be the path to a HDF5 file containing '
                             'train, validation and test splits.')

        if not training_set_metadata:
            raise ValueError('When providing HDF5 data, '
                             'training_set_metadata must not be None.')

        logger.info('Using full hdf5 and json')
        training_set, test_set, validation_set = load_hdf5(
            dataset,
            model_definition['input_features'],
            model_definition['output_features'],
            shuffle_training=True
        )

    elif data_format in DICT_FORMATS:
        dataset = dataset or pd.DataFormat(dataset)
        training_set = training_set or pd.DataFrame(training_set)
        validation_set = validation_set or pd.DataFrame(validation_set)
        test_set = test_set or pd.DataFrame(test_set)

        (
            training_set,
            test_set,
            validation_set,
            training_set_metadata
        ) = _preprocess_df_for_training(
            features,
            dataset,
            training_set,
            validation_set,
            test_set,
            training_set_metadata=training_set_metadata,
            preprocessing_params=preprocessing_params,
            random_seed=random_seed
        )

    else:
        raise ValueError('{} is not a valid data format.'.format(data_format))

    replace_text_feature_level(
        model_definition['input_features'] +
        model_definition['output_features'],
        [training_set, validation_set, test_set]
    )

    training_dataset = Dataset(
        training_set,
        model_definition['input_features'],
        model_definition['output_features'],
        training_set_metadata.get(DATA_TRAIN_HDF5_FP)
    )

    validation_dataset = None
    if validation_set is not None:
        validation_dataset = Dataset(
            validation_set,
            model_definition['input_features'],
            model_definition['output_features'],
            training_set_metadata.get(DATA_TRAIN_HDF5_FP)
        )

    test_dataset = None
    if test_set is not None:
        test_dataset = Dataset(
            test_set,
            model_definition['input_features'],
            model_definition['output_features'],
            training_set_metadata.get(DATA_TRAIN_HDF5_FP)
        )

    return (
        training_dataset,
        validation_dataset,
        test_dataset,
        training_set_metadata
    )


def _preprocess_csv_for_training(
        features,
        dataset=None,
        training_set=None,
        validation_set=None,
        test_set=None,
        training_set_metadata=None,
        skip_save_processed_input=False,
        preprocessing_params=default_preprocessing_parameters,
        random_seed=default_random_seed
):
    """
    Method to pre-process csv data
    :param features: list of all features (input + output)
    :param dataset: path to the csv data
    :param training_set:  training csv data
    :param validation_set: validation csv data
    :param test_set: test csv data
    :param training_set_metadata: train set metadata
    :param skip_save_processed_input: if False, the pre-processed data is saved
    as .hdf5 files in the same location as the csvs with the same names.
    :param preprocessing_params: preprocessing parameters
    :param random_seed: random seed
    :return: training, test, validation datasets, training metadata
    """
    if dataset:
        # Use data and ignore _train, _validation and _test.
        # Also ignore data and train set metadata needs preprocessing
        logger.info(
            'Using full raw csv, no hdf5 and json file '
            'with the same name have been found'
        )
        logger.info('Building dataset (it may take a while)')

        data, training_set_metadata = build_dataset_csv(
            dataset,
            features,
            preprocessing_params,
            training_set_metadata=training_set_metadata,
            random_seed=random_seed
        )

        if is_on_master() and not skip_save_processed_input:
            logger.info('Writing prprocessed dataset cache')
            data_hdf5_fp = replace_file_extension(dataset, 'hdf5')
            data_utils.save_hdf5(data_hdf5_fp, data, training_set_metadata)
            training_set_metadata[DATA_TRAIN_HDF5_FP] = data_hdf5_fp
            logger.info('Writing train set metadata with vocabulary')
            training_set_metadata_fp = replace_file_extension(dataset, 'json')
            data_utils.save_json(training_set_metadata_fp,
                                 training_set_metadata)

        training_set, test_set, validation_set = split_dataset_ttv(
            data,
            data[SPLIT]
        )

    elif training_set:
        # use data_train (including _validation and _test if they are present)
        # and ignore data and train set metadata
        # needs preprocessing
        logger.info(
            'Using training raw csv, no hdf5 and json '
            'file with the same name have been found'
        )
        logger.info('Building dataset (it may take a while)')

        concatenated_df = concatenate_csv(
            training_set,
            validation_set,
            test_set
        )
        concatenated_df.csv = training_set

        data, training_set_metadata = build_dataset_df(
            concatenated_df,
            features,
            preprocessing_params,
            metadata=training_set_metadata,
            random_seed=random_seed
        )

        training_set, test_set, validation_set = split_dataset_ttv(
            data,
            data[SPLIT]
        )

        if is_on_master() and not skip_save_processed_input:
            logger.info('Writing prprocessed dataset cache')
            data_train_hdf5_fp = replace_file_extension(training_set, 'hdf5')
            data_utils.save_hdf5(
                data_train_hdf5_fp,
                training_set,
                training_set_metadata
            )
            training_set_metadata[DATA_TRAIN_HDF5_FP] = data_train_hdf5_fp

            if validation_set is not None:
                data_validation_hdf5_fp = replace_file_extension(
                    validation_set,
                    'hdf5'
                )
                data_utils.save_hdf5(
                    data_validation_hdf5_fp,
                    validation_set,
                    training_set_metadata
                )

            if test_set is not None:
                data_test_hdf5_fp = replace_file_extension(
                    test_set,
                    'hdf5'
                )
                data_utils.save_hdf5(
                    data_test_hdf5_fp,
                    test_set,
                    training_set_metadata
                )

            logger.info('Writing train set metadata with vocabulary')
            training_set_metadata_fp = replace_file_extension(
                training_set,
                'json'
            )
            data_utils.save_json(
                training_set_metadata_fp,
                training_set_metadata,
            )

    else:
        raise ValueError('either data or data_train have to be not None')

    return training_set, test_set, validation_set, training_set_metadata


def _preprocess_df_for_training(
        features,
        dataset=None,
        training_set=None,
        validation_set=None,
        test_set=None,
        training_set_metadata=None,
        preprocessing_params=default_preprocessing_parameters,
        random_seed=default_random_seed
):
    """ Method to pre-process dataframes. This doesn't have the option to save the
    processed data as hdf5 as we don't expect users to do this as the data can
    be processed in memory
    """
    if dataset is not None:
        # needs preprocessing
        logger.info('Using full dataframe')
        logger.info('Building dataset (it may take a while)')

    elif training_set is not None:
        # needs preprocessing
        logger.info('Using training dataframe')
        logger.info('Building dataset (it may take a while)')
        dataset = concatenate_df(
            training_set,
            validation_set,
            test_set
        )

    dataset, training_set_metadata = build_dataset_df(
        dataset,
        features,
        preprocessing_params,
        metadata=training_set_metadata,
        random_seed=random_seed
    )
    training_set, test_set, validation_set = split_dataset_ttv(
        dataset,
        dataset[SPLIT]
    )
    return training_set, test_set, validation_set, training_set_metadata


def preprocess_for_prediction(
        model_definition,
        dataset,
        training_set_metadata=None,
        data_format=None,
        include_outputs=True,
):
    """Preprocesses the dataset to parse it into a format that is usable by the
    Ludwig core
        :param model_path: The input data that is joined with the model
               hyperparameter file to create the model definition file
        :type model_path: Str
        :param split: Splits the data into the train and test sets
        :param data_csv: The CSV input data file
        :param data_hdf5: The hdf5 data file if there is no csv data file
        :param training_set_metadata: Train set metadata for the input features
        :param evaluate_performance: If False does not load output features
        :returns: Dataset, Train set metadata
        """
    # Sanity Check to make sure some data source is provided
    if not dataset:
        raise ValueError('No training data is provided!')

    # determine data format if not provided or auto
    if not data_format or data_format == 'auto':
        data_format = figure_data_format(dataset)

    # manage the in_memory parameter
    for input_feature in model_definition['input_features']:
        if PREPROCESSING in input_feature:
            if 'in_memory' in input_feature[PREPROCESSING]:
                if not input_feature[PREPROCESSING]['in_memory']:
                    logger.warning(
                        'WARNING: When running predict in_memory flag should '
                        'be true. Overriding and setting it to true for '
                        'feature <{}>'.format(input_feature[NAME])
                    )
                    input_feature[PREPROCESSING]['in_memory'] = True
    preprocessing_params = merge_dict(
        default_preprocessing_parameters,
        model_definition[PREPROCESSING]
    )

    # if training_set_metadata is a string, assume it's a path to load the json
    if training_set_metadata and isinstance(training_set_metadata, str):
        training_set_metadata = load_metadata(training_set_metadata)

    # setup
    output_features = []
    if include_outputs:
        output_features += model_definition['output_features']
    features = model_definition['input_features'] + output_features

    # in case data_format is csv,
    # check if there's a cached hdf5 file with hte same name,
    # and in case move on with the hdf5 branch
    if data_format in CSV_FORMATS:
        if (file_exists_with_diff_extension(dataset, 'hdf5') and
                file_exists_with_diff_extension(dataset, 'json')):
            logger.info(
                'Found hdf5 and json with the same filename '
                'of the csv, using them instead'
            )
            dataset = replace_file_extension(dataset, 'hdf5')
            model_definition['data_hdf5_fp'] = dataset
            data_format = 'hdf5'

    if data_format in DATAFRAME_FORMATS:
        dataset, training_set_metadata = build_dataset_df(
            dataset,
            features,
            preprocessing_params,
            metadata=training_set_metadata
        )

    elif data_format in CSV_FORMATS:
        dataset, training_set_metadata = build_dataset_csv(
            dataset,
            features,
            preprocessing_params,
            training_set_metadata=training_set_metadata
        )

    elif data_format in HDF5_FORMATS:
        dataset = load_hdf5(
            dataset,
            model_definition['input_features'],
            output_features,
            split_data=False, shuffle_training=False
        )

    elif data_format in DICT_FORMATS:
        dataset, training_set_metadata = build_dataset_df(
            pd.DataFrame(dataset),
            features,
            preprocessing_params,
            metadata=training_set_metadata
        )

    else:
        raise ValueError('{} is not a valid data format.'.format(data_format))

    replace_text_feature_level(
        features,
        [dataset]
    )

    dataset = Dataset(
        dataset,
        model_definition['input_features'],
        output_features,
        training_set_metadata.get(DATA_TRAIN_HDF5_FP)
    )

    return dataset, training_set_metadata


def replace_text_feature_level(features, datasets):
    for feature in features:
        if feature[TYPE] == TEXT:
            for dataset in datasets:
                if dataset is not None:
                    dataset[feature[NAME]] = dataset[
                        '{}_{}'.format(
                            feature[NAME],
                            feature['level']
                        )
                    ]
                    for level in ('word', 'char'):
                        name_level = '{}_{}'.format(
                            feature[NAME],
                            level)
                        if name_level in dataset:
                            del dataset[name_level]


def get_preprocessing_params(model_definition):
    model_definition = merge_with_defaults(model_definition)

    global_preprocessing_parameters = model_definition[PREPROCESSING]
    features = (
            model_definition['input_features'] +
            model_definition['output_features']
    )

    global_preprocessing_parameters = merge_dict(
        default_preprocessing_parameters,
        global_preprocessing_parameters
    )

    merged_preprocessing_params = []
    for feature in features:
        if PREPROCESSING in feature:
            local_preprocessing_parameters = merge_dict(
                global_preprocessing_parameters[feature[TYPE]],
                feature[PREPROCESSING]
            )
        else:
            local_preprocessing_parameters = global_preprocessing_parameters[
                feature[TYPE]
            ]
        merged_preprocessing_params.append(
            (feature[NAME], feature[TYPE], local_preprocessing_parameters)
        )

    return merged_preprocessing_params


if __name__ == '__main__':
    parser = argparse.ArgumentParser(
        description='This script takes csv files as input and outputs a HDF5 '
                    'and JSON file containing  a dataset and the train set '
                    'metadata associated with it'
    )

    parser.add_argument(
        '-id',
        '--dataset_csv',
        help='CSV containing contacts',
        required=True
    )
    parser.add_argument(
        '-ime',
        '--training_set_metadata_json',
        help='Input JSON containing metadata'
    )
    parser.add_argument(
        '-od',
        '--output_dataset_h5',
        help='HDF5 containing output data',
        required=True
    )
    parser.add_argument(
        '-ome',
        '--output_metadata_json',
        help='JSON containing metadata',
        required=True
    )

    parser.add_argument(
        '-f',
        '--features',
        type=yaml.safe_load,
        help='list of features in the CSV to map to hdf5 and JSON files'
    )

    parser.add_argument(
        '-p',
        '--preprocessing_parameters',
        type=yaml.safe_load,
        default='{}',
        help='the parameters for preprocessing the different features'
    )

    parser.add_argument(
        '-rs',
        '--random_seed',
        type=int,
        default=42,
        help='a random seed that is going to be used anywhere there is a call '
             'to a random number generator: data splitting, parameter '
             'initialization and training set shuffling'
    )

    args = parser.parse_args()

    dataset, training_set_metadata = build_dataset_csv(
        args.dataset_csv,
        args.training_set_metadata_json,
        args.features,
        args.preprocessing_parameters,
        args.random_seed
    )

    # write train set metadata, dataset
    logger.info('Writing train set metadata with vocabulary')
    data_utils.save_json(args.output_metadata_json, training_set_metadata)
    logger.info('Writing dataset')
    data_utils.save_hdf5(args.output_dataset_h5, dataset,
                         training_set_metadata)<|MERGE_RESOLUTION|>--- conflicted
+++ resolved
@@ -27,14 +27,9 @@
 from ludwig.data.concatenate_datasets import concatenate_csv
 from ludwig.data.concatenate_datasets import concatenate_df
 from ludwig.data.dataset import Dataset
-<<<<<<< HEAD
-from ludwig.features.feature_registries import base_type_registry
-from ludwig.globals import is_on_master
-=======
 from ludwig.features.feature_registries import base_type_registry, \
     input_type_registry
-from ludwig.globals import MODEL_HYPERPARAMETERS_FILE_NAME, is_on_master
->>>>>>> 7d1a31ec
+from ludwig.globals import is_on_master
 from ludwig.utils import data_utils
 from ludwig.utils.data_utils import collapse_rare_labels, figure_data_format, \
     DATA_TRAIN_HDF5_FP, DICT_FORMATS, DATAFRAME_FORMATS, CSV_FORMATS, \
@@ -117,15 +112,7 @@
 def build_metadata(dataset_df, features, global_preprocessing_parameters):
     metadata = {}
     for feature in features:
-<<<<<<< HEAD
-        get_feature_meta = get_from_registry(
-            feature[TYPE],
-            base_type_registry
-        ).get_feature_meta
         if PREPROCESSING in feature:
-=======
-        if 'preprocessing' in feature:
->>>>>>> 7d1a31ec
             preprocessing_parameters = merge_dict(
                 global_preprocessing_parameters[feature[TYPE]],
                 feature[PREPROCESSING]
@@ -144,7 +131,7 @@
             encoder_class = encoders_registry[feature['encoder']]
             if hasattr(encoder_class, 'fixed_preprocessing_parameters'):
                 encoder_fpp = encoder_class.fixed_preprocessing_parameters
-                
+
                 if 'preprocessing' in feature:
                     all_feature_params = merge_dict(
                         feature,
@@ -163,25 +150,16 @@
             feature,
             preprocessing_parameters
         )
-<<<<<<< HEAD
-        metadata[feature[NAME]] = get_feature_meta(
-            dataset_df[feature[NAME]].astype(str),
-            preprocessing_parameters
-        )
-    return metadata
-=======
 
         get_feature_meta = get_from_registry(
             feature[TYPE],
             base_type_registry
         ).get_feature_meta
-        train_set_metadata[feature['name']] = get_feature_meta(
-            dataset_df[feature['name']].astype(str),
+        metadata[feature[NAME]] = get_feature_meta(
+            dataset_df[feature[NAME]].astype(str),
             preprocessing_parameters
         )
-
-    return train_set_metadata
->>>>>>> 7d1a31ec
+    return metadata
 
 
 def build_data(
@@ -192,15 +170,7 @@
 ):
     dataset = {}
     for feature in features:
-<<<<<<< HEAD
-        add_feature_data = get_from_registry(
-            feature[TYPE],
-            base_type_registry
-        ).add_feature_data
         if PREPROCESSING in feature:
-=======
-        if 'preprocessing' in feature:
->>>>>>> 7d1a31ec
             preprocessing_parameters = merge_dict(
                 global_preprocessing_parameters[feature[TYPE]],
                 feature[PREPROCESSING]
@@ -233,32 +203,22 @@
                     preprocessing_parameters,
                     resolve_pointers(encoder_fpp, all_feature_params, 'feature.')
                 )
-                
+
         handle_missing_values(
             dataset_df,
             feature,
             preprocessing_parameters
         )
-<<<<<<< HEAD
         if feature[NAME] not in training_set_metadata:
             training_set_metadata[feature[NAME]] = {}
         training_set_metadata[
             feature[NAME]
         ][PREPROCESSING] = preprocessing_parameters
-=======
-
-        if feature['name'] not in train_set_metadata:
-            train_set_metadata[feature['name']] = {}
-
-        train_set_metadata[
-            feature['name']
-        ]['preprocessing'] = preprocessing_parameters
 
         add_feature_data = get_from_registry(
             feature[TYPE],
             base_type_registry
         ).add_feature_data
->>>>>>> 7d1a31ec
         add_feature_data(
             feature,
             dataset_df,
@@ -266,12 +226,7 @@
             training_set_metadata,
             preprocessing_parameters
         )
-<<<<<<< HEAD
     return dataset
-=======
-
-    return data_dict
->>>>>>> 7d1a31ec
 
 
 def handle_missing_values(dataset_df, feature, preprocessing_parameters):

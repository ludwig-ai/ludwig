--- conflicted
+++ resolved
@@ -1570,16 +1570,9 @@
         len_after_dropped_rows = len(dataset_cols[feature[COLUMN]])
 
         logger.warning(
-<<<<<<< HEAD
             f"DROP_ROW missing value strategy applied. Dropped {len_before_dropped_rows - len_after_dropped_rows} "
             f"samples out of {len_before_dropped_rows} from column {feature[COLUMN]}. The rows containing these "
             f"samples will ultimately be dropped from the dataset.")
-=======
-            f"DROP_ROW missing value strategy applied. Dropped "
-            f"{len_before_dropped_rows - len_after_dropped_rows} rows out of "
-            f"{len_before_dropped_rows} from column {feature[COLUMN]}"
-        )
->>>>>>> b450ed4a
     else:
         raise ValueError(f"Invalid missing value strategy {missing_value_strategy}")
 

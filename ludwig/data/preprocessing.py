--- conflicted
+++ resolved
@@ -39,11 +39,7 @@
                                      JSONL_FORMATS, ORC_FORMATS,
                                      PARQUET_FORMATS, PICKLE_FORMATS,
                                      SAS_FORMATS, SPSS_FORMATS, STATA_FORMATS,
-<<<<<<< HEAD
-                                     TFRECORD_FORMATS, TSV_FORMATS, figure_data_format,
-=======
                                      TSV_FORMATS, figure_data_format,
->>>>>>> 8d6272ba
                                      get_split_path, override_in_memory_flag,
                                      read_csv, read_excel, read_feather, read_fwf,
                                      read_html, read_json, read_jsonl,

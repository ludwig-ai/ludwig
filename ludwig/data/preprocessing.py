#! /usr/bin/env python
# coding=utf-8
# Copyright (c) 2019 Uber Technologies, Inc.
#
# Licensed under the Apache License, Version 2.0 (the "License");
# you may not use this file except in compliance with the License.
# You may obtain a copy of the License at
#
#     http://www.apache.org/licenses/LICENSE-2.0
#
# Unless required by applicable law or agreed to in writing, software
# distributed under the License is distributed on an "AS IS" BASIS,
# WITHOUT WARRANTIES OR CONDITIONS OF ANY KIND, either express or implied.
# See the License for the specific language governing permissions and
# limitations under the License.
# ==============================================================================
import argparse
import logging

import h5py
import numpy as np
import pandas as pd
import yaml

from ludwig.constants import *
from ludwig.constants import TEXT
from ludwig.data.concatenate_datasets import concatenate_csv
from ludwig.data.concatenate_datasets import concatenate_df
from ludwig.data.dataset import Dataset
from ludwig.features.feature_registries import base_type_registry, \
    input_type_registry
from ludwig.globals import is_on_master
from ludwig.utils import data_utils
from ludwig.utils.data_utils import collapse_rare_labels, figure_data_format, \
    DATA_TRAIN_HDF5_FP, DICT_FORMATS, DATAFRAME_FORMATS, CSV_FORMATS, \
    HDF5_FORMATS
from ludwig.utils.data_utils import file_exists_with_diff_extension
from ludwig.utils.data_utils import read_csv
from ludwig.utils.data_utils import replace_file_extension
from ludwig.utils.data_utils import split_dataset_ttv
from ludwig.utils.data_utils import text_feature_data_field
from ludwig.utils.defaults import default_preprocessing_parameters, \
    merge_with_defaults
from ludwig.utils.defaults import default_random_seed
from ludwig.utils.misc_utils import get_from_registry, resolve_pointers
from ludwig.utils.misc_utils import merge_dict
from ludwig.utils.misc_utils import set_random_seed

logger = logging.getLogger(__name__)


def build_dataset_csv(
        dataset_csv,
        features,
        global_preprocessing_parameters,
        training_set_metadata=None,
        random_seed=default_random_seed,
        **kwargs
):
    dataset_df = read_csv(dataset_csv)
    dataset_df.csv = dataset_csv
    return build_dataset_df(
        dataset_df,
        features,
        global_preprocessing_parameters,
        training_set_metadata,
        random_seed,
        **kwargs
    )


def build_dataset_df(
        dataset_df,
        features,
        global_preprocessing_parameters,
        metadata=None,
        random_seed=default_random_seed,
        **kwargs
):
    global_preprocessing_parameters = merge_dict(
        default_preprocessing_parameters,
        global_preprocessing_parameters
    )

    if metadata is None:
        metadata = build_metadata(
            dataset_df,
            features,
            global_preprocessing_parameters
        )

    dataset = build_data(
        dataset_df,
        features,
        metadata,
        global_preprocessing_parameters
    )

    dataset[SPLIT] = get_split(
        dataset_df,
        force_split=global_preprocessing_parameters['force_split'],
        split_probabilities=global_preprocessing_parameters[
            'split_probabilities'
        ],
        stratify=global_preprocessing_parameters['stratify'],
        random_seed=random_seed
    )

    return dataset, metadata


def build_metadata(dataset_df, features, global_preprocessing_parameters):
    metadata = {}
    for feature in features:
        if PREPROCESSING in feature:
            preprocessing_parameters = merge_dict(
                global_preprocessing_parameters[feature[TYPE]],
                feature[PREPROCESSING]
            )
        else:
            preprocessing_parameters = global_preprocessing_parameters[
                feature[TYPE]
            ]

        # deal with encoders that have fixed preprocessing
        if 'encoder' in feature:
            encoders_registry = get_from_registry(
                feature[TYPE],
                input_type_registry
            ).encoder_registry
            encoder_class = encoders_registry[feature['encoder']]
            if hasattr(encoder_class, 'fixed_preprocessing_parameters'):
                encoder_fpp = encoder_class.fixed_preprocessing_parameters
<<<<<<< HEAD

                if 'preprocessing' in feature:
                    all_feature_params = merge_dict(
                        feature,
                        feature['preprocessing']
                    )
                else:
                    all_feature_params = feature
=======
>>>>>>> 148ae64e

                preprocessing_parameters = merge_dict(
                    preprocessing_parameters,
                    resolve_pointers(encoder_fpp, feature, 'feature.')
                )

        handle_missing_values(
            dataset_df,
            feature,
            preprocessing_parameters
        )

        get_feature_meta = get_from_registry(
            feature[TYPE],
            base_type_registry
        ).get_feature_meta
        metadata[feature[NAME]] = get_feature_meta(
            dataset_df[feature[NAME]].astype(str),
            preprocessing_parameters
        )
    return metadata


def build_data(
        dataset_df,
        features,
        training_set_metadata,
        global_preprocessing_parameters
):
    dataset = {}
    for feature in features:
        if PREPROCESSING in feature:
            preprocessing_parameters = merge_dict(
                global_preprocessing_parameters[feature[TYPE]],
                feature[PREPROCESSING]
            )
        else:
            preprocessing_parameters = global_preprocessing_parameters[
                feature[TYPE]
            ]

        # deal with encoders that have fixed preprocessing
        if 'encoder' in feature:
            encoders_registry = get_from_registry(
                feature[TYPE],
                input_type_registry
            ).encoder_registry

            encoder_class = encoders_registry[feature['encoder']]
            if hasattr(encoder_class, 'fixed_preprocessing_parameters'):
                encoder_fpp = encoder_class.fixed_preprocessing_parameters

                preprocessing_parameters = merge_dict(
                    preprocessing_parameters,
                    resolve_pointers(encoder_fpp, feature, 'feature.')
                )

        handle_missing_values(
            dataset_df,
            feature,
            preprocessing_parameters
        )
        if feature[NAME] not in training_set_metadata:
            training_set_metadata[feature[NAME]] = {}
        training_set_metadata[
            feature[NAME]
        ][PREPROCESSING] = preprocessing_parameters

        add_feature_data = get_from_registry(
            feature[TYPE],
            base_type_registry
        ).add_feature_data
        add_feature_data(
            feature,
            dataset_df,
            dataset,
            training_set_metadata,
            preprocessing_parameters
        )
    return dataset


def handle_missing_values(dataset_df, feature, preprocessing_parameters):
    missing_value_strategy = preprocessing_parameters['missing_value_strategy']

    if missing_value_strategy == FILL_WITH_CONST:
        dataset_df[feature[NAME]] = dataset_df[feature[NAME]].fillna(
            preprocessing_parameters['fill_value'],
        )
    elif missing_value_strategy == FILL_WITH_MODE:
        dataset_df[feature[NAME]] = dataset_df[feature[NAME]].fillna(
            dataset_df[feature[NAME]].value_counts().index[0],
        )
    elif missing_value_strategy == FILL_WITH_MEAN:
        if feature[TYPE] != NUMERICAL:
            raise ValueError(
                'Filling missing values with mean is supported '
                'only for numerical types',
            )
        dataset_df[feature[NAME]] = dataset_df[feature[NAME]].fillna(
            dataset_df[feature[NAME]].mean(),
        )
    elif missing_value_strategy in ['backfill', 'bfill', 'pad', 'ffill']:
        dataset_df[feature[NAME]] = dataset_df[feature[NAME]].fillna(
            method=missing_value_strategy,
        )
    elif missing_value_strategy == DROP_ROW:
        dataset_df.dropna(subset=[feature[NAME]], inplace=True)
    else:
        raise ValueError('Invalid missing value strategy')


def get_split(
        dataset_df,
        force_split=False,
        split_probabilities=(0.7, 0.1, 0.2),
        stratify=None,
        random_seed=default_random_seed,
):
    if SPLIT in dataset_df and not force_split:
        split = dataset_df[SPLIT]
    else:
        set_random_seed(random_seed)
        if stratify is None or stratify not in dataset_df:
            split = np.random.choice(
                3,
                len(dataset_df),
                p=split_probabilities,
            ).astype(np.int8)
        else:
            split = np.zeros(len(dataset_df))
            for val in dataset_df[stratify].unique():
                idx_list = (
                    dataset_df.index[dataset_df[stratify] == val].tolist()
                )
                val_list = np.random.choice(
                    3,
                    len(idx_list),
                    p=split_probabilities,
                ).astype(np.int8)
                split[idx_list] = val_list
    return split


def load_hdf5(
        hdf5_file_path,
        input_features,
        output_features,
        split_data=True,
        shuffle_training=False
):
    logger.info('Loading data from: {0}'.format(hdf5_file_path))
    # Load data from file
    hdf5_data = h5py.File(hdf5_file_path, 'r')
    dataset = {}
    for input_feature in input_features:
        if input_feature[TYPE] == TEXT:
            text_data_field = text_feature_data_field(input_feature)
            dataset[text_data_field] = hdf5_data[text_data_field][()]
        else:
            dataset[input_feature[NAME]] = hdf5_data[
                input_feature[NAME]
            ][()]
    for output_feature in output_features:
        if output_feature[TYPE] == TEXT:
            dataset[text_feature_data_field(output_feature)] = hdf5_data[
                text_feature_data_field(output_feature)
            ][()]
        else:
            dataset[output_feature[NAME]] = hdf5_data[
                output_feature[NAME]][()]
        if 'limit' in output_feature:
            dataset[output_feature[NAME]] = collapse_rare_labels(
                dataset[output_feature[NAME]],
                output_feature['limit']
            )

    if not split_data:
        hdf5_data.close()
        return dataset

    split = hdf5_data[SPLIT][()]
    hdf5_data.close()
    training_set, test_set, validation_set = split_dataset_ttv(dataset, split)

    # shuffle up
    if shuffle_training:
        training_set = data_utils.shuffle_dict_unison_inplace(training_set)

    return training_set, test_set, validation_set


def load_metadata(metadata_file_path):
    logger.info('Loading metadata from: {0}'.format(metadata_file_path))
    return data_utils.load_json(metadata_file_path)


def preprocess_for_training(
        model_definition,
        dataset=None,
        training_set=None,
        validation_set=None,
        test_set=None,
        training_set_metadata=None,
        data_format=None,
        skip_save_processed_input=False,
        preprocessing_params=default_preprocessing_parameters,
        random_seed=default_random_seed
):
    # sanity check to make sure some data source is provided
    if not (dataset or training_set):
        raise ValueError('No training data is provided!')

    # determine data format if not provided or auto
    if not data_format or data_format == 'auto':
        data_format = figure_data_format(
            dataset, training_set, validation_set, test_set
        )

    # if training_set_metadata is a string, assume it's a path to load the json
    if training_set_metadata and isinstance(training_set_metadata, str):
        training_set_metadata = load_metadata(training_set_metadata)

    # setup
    features = (model_definition['input_features'] +
                model_definition['output_features'])

    # in case data_format is csv,
    # check if there's a cached hdf5 file with hte same name,
    # and in case move on with the hdf5 branch
    if data_format in CSV_FORMATS:
        if dataset:
            if (file_exists_with_diff_extension(dataset, 'hdf5') and
                    file_exists_with_diff_extension(dataset, 'json')):
                logger.info(
                    'Found hdf5 and json with the same filename '
                    'of the csv, using them instead'
                )
                dataset = replace_file_extension(dataset, 'hdf5')
                model_definition['data_hdf5_fp'] = dataset
                data_format = 'hdf5'

        elif training_set:
            if (file_exists_with_diff_extension(training_set, 'hdf5') and
                    file_exists_with_diff_extension(training_set, 'json')):
                logger.info(
                    'Found hdf5 and json with the same filename '
                    'of the csv, using them instead'
                )
                training_set = replace_file_extension(training_set, 'hdf5')
                validation_set = replace_file_extension(validation_set,
                                                        'hdf5')
                test_set = replace_file_extension(test_set, 'hdf5')
                model_definition['data_hdf5_fp'] = training_set
                data_format = 'hdf5'

    if data_format in DATAFRAME_FORMATS:
        (
            training_set,
            test_set,
            validation_set,
            training_set_metadata
        ) = _preprocess_df_for_training(
            features,
            dataset,
            training_set,
            validation_set,
            test_set,
            training_set_metadata=training_set_metadata,
            preprocessing_params=preprocessing_params,
            random_seed=random_seed
        )

    elif data_format in CSV_FORMATS:
        (
            training_set,
            test_set,
            validation_set,
            training_set_metadata
        ) = _preprocess_csv_for_training(
            features,
            dataset,
            training_set,
            validation_set,
            test_set,
            training_set_metadata=training_set_metadata,
            skip_save_processed_input=skip_save_processed_input,
            preprocessing_params=preprocessing_params,
            random_seed=random_seed
        )

    elif data_format in HDF5_FORMATS:
        if not dataset:
            raise ValueError('When providing HDF5 data, '
                             'data must not be None and '
                             'should be the path to a HDF5 file containing '
                             'train, validation and test splits.')

        if not training_set_metadata:
            raise ValueError('When providing HDF5 data, '
                             'training_set_metadata must not be None.')

        logger.info('Using full hdf5 and json')
        training_set, test_set, validation_set = load_hdf5(
            dataset,
            model_definition['input_features'],
            model_definition['output_features'],
            shuffle_training=True
        )

    elif data_format in DICT_FORMATS:
        dataset = dataset or pd.DataFormat(dataset)
        training_set = training_set or pd.DataFrame(training_set)
        validation_set = validation_set or pd.DataFrame(validation_set)
        test_set = test_set or pd.DataFrame(test_set)

        (
            training_set,
            test_set,
            validation_set,
            training_set_metadata
        ) = _preprocess_df_for_training(
            features,
            dataset,
            training_set,
            validation_set,
            test_set,
            training_set_metadata=training_set_metadata,
            preprocessing_params=preprocessing_params,
            random_seed=random_seed
        )

    else:
        raise ValueError('{} is not a valid data format.'.format(data_format))

    replace_text_feature_level(
        model_definition['input_features'] +
        model_definition['output_features'],
        [training_set, validation_set, test_set]
    )

    training_dataset = Dataset(
        training_set,
        model_definition['input_features'],
        model_definition['output_features'],
        training_set_metadata.get(DATA_TRAIN_HDF5_FP)
    )

    validation_dataset = None
    if validation_set is not None:
        validation_dataset = Dataset(
            validation_set,
            model_definition['input_features'],
            model_definition['output_features'],
            training_set_metadata.get(DATA_TRAIN_HDF5_FP)
        )

    test_dataset = None
    if test_set is not None:
        test_dataset = Dataset(
            test_set,
            model_definition['input_features'],
            model_definition['output_features'],
            training_set_metadata.get(DATA_TRAIN_HDF5_FP)
        )

    return (
        training_dataset,
        validation_dataset,
        test_dataset,
        training_set_metadata
    )


def _preprocess_csv_for_training(
        features,
        dataset=None,
        training_set=None,
        validation_set=None,
        test_set=None,
        training_set_metadata=None,
        skip_save_processed_input=False,
        preprocessing_params=default_preprocessing_parameters,
        random_seed=default_random_seed
):
    """
    Method to pre-process csv data
    :param features: list of all features (input + output)
    :param dataset: path to the csv data
    :param training_set:  training csv data
    :param validation_set: validation csv data
    :param test_set: test csv data
    :param training_set_metadata: train set metadata
    :param skip_save_processed_input: if False, the pre-processed data is saved
    as .hdf5 files in the same location as the csvs with the same names.
    :param preprocessing_params: preprocessing parameters
    :param random_seed: random seed
    :return: training, test, validation datasets, training metadata
    """
    if dataset:
        # Use data and ignore _train, _validation and _test.
        # Also ignore data and train set metadata needs preprocessing
        logger.info(
            'Using full raw csv, no hdf5 and json file '
            'with the same name have been found'
        )
        logger.info('Building dataset (it may take a while)')

        data, training_set_metadata = build_dataset_csv(
            dataset,
            features,
            preprocessing_params,
            training_set_metadata=training_set_metadata,
            random_seed=random_seed
        )

        if is_on_master() and not skip_save_processed_input:
            logger.info('Writing prprocessed dataset cache')
            data_hdf5_fp = replace_file_extension(dataset, 'hdf5')
            data_utils.save_hdf5(data_hdf5_fp, data, training_set_metadata)
            training_set_metadata[DATA_TRAIN_HDF5_FP] = data_hdf5_fp
            logger.info('Writing train set metadata with vocabulary')
            training_set_metadata_fp = replace_file_extension(dataset, 'json')
            data_utils.save_json(training_set_metadata_fp,
                                 training_set_metadata)

        training_set, test_set, validation_set = split_dataset_ttv(
            data,
            data[SPLIT]
        )

    elif training_set:
        # use data_train (including _validation and _test if they are present)
        # and ignore data and train set metadata
        # needs preprocessing
        logger.info(
            'Using training raw csv, no hdf5 and json '
            'file with the same name have been found'
        )
        logger.info('Building dataset (it may take a while)')

        concatenated_df = concatenate_csv(
            training_set,
            validation_set,
            test_set
        )
        concatenated_df.csv = training_set

        data, training_set_metadata = build_dataset_df(
            concatenated_df,
            features,
            preprocessing_params,
            metadata=training_set_metadata,
            random_seed=random_seed
        )

        training_set, test_set, validation_set = split_dataset_ttv(
            data,
            data[SPLIT]
        )

        if is_on_master() and not skip_save_processed_input:
            logger.info('Writing prprocessed dataset cache')
            data_train_hdf5_fp = replace_file_extension(training_set, 'hdf5')
            data_utils.save_hdf5(
                data_train_hdf5_fp,
                training_set,
                training_set_metadata
            )
            training_set_metadata[DATA_TRAIN_HDF5_FP] = data_train_hdf5_fp

            if validation_set is not None:
                data_validation_hdf5_fp = replace_file_extension(
                    validation_set,
                    'hdf5'
                )
                data_utils.save_hdf5(
                    data_validation_hdf5_fp,
                    validation_set,
                    training_set_metadata
                )

            if test_set is not None:
                data_test_hdf5_fp = replace_file_extension(
                    test_set,
                    'hdf5'
                )
                data_utils.save_hdf5(
                    data_test_hdf5_fp,
                    test_set,
                    training_set_metadata
                )

            logger.info('Writing train set metadata with vocabulary')
            training_set_metadata_fp = replace_file_extension(
                training_set,
                'json'
            )
            data_utils.save_json(
                training_set_metadata_fp,
                training_set_metadata,
            )

    else:
        raise ValueError('either data or data_train have to be not None')

    return training_set, test_set, validation_set, training_set_metadata


def _preprocess_df_for_training(
        features,
        dataset=None,
        training_set=None,
        validation_set=None,
        test_set=None,
        training_set_metadata=None,
        preprocessing_params=default_preprocessing_parameters,
        random_seed=default_random_seed
):
    """ Method to pre-process dataframes. This doesn't have the option to save the
    processed data as hdf5 as we don't expect users to do this as the data can
    be processed in memory
    """
    if dataset is not None:
        # needs preprocessing
        logger.info('Using full dataframe')
        logger.info('Building dataset (it may take a while)')

    elif training_set is not None:
        # needs preprocessing
        logger.info('Using training dataframe')
        logger.info('Building dataset (it may take a while)')
        dataset = concatenate_df(
            training_set,
            validation_set,
            test_set
        )

    dataset, training_set_metadata = build_dataset_df(
        dataset,
        features,
        preprocessing_params,
        metadata=training_set_metadata,
        random_seed=random_seed
    )
    training_set, test_set, validation_set = split_dataset_ttv(
        dataset,
        dataset[SPLIT]
    )
    return training_set, test_set, validation_set, training_set_metadata


def preprocess_for_prediction(
        model_definition,
        dataset,
        training_set_metadata=None,
        data_format=None,
        include_outputs=True,
):
    """Preprocesses the dataset to parse it into a format that is usable by the
    Ludwig core
        :param model_path: The input data that is joined with the model
               hyperparameter file to create the model definition file
        :type model_path: Str
        :param split: Splits the data into the train and test sets
        :param data_csv: The CSV input data file
        :param data_hdf5: The hdf5 data file if there is no csv data file
        :param training_set_metadata: Train set metadata for the input features
        :param evaluate_performance: If False does not load output features
        :returns: Dataset, Train set metadata
        """
    # Sanity Check to make sure some data source is provided
    if not dataset:
        raise ValueError('No training data is provided!')

    # determine data format if not provided or auto
    if not data_format or data_format == 'auto':
        data_format = figure_data_format(dataset)

    # manage the in_memory parameter
    for input_feature in model_definition['input_features']:
        if PREPROCESSING in input_feature:
            if 'in_memory' in input_feature[PREPROCESSING]:
                if not input_feature[PREPROCESSING]['in_memory']:
                    logger.warning(
                        'WARNING: When running predict in_memory flag should '
                        'be true. Overriding and setting it to true for '
                        'feature <{}>'.format(input_feature[NAME])
                    )
                    input_feature[PREPROCESSING]['in_memory'] = True
    preprocessing_params = merge_dict(
        default_preprocessing_parameters,
        model_definition[PREPROCESSING]
    )

    # if training_set_metadata is a string, assume it's a path to load the json
    if training_set_metadata and isinstance(training_set_metadata, str):
        training_set_metadata = load_metadata(training_set_metadata)

    # setup
    output_features = []
    if include_outputs:
        output_features += model_definition['output_features']
    features = model_definition['input_features'] + output_features

    # in case data_format is csv,
    # check if there's a cached hdf5 file with hte same name,
    # and in case move on with the hdf5 branch
    if data_format in CSV_FORMATS:
        if (file_exists_with_diff_extension(dataset, 'hdf5') and
                file_exists_with_diff_extension(dataset, 'json')):
            logger.info(
                'Found hdf5 and json with the same filename '
                'of the csv, using them instead'
            )
            dataset = replace_file_extension(dataset, 'hdf5')
            model_definition['data_hdf5_fp'] = dataset
            data_format = 'hdf5'

    if data_format in DATAFRAME_FORMATS:
        dataset, training_set_metadata = build_dataset_df(
            dataset,
            features,
            preprocessing_params,
            metadata=training_set_metadata
        )

    elif data_format in CSV_FORMATS:
        dataset, training_set_metadata = build_dataset_csv(
            dataset,
            features,
            preprocessing_params,
            training_set_metadata=training_set_metadata
        )

    elif data_format in HDF5_FORMATS:
        dataset = load_hdf5(
            dataset,
            model_definition['input_features'],
            output_features,
            split_data=False, shuffle_training=False
        )

    elif data_format in DICT_FORMATS:
        dataset, training_set_metadata = build_dataset_df(
            pd.DataFrame(dataset),
            features,
            preprocessing_params,
            metadata=training_set_metadata
        )

    else:
        raise ValueError('{} is not a valid data format.'.format(data_format))

    replace_text_feature_level(
        features,
        [dataset]
    )

    dataset = Dataset(
        dataset,
        model_definition['input_features'],
        output_features,
        training_set_metadata.get(DATA_TRAIN_HDF5_FP)
    )

    return dataset, training_set_metadata


def replace_text_feature_level(features, datasets):
    for feature in features:
        if feature[TYPE] == TEXT:
            for dataset in datasets:
                if dataset is not None:
                    dataset[feature[NAME]] = dataset[
                        '{}_{}'.format(
                            feature[NAME],
                            feature['level']
                        )
                    ]
                    for level in ('word', 'char'):
                        name_level = '{}_{}'.format(
                            feature[NAME],
                            level)
                        if name_level in dataset:
                            del dataset[name_level]


def get_preprocessing_params(model_definition):
    model_definition = merge_with_defaults(model_definition)

    global_preprocessing_parameters = model_definition[PREPROCESSING]
    features = (
            model_definition['input_features'] +
            model_definition['output_features']
    )

    global_preprocessing_parameters = merge_dict(
        default_preprocessing_parameters,
        global_preprocessing_parameters
    )

    merged_preprocessing_params = []
    for feature in features:
        if PREPROCESSING in feature:
            local_preprocessing_parameters = merge_dict(
                global_preprocessing_parameters[feature[TYPE]],
                feature[PREPROCESSING]
            )
        else:
            local_preprocessing_parameters = global_preprocessing_parameters[
                feature[TYPE]
            ]
        merged_preprocessing_params.append(
            (feature[NAME], feature[TYPE], local_preprocessing_parameters)
        )

    return merged_preprocessing_params


if __name__ == '__main__':
    parser = argparse.ArgumentParser(
        description='This script takes csv files as input and outputs a HDF5 '
                    'and JSON file containing  a dataset and the train set '
                    'metadata associated with it'
    )

    parser.add_argument(
        '-id',
        '--dataset_csv',
        help='CSV containing contacts',
        required=True
    )
    parser.add_argument(
        '-ime',
        '--training_set_metadata_json',
        help='Input JSON containing metadata'
    )
    parser.add_argument(
        '-od',
        '--output_dataset_h5',
        help='HDF5 containing output data',
        required=True
    )
    parser.add_argument(
        '-ome',
        '--output_metadata_json',
        help='JSON containing metadata',
        required=True
    )

    parser.add_argument(
        '-f',
        '--features',
        type=yaml.safe_load,
        help='list of features in the CSV to map to hdf5 and JSON files'
    )

    parser.add_argument(
        '-p',
        '--preprocessing_parameters',
        type=yaml.safe_load,
        default='{}',
        help='the parameters for preprocessing the different features'
    )

    parser.add_argument(
        '-rs',
        '--random_seed',
        type=int,
        default=42,
        help='a random seed that is going to be used anywhere there is a call '
             'to a random number generator: data splitting, parameter '
             'initialization and training set shuffling'
    )

    args = parser.parse_args()

    dataset, training_set_metadata = build_dataset_csv(
        args.dataset_csv,
        args.training_set_metadata_json,
        args.features,
        args.preprocessing_parameters,
        args.random_seed
    )

    # write train set metadata, dataset
    logger.info('Writing train set metadata with vocabulary')
    data_utils.save_json(args.output_metadata_json, training_set_metadata)
    logger.info('Writing dataset')
    data_utils.save_hdf5(args.output_dataset_h5, dataset,
                         training_set_metadata)<|MERGE_RESOLUTION|>--- conflicted
+++ resolved
@@ -131,17 +131,6 @@
             encoder_class = encoders_registry[feature['encoder']]
             if hasattr(encoder_class, 'fixed_preprocessing_parameters'):
                 encoder_fpp = encoder_class.fixed_preprocessing_parameters
-<<<<<<< HEAD
-
-                if 'preprocessing' in feature:
-                    all_feature_params = merge_dict(
-                        feature,
-                        feature['preprocessing']
-                    )
-                else:
-                    all_feature_params = feature
-=======
->>>>>>> 148ae64e
 
                 preprocessing_parameters = merge_dict(
                     preprocessing_parameters,

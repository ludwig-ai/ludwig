# !/usr/bin/env python
# coding=utf-8
# Copyright (c) 2019 Uber Technologies, Inc.
#
# Licensed under the Apache License, Version 2.0 (the "License");
# you may not use this file except in compliance with the License.
# You may obtain a copy of the License at
#
#     http://www.apache.org/licenses/LICENSE-2.0
#
# Unless required by applicable law or agreed to in writing, software
# distributed under the License is distributed on an "AS IS" BASIS,
# WITHOUT WARRANTIES OR CONDITIONS OF ANY KIND, either express or implied.
# See the License for the specific language governing permissions and
# limitations under the License.
# ==============================================================================
"""
    File name: LudwigModel.py
    Author: Piero Molino
    Date created: 5/21/2019
    Date last modified: 5/21/2019
    Python Version: 3+
"""

from __future__ import absolute_import
from __future__ import division
from __future__ import print_function

import argparse
import logging
import os
import sys
from pprint import pformat

import pandas as pd
import yaml

from ludwig.data.dataset import Dataset
from ludwig.data.postprocessing import postprocess_df, postprocess
from ludwig.data.preprocessing import build_data
from ludwig.data.preprocessing import build_dataset
from ludwig.data.preprocessing import load_metadata
from ludwig.data.preprocessing import preprocess_for_training
from ludwig.data.preprocessing import replace_text_feature_level
from ludwig.globals import MODEL_HYPERPARAMETERS_FILE_NAME
from ludwig.globals import MODEL_WEIGHTS_FILE_NAME
from ludwig.globals import TRAIN_SET_METADATA_FILE_NAME
from ludwig.globals import set_disable_progressbar
from ludwig.models.model import Model
from ludwig.models.model import load_model_and_definition
from ludwig.train import get_experiment_dir_name
from ludwig.train import get_file_names
from ludwig.train import train
from ludwig.train import update_model_definition_with_metadata
from ludwig.utils.data_utils import save_json
from ludwig.utils.defaults import default_random_seed
from ludwig.utils.defaults import merge_with_defaults
from ludwig.utils.misc import get_experiment_description
from ludwig.utils.print_utils import logging_level_registry


class LudwigModel:
    """Class that allows access to high level Ludwig functionalities.

    # Inputs

    :param model_definition: (dict) a dictionary containing information needed
           to build a model. Refer to the [User Guide]
           (http://ludwig.ai/user-guide/m#model-definition) for details.
    :param model_definition_file: (string, optional, default: `Mone`) path to
           a YAML file containing the model definition. If available it will be
           used instead of the model_definition dict.
    :param logging_level: (int, default: `logging.ERROR`) logging level to use
           for logging. Use logging constants like `logging.DEBUG`,
           `logging.INFO` and `logging.ERROR`. By default only errors will be
           printed.


    # Example usage:

    ```python
    from ludwig import LudwigModel
    ```

    Train a model:

    ```python
    model_definition = {...}
    ludwig_model = LudwigModel(model_definition)
    train_stats = ludwig_model.train(data_csv=csv_file_path)
    ```

    or

    ```python
    train_stats = ludwig_model.train(data_df=dataframe)
    ```

    If you have already trained a model you cal load it and use it to predict

    ```python
    ludwig_model = LudwigModel.load(model_dir)
    ```

    Predict:

    ```python
    predictions = ludwig_model.predict(dataset_csv=csv_file_path)
    ```

    or

    ```python
    predictions = ludwig_model.predict(dataset_df=dataframe)
    ```

    Finally in order to release resources:

    ```python
    model.close()
    ```
    """

    def __init__(
            self,
            model_definition,
            model_definition_file=None,
            logging_level=logging.ERROR
    ):
        logging.getLogger().setLevel(logging_level)
        if model_definition_file is not None:
            self.model_definition = merge_with_defaults(
                yaml.load(model_definition_file)
            )
        else:
            self.model_definition = merge_with_defaults(model_definition)
        self.train_set_metadata = None
        self.model = None

    @staticmethod
    def load(model_dir, logging_level=logging.ERROR):
        """This function allows for loading pretrained models


        # Inputs

        :param model_dir: (string) path to the directory containing the model.
               If the model was trained by the `train` or `experiment` command,
               the model is in `results_dir/experiment_dir/model`.
        :param logging_level: (int, default: `logging.ERROR`) logging level to
               use for logging. Use logging constants like `logging.DEBUG`,
               `logging.INFO` and `logging.ERROR`. By default only errors will
               be printed.


        # Return

        :return: a LudwigModel object


        # Example usage

        ```python
        ludwig_model = LudwigModel.load(model_dir)
        ```

        """

        logging.getLogger().setLevel(logging_level)
        if logging_level in {logging.WARNING, logging.ERROR, logging.CRITICAL}:
            set_disable_progressbar(True)

        model, model_definition = load_model_and_definition(model_dir)
        ludwig_model = LudwigModel(model_definition)
        ludwig_model.model = model
        ludwig_model.train_set_metadata = load_metadata(
            os.path.join(
                model_dir,
                TRAIN_SET_METADATA_FILE_NAME
            )
        )
        return ludwig_model

    def save(self, save_path):
        """This function allows for loading pretrained models

        # Inputs

        :param  save_path: (string) path to the directory where the model is
                going to be saved. Both a JSON file containing the model
                architecture hyperparameters and checkpoints files containing
                model weights will be saved.


        # Example usage

        ```python
        ludwig_model.save(save_path)
        ```

        """
        if (self.model is None or self.model.session is None or
                self.model_definition is None or self.train_set_metadata is None):
            raise ValueError('Model has not been initialized or loaded')

        model_weights_path = os.path.join(save_path, MODEL_WEIGHTS_FILE_NAME)

        model_hyperparameters_path = os.path.join(
            save_path,
            MODEL_HYPERPARAMETERS_FILE_NAME
        )

        # TODO save metadata here
        self.model.save_weights(self.model.session, model_weights_path)

        train_set_metadata_path = os.path.join(
            save_path,
            TRAIN_SET_METADATA_FILE_NAME
        )
        save_json(train_set_metadata_path, self.train_set_metadata)

        self.model.save_hyperparameters(
            self.model.hyperparameters,
            model_hyperparameters_path
        )

    def close(self):
        """Closes an open LudwigModel (closing the session running it).
        It should be called once done with the model to release resources.
        """
        if self.model is not None:
            self.model.close_session()

    def train(
            self,
            data_df=None,
            data_train_df=None,
            data_validation_df=None,
            data_test_df=None,
            data_csv=None,
            data_train_csv=None,
            data_validation_csv=None,
            data_test_csv=None,
            data_hdf5=None,
            data_train_hdf5=None,
            data_validation_hdf5=None,
            data_test_hdf5=None,
            train_set_metadata_json=None,
            model_name='run',
            model_load_path=None,
            model_resume_path=None,
            skip_save_progress_weights=False,
            dataset_type='generic',
            skip_save_processed_input=False,
            output_directory='results',
            gpus=None,
            gpu_fraction=1.0,
            random_seed=42,
            logging_level=logging.ERROR,
            debug=False,
            **kwargs
    ):
        """This function is used to perform a full training of the model on the 
           specified dataset.

        # Inputs

        :param data_df: (DataFrame) dataframe containing data. If it has a split
               column, it will be used for splitting (0: train, 1: validation,
               2: test), otherwise the dataset will be randomly split
        :param data_train_df: (DataFrame) dataframe containing training data
        :param data_validation_df: (DataFrame) dataframe containing validation
               data
        :param data_test_df: (DataFrame dataframe containing test data
        :param data_csv: (string) input data CSV file. If it has a split column,
               it will be used for splitting (0: train, 1: validation, 2: test),
               otherwise the dataset will be randomly split
        :param data_train_csv: (string) input train data CSV file
        :param data_validation_csv: (string) input validation data CSV file
        :param data_test_csv: (string) input test data CSV file
        :param data_hdf5: (string) input data HDF5 file. It is an intermediate
               preprocess  version of the input CSV created the first time a CSV
               file is used in the same directory with the same name and a hdf5
               extension
        :param data_train_hdf5: (string) input train data HDF5 file. It is an
               intermediate preprocess  version of the input CSV created the
               first time a CSV file is used in the same directory with the same
               name and a hdf5 extension
        :param data_validation_hdf5: (string) input validation data HDF5 file.
               It is an intermediate preprocess version of the input CSV created
               the first time a CSV file is used in the same directory with the
               same name and a hdf5 extension
        :param data_test_hdf5: (string) input test data HDF5 file. It is an
               intermediate preprocess  version of the input CSV created the
               first time a CSV file is used in the same directory with the same
               name and a hdf5 extension
        :param train_set_metadata_json: (string) input metadata JSON file. It is an
               intermediate preprocess file containing the mappings of the input
               CSV created the first time a CSV file is used in the same
               directory with the same name and a json extension
        :param model_name: (string) a name for the model, user for the save
               directory
        :param model_load_path: (string) path of a pretrained model to load as
               initialization
        :param model_resume_path: (string) path of a the model directory to
               resume training of
        :param skip_save_progress_weights: (bool, default: `False`) doesn't save
               weights after each epoch. By default Ludwig saves weights after
               each epoch for enabling resuming of training, but if the model is
               really big that can be time consuming and will save twice as much
               space, use this parameter to skip it.
        :param dataset_type: (string, default: `'default'`) determines the type
               of preprocessing will be applied to the data. Only `generic` is
               available at the moment
        :param skip_save_processed_input: (bool, default: `False`) skips saving
               intermediate HDF5 and JSON files
        :param output_directory: (string, default: `'results'`) directory that
               contains the results
        :param gpus: (string, default: `None`) list of GPUs to use (it uses the
               same syntax of CUDA_VISIBLE_DEVICES)
        :param gpu_fraction: (float, default `1.0`) fraction of gpu memory to
               initialize the process with
        :param random_seed: (int, default`42`) a random seed that is going to be
               used anywhere there is a call to a random number generator: data
               splitting, parameter initialization and training set shuffling
        :param debug: (bool, default: `False`) enables debugging mode
        :param logging_level: (int, default: `logging.ERROR`) logging level to
               use for logging. Use logging constants like `logging.DEBUG`,
               `logging.INFO` and `logging.ERROR`. By default only errors will
               be printed.

        There are three ways to provide data: by dataframes using the `_df`
        parameters, by CSV using the `_csv` parameters and by HDF5 and JSON,
        using `_hdf5` and `_json` parameters.
        The DataFrame approach uses data previously obtained and put in a
        dataframe, the CSV approach loads data from a CSV file, while HDF5 and
        JSON load previously preprocessed HDF5 and JSON files (they are saved in
        the same directory of the CSV they are obtained from).
        For all three approaches either a full dataset can be provided (which
        will be split randomly according to the split probabilities defined in
        the model definition, by default 70% training, 10% validation and 20%
        test) or, if it contanins a plit column, it will be plit according to
        that column (interpreting 0 as training, 1 as validation and 2 as test).
        Alternatively separated dataframes / CSV / HDF5 files can beprovided
        for each split.

        During training the model and statistics will be saved in a directory
        `[output_dir]/[experiment_name]_[model_name]_n` where all variables are
        resolved to user spiecified ones and `n` is an increasing number
        starting from 0 used to differentiate different runs.


        # Return

        :return: (dict) a dictionary containing training statistics for each
        output feature containing loss and measures values for each epoch.

        """
        logging.getLogger().setLevel(logging_level)
        if logging_level in {logging.WARNING, logging.ERROR, logging.CRITICAL}:
            set_disable_progressbar(True)

        # setup directories and file names
        experiment_dir_name = None
        if model_resume_path is not None:
            if os.path.exists(model_resume_path):
                experiment_dir_name = model_resume_path
            else:
                logging.info(
                    'Model resume path does not exists,'
                    ' starting training from scratch'
                )
                model_resume_path = None
        if model_resume_path is None:
            experiment_dir_name = get_experiment_dir_name(
                output_directory,
                '',
                model_name
            )
        description_fn, training_stats_fn, model_dir = get_file_names(
            experiment_dir_name
        )

        # save description
        description = get_experiment_description(
            self.model_definition,
            dataset_type,
            data_csv=data_csv,
            data_train_csv=data_train_csv,
            data_validation_csv=data_validation_csv,
            data_test_csv=data_test_csv,
            data_hdf5=data_hdf5,
            data_train_hdf5=data_train_hdf5,
            data_validation_hdf5=data_validation_hdf5,
            data_test_hdf5=data_test_hdf5,
            metadata_json=train_set_metadata_json,
            random_seed=random_seed)

        save_json(description_fn, description)

        # print description
        logging.info('Model name: {}'.format(model_name))
        logging.info('Output path: {}'.format(experiment_dir_name))
        logging.info('\n')
        for key, value in description.items():
            logging.info('{0}: {1}'.format(key, pformat(value, indent=4)))
        logging.info('\n')

        # preprocess
        if data_df is not None or data_train_df is not None:
            (
                training_set,
                validation_set,
                test_set,
                train_set_metadata
            ) = preprocess_for_training(
                self.model_definition,
                dataset_type,
                data_df=data_df,
                data_train_df=data_train_df,
                data_validation_df=data_validation_df,
                data_test_df=data_test_df,
                metadata_json=train_set_metadata_json,
                skip_save_processed_input=True,
                preprocessing_params=
                self.model_definition['preprocessing'],
                random_seed=random_seed)
        else:
            (
                training_set,
                validation_set,
                test_set,
                train_set_metadata
            ) = preprocess_for_training(
                self.model_definition,
                dataset_type,
                data_csv=data_csv,
                data_train_csv=data_train_csv,
                data_validation_csv=data_validation_csv,
                data_test_csv=data_test_csv,
                data_hdf5=data_hdf5,
                data_train_hdf5=data_train_hdf5,
                data_validation_hdf5=data_validation_hdf5,
                data_test_hdf5=data_test_hdf5,
                metadata_json=train_set_metadata_json,
                skip_save_processed_input=skip_save_processed_input,
                preprocessing_params=
                self.model_definition['preprocessing'],
                random_seed=random_seed)

        logging.info('Training set: {0}'.format(training_set.size))
        logging.info('Validation set: {0}'.format(validation_set.size))
        logging.info('Test set: {0}'.format(test_set.size))

        # update model definition with metadata properties
        update_model_definition_with_metadata(
            self.model_definition,
            train_set_metadata
        )

        # run the experiment
        model, result = train(
            training_set=training_set,
            validation_set=validation_set,
            test_set=test_set,
            model_definition=self.model_definition,
            save_path=model_dir,
            model_load_path=model_load_path,
            resume=model_resume_path is not None,
            skip_save_progress_weights=skip_save_progress_weights,
            gpus=gpus,
            gpu_fraction=gpu_fraction,
            random_seed=random_seed,
            debug=debug
        )

        train_set_metadata_path = os.path.join(
            model_dir,
            TRAIN_SET_METADATA_FILE_NAME
        )
<<<<<<< HEAD
        save_json(train_set_metadata_path, train_set_metadata)
=======
        save_json(train_set_metadata_path, metadata)
>>>>>>> 90db18a8

        train_trainset_stats, train_valisest_stats, train_testset_stats = result
        train_stats = {
            'train': train_trainset_stats,
            'validation': train_valisest_stats,
            'test': train_testset_stats
        }

        # save training and test statistics
        save_json(training_stats_fn, train_stats)

        # grab the results of the model with highest validation test performance
        validation_field = self.model_definition['training']['validation_field']
        validation_measure = self.model_definition['training'][
            'validation_measure'
        ]
        validation_field_result = train_stats['validation'][validation_field]
        epoch_max_vali_measure, max_vali_measure = max(
            enumerate(validation_field_result[validation_measure]),
            key=lambda pair: pair[1]
        )
        max_vali_measure_epoch_test_measure = train_stats['test'][
            validation_field
        ][validation_measure][epoch_max_vali_measure]

        # print results of the model with highest validation test performance
        logging.info('Best validation model epoch: {0}'.format(
            epoch_max_vali_measure + 1)
        )
        logging.info(
            'Best validation model {0} on validation set {1}: {2}'.format(
                validation_measure,
                validation_field,
                max_vali_measure
            )
        )
        logging.info(
            'Best validation model {0} on test set {1}: {2}'.format(
                validation_measure,
                validation_field,
                max_vali_measure_epoch_test_measure
            )
        )

        logging.info('Finished: {0}'.format(model_name))
        logging.info('Saved to {0}:'.format(experiment_dir_name))

        # set parameters
        self.model = model
<<<<<<< HEAD
        self.train_set_metadata = train_set_metadata
=======
        self.train_set_metadata = metadata
>>>>>>> 90db18a8

        return train_stats

    def initialize_model(
            self,
            train_set_metadata=None,
            train_set_metadata_json=None,
            gpus=None,
            gpu_fraction=1,
            random_seed=default_random_seed,
            logging_level=logging.ERROR,
            debug=False,
            **kwargs
    ):
        """This function initializes a model. It is need for performing online
        learning, so it has to be called before `train_online`.
        `train` initialize the model under the hood, so there is no need to call
        this function if you don't use `train_online`.

        # Inputs

        :param train_set_metadata: (dict) it contains metadata information for
               the input and output features the model is going to be trained
               on. It's the same content of the metadata json file that is
               created while training.
        :param train_set_metadata_json: (string)  path to the JSON metadata file
               created while training. it contains metadata information for the
               input and output features the model is going to be trained on
        :param gpus: (string, default: `None`) list of GPUs to use (it uses the
               same syntax of CUDA_VISIBLE_DEVICES)
        :param gpu_fraction: (float, default `1.0`) fraction of GPU memory to
               initialize the process with
        :param random_seed: (int, default`42`) a random seed that is going to be
               used anywhere there is a call to a random number generator: data
               splitting, parameter initialization and training set shuffling
        :param logging_level: (int, default: `logging.ERROR`) logging level to
               use for logging. Use logging constants like `logging.DEBUG`,
               `logging.INFO` and `logging.ERROR`. By default only errors will
               be printed.
        :param debug: (bool, default: `False`) enables debugging mode
        """
        logging.getLogger().setLevel(logging_level)
        if logging_level in {logging.WARNING, logging.ERROR, logging.CRITICAL}:
            set_disable_progressbar(True)

        if train_set_metadata is None and train_set_metadata_json is None:
            raise ValueError(
                'train_set_metadata or train_set_metadata_json must not None.'
            )
        if train_set_metadata_json is not None:
            train_set_metadata = load_metadata(train_set_metadata_json)

        # update model definition with metadata properties
        update_model_definition_with_metadata(
            self.model_definition,
            train_set_metadata)

        # build model
        model = Model(
            self.model_definition['input_features'],
            self.model_definition['output_features'],
            self.model_definition['combiner'],
            self.model_definition['training'],
            self.model_definition['preprocessing'],
            random_seed=random_seed,
            debug=debug
        )
        model.initialize_session(gpus=gpus, gpu_fraction=gpu_fraction)

        # set parameters
        self.model = model
<<<<<<< HEAD
        self.train_set_metadata = train_set_metadata
=======
        self.train_set_metadata = metadata
>>>>>>> 90db18a8

    def train_online(
            self,
            data_df=None,
            data_csv=None,
            data_dict=None,
            batch_size=None,
            learning_rate=None,
            regularization_lambda=None,
            dropout_rate=None,
            bucketing_field=None,
            gpus=None,
            gpu_fraction=1,
            logging_level=logging.ERROR,
    ):
        """This function is used to perform one epoch of training of the model 
        on the specified dataset.

        # Inputs

        :param data_df: (DataFrame) dataframe containing data.
        :param data_csv: (string) input data CSV file.
        :param data_dict: (dict) input data dictionary. It is expected to 
               contain one key for each field and the values have to be lists of 
               the same length. Each index in the lists corresponds to one 
               datapoint. For example a data set consisting of two datapoints 
               with a text and a class may be provided as the following dict 
               ``{'text_field_name}: ['text of the first datapoint', text of the 
               second datapoint'], 'class_filed_name': ['class_datapoints_1', 
               'class_datapoints_2']}`.
        :param batch_size: (int) the batch size to use for training. By default 
               it's the one specified in the model definition.
        :param learning_rate: (float) the learning rate to use for training. By
               default the values is the one specified in the model definition.
        :param regularization_lambda: (float) the regularization lambda
               parameter to use for training. By default the values is the one
               specified in the model definition.
        :param dropout_rate: (float) the dropout rate to use for training. By
               default the values is the one specified in the model definition.
        :param bucketing_field: (string) the bucketing field to use for
               bucketing the data. By default the values is one specified in the
               model definition.
        :param gpus: (string, default: `None`) list of GPUs to use (it uses the
               same syntax of CUDA_VISIBLE_DEVICES)
        :param gpu_fraction: (float, default `1.0`) fraction of GPU memory to
               initialize the process with
        :param logging_level: (int, default: `logging.ERROR`) logging level to
               use for logging. Use logging constants like `logging.DEBUG`,
               `logging.INFO` and `logging.ERROR`. By default only errors will
               be printed.

        There are three ways to provide data: by dataframes using the `data_df`
        parameter, by CSV using the `data_csv` parameter and by dictionary,
        using the `data_dict` parameter.

        The DataFrame approach uses data previously obtained and put in a
        dataframe, the CSV approach loads data from a CSV file, while dict
        approach uses data organized by keys representing columns and values
        that are lists of the datapoints for each. For example a data set
        consisting of two datapoints with a text and a class may be provided as
        the following dict ``{'text_field_name}: ['text of the first datapoint',
        text of the second datapoint'], 'class_filed_name':
        ['class_datapoints_1', 'class_datapoints_2']}`.
        """
        logging.getLogger().setLevel(logging_level)
        if logging_level in {logging.WARNING, logging.ERROR, logging.CRITICAL}:
            set_disable_progressbar(True)

        if (self.model is None or self.model_definition is None
                or self.train_set_metadata is None):
            raise ValueError('Model has not been initialized or loaded')

        if data_df is None:
            if data_csv is not None:
                data_df = pd.read_csv(data_csv)
            elif data_dict is not None:
                data_df = pd.DataFrame(data_dict)
            else:
                raise ValueError(
                    'No input data specified. '
                    'One of data_df, data_csv or data_dict must be provided'
                )

        if batch_size is None:
            batch_size = self.model_definition['training']['batch_size']
        if learning_rate is None:
            learning_rate = self.model_definition['training']['learning_rate']
        if regularization_lambda is None:
            regularization_lambda = self.model_definition['training'][
                'regularization_lambda'
            ]
        if dropout_rate is None:
            dropout_rate = self.model_definition['training']['dropout'],
        if bucketing_field is None:
            bucketing_field = self.model_definition['training'][
                'bucketin_field'
            ]

        logging.debug('Preprocessing {} datapoints'.format(len(data_df)))
        features_to_load = (self.model_definition['input_features'] +
                            self.model_definition['output_features'])
        preprocessed_data = build_data(
            data_df,
            features_to_load,
            self.train_set_metadata,
            self.model_definition['preprocessing']
        )
        replace_text_feature_level(self.model_definition, [preprocessed_data])
        dataset = Dataset(
            preprocessed_data,
            self.model_definition['input_features'],
            self.model_definition['output_features'],
            None
        )

        logging.debug('Training batch')
        self.model.train_online(
            dataset,
            batch_size=batch_size,
            learning_rate=learning_rate,
            regularization_lambda=regularization_lambda,
            dropout_rate=dropout_rate,
            bucketing_field=bucketing_field,
            gpus=gpus,
            gpu_fraction=gpu_fraction)

    def _predict(
            self,
            data_df=None,
            data_csv=None,
            data_dict=None,
            return_type=pd.DataFrame,
            batch_size=128,
            gpus=None,
            gpu_fraction=1,
            only_predictions=True,
            logging_level=logging.ERROR,
    ):
        logging.getLogger().setLevel(logging_level)
        if logging_level in {logging.WARNING, logging.ERROR, logging.CRITICAL}:
            set_disable_progressbar(True)

        if (self.model is None or self.model_definition is None or
                self.train_set_metadata is None):
            raise ValueError('Model has not been trained or loaded')

        if data_df is None:
            if data_csv is not None:
                data_df = pd.read_csv(data_csv)
            elif data_csv is not None:
                data_df = pd.DataFrame(data_dict)
            else:
                raise ValueError(
                    'No input data specified. '
                    'One of data_df, data_csv and data_dict must be provided'
                )

        logging.debug('Preprocessing {} datapoints'.format(len(data_df)))
        features_to_load = self.model_definition['input_features']
        if not only_predictions:
            features_to_load += self.model_definition['output_features']
        preprocessed_data = build_data(
            data_df,
            features_to_load,
            self.train_set_metadata,
            self.model_definition['preprocessing']
        )
        replace_text_feature_level(self.model_definition, [preprocessed_data])
        dataset = Dataset(
            preprocessed_data,
            self.model_definition['input_features'],
            [] if only_predictions
            else self.model_definition['output_features'],
            None
        )

        logging.debug('Predicting')
        predict_results = self.model.predict(
            dataset,
            batch_size,
            only_predictions=only_predictions,
            gpus=gpus, gpu_fraction=gpu_fraction,
            session=getattr(self.model, 'session', None)
        )

        logging.debug('Postprocessing')
        if (
                return_type == 'dict' or
                return_type == 'dictionary' or
                return_type == dict
        ):
            postprocessed_predictions = postprocess(
                predict_results,
                self.model_definition['output_features'],
                self.train_set_metadata
            )
        elif (
                return_type == 'dataframe' or
                return_type == 'df' or
                return_type == pd.DataFrame
        ):
            postprocessed_predictions = postprocess_df(
                predict_results,
                self.model_definition['output_features'],
                self.train_set_metadata
            )
        else:
            logging.warning(
                'Unrecognized return_type: {}. '
                'Returning DataFrame.'.format(return_type)
            )
            postprocessed_predictions = postprocess(
                predict_results,
                self.model_definition['output_features'],
                self.train_set_metadata
            )

        return postprocessed_predictions, predict_results

    def predict(
            self,
            data_df=None,
            data_csv=None,
            data_dict=None,
            return_type=pd.DataFrame,
            batch_size=128,
            gpus=None,
            gpu_fraction=1,
            logging_level=logging.ERROR,
    ):
        """This function is used to predict the output variables given the input
           variables using the trained model.

        # Inputs

        :param data_df: (DataFrame) dataframe containing data. Only the input
               features defined in the model definition need to be present in
               the dataframe.
        :param data_csv: (string) input data CSV file. Only the input features
               defined in the model definition need to be present in the CSV.
        :param data_dict: (dict) input data dictionary. It is expected to
               contain one key for each field and the values have to be lists
               of the same length. Each index in the lists corresponds to one
               datapoint. Only the input features defined in the model
               definition need to be present in the dataframe. For example a
               data set consisting of two datapoints with a input text may be
               provided as the following dict ``{'text_field_name}: ['text of
               the first datapoint', text of the second datapoint']}`.
        :param return_type: (strng or type, default: `DataFrame`)
               string describing the type of the returned prediction object.
               `'dataframe'`, `'df'` and `DataFrame` will return a pandas
               DataFrame , while `'dict'`, ''dictionary'` and `dict` will
               return a dictionary.
        :param batch_size: (int, default: `128`) batch size
        :param gpus: (string, default: `None`) list of GPUs to use (it uses the
               same syntax of CUDA_VISIBLE_DEVICES)
        :param gpu_fraction: (float, default `1.0`) fraction of gpu memory to
               initialize the process with
        :param logging_level: (int, default: `logging.ERROR`) logging level to
               use for logging. Use logging constants like `logging.DEBUG`,
               `logging.INFO` and `logging.ERROR`. By default only errors will
               be printed.


        # Return

        :return: (DataFrame or dict) a dataframe containing the predictions for
                 each output feature and their probabilities (for types that
                 return them) will be returned. For instance in a 3 way
                 multiclass classification problem with a category field names
                 `class` as output feature with possible values `one`, `two`
                 and `three`, the dataframe will have as many rows as input
                 datapoints and five columns: `class_predictions`,
                 `class_UNK_probability`, `class_one_probability`,
                 `class_two_probability`, `class_three_probability`. (The UNK
                 class is always present in categorical features).
                 If the `return_type` is a dictionary, the returned object be
                 a dictionary contaning one entry for each output feature.
                 Each entry is itself a dictionary containing aligned
                 arrays of predictions and probabilities / scores.
        """
        predictions, _ = self._predict(
            data_df=data_df,
            data_csv=data_csv,
            data_dict=data_dict,
            return_type=return_type,
            batch_size=batch_size,
            gpus=gpus,
            gpu_fraction=gpu_fraction,
            logging_level=logging_level,
        )

        return predictions

    def test(
            self,
            data_df=None,
            data_csv=None,
            data_dict=None,
            return_type=pd.DataFrame,
            batch_size=128,
            gpus=None,
            gpu_fraction=1,
            logging_level=logging.ERROR,
    ):
        """This function is used to predict the output variables given the input
        variables using the trained model and compute test statistics like
        performance measures, confusion matrices and the like.


        # Inputs

        :param data_df: (DataFrame) dataframe containing data. Both input and
               output features defined in the model definition need to be
               present in the dataframe.
        :param data_csv: (string) input data CSV file. Both input and output
               features defined in the model definition need to be present in
               the CSV.
        :param data_dict: (dict) input data dictionary. It is expected to
               contain one key for each field and the values have to be lists
               of the same length. Each index in the lists corresponds to one
               datapoint. Both input and output features defined in the model
               definition need to be present in the dataframe. For example a
               data set consisting of two datapoints with a input text may be
               provided as the following dict ``{'text_field_name}: ['text of
               the first datapoint', text of the second datapoint']}`.
        :param return_type: (strng or type, default: `DataFrame`)
               string describing the type of the returned prediction object.
               `'dataframe'`, `'df'` and `DataFrame` will return a pandas
               DataFrame , while `'dict'`, ''dictionary'` and `dict` will
               return a dictionary.
        :param batch_size: (int, default: `128`) batch size
        :param gpus: (string, default: `None`) list of GPUs to use (it uses the
               same syntax of CUDA_VISIBLE_DEVICES)
        :param gpu_fraction: (float, default `1.0`) fraction of GPU memory to
               initialize the process with
        :param logging_level: (int, default: `logging.ERROR`) logging level to
               use for logging. Use logging constants like `logging.DEBUG`,
               `logging.INFO` and `logging.ERROR`. By default only errors will
               be printed.


        # Return

        :return: (tuple((DataFrame or dict), dict)) a tuple of a dataframe and a
                 dictionary. The dataframe contains the predictions for each
                 output feature and their probabilities (for types that return
                 them) will be returned. For instance in a 3 way multiclass
                 classification problem with a category field names `class` as
                 output feature with possible values `one`, `two` and `three`,
                 the dataframe will have as many rows as input datapoints and
                 five columns: `class_predictions`, `class_UNK_probability`,
                 `class_one_probability`, `class_two_probability`,
                 `class_three_probability`. (The UNK class is always present in
                 categorical features).
                 If the `return_type` is a dictionary, the first object
                 of the tuple will be a dictionary contaning one entry
                 for each output feature.
                 Each entry is itself a dictionary containing aligned
                 arrays of predictions and probabilities / scores.
                 The second object of the tuple is a dictionary that contains
                 the test statistics, with each key being the name of an output
                 feature and the values being dictionaries containing measures
                 names and their values.
        """
        predictions, test_stats = self._predict(
            data_df=data_df,
            data_csv=data_csv,
            data_dict=data_dict,
            return_type=return_type,
            batch_size=batch_size,
            gpus=gpus,
            gpu_fraction=gpu_fraction,
            only_predictions=False,
            logging_level=logging_level,
        )

        return predictions, test_stats


def test_train(
        data_csv,
        model_definition,
        batch_size=128,
        gpus=None,
        gpu_fraction=1,
        debug=False,
        logging_level=logging.ERROR,
        **kwargs
):
    ludwig_model = LudwigModel(
        model_definition,
        logging_level=logging_level
    )

    train_stats = ludwig_model.train(
        data_csv=data_csv,
        gpus=gpus,
        gpu_fraction=gpu_fraction,
        logging_level=logging_level,
        debug=debug
    )

    logging.critical(train_stats)

    # predict
    predictions = ludwig_model.predict(
        data_csv=data_csv,
        batch_size=batch_size,
        gpus=gpus,
        gpu_fraction=gpu_fraction,
        logging_level=logging_level
    )

    ludwig_model.close()
    logging.critical(predictions)


def test_train_online(
        data_csv,
        model_definition,
        batch_size=128,
        gpus=None,
        gpu_fraction=1,
        debug=False,
        logging_level=logging.ERROR,
        **kwargs
):
    model_definition = merge_with_defaults(model_definition)
    data, train_set_metadata = build_dataset(
        data_csv,
        (model_definition['input_features'] +
         model_definition['output_features']),
        model_definition['preprocessing']
    )

    ludwig_model = LudwigModel(model_definition, logging_level=logging_level)
    ludwig_model.initialize_model(
        train_set_metadata=train_set_metadata,
        logging_level=logging_level
    )

    ludwig_model.train_online(
        data_csv=data_csv,
        batch_size=128,
        gpus=gpus,
        gpu_fraction=gpu_fraction,
        logging_level=logging_level
    )
    ludwig_model.train_online(
        data_csv=data_csv,
        batch_size=128,
        gpus=gpus,
        gpu_fraction=gpu_fraction,
        logging_level=logging_level
    )

    # predict
    predictions = ludwig_model.predict(
        data_csv=data_csv,
        batch_size=batch_size,
        gpus=gpus,
        gpu_fraction=gpu_fraction,
        logging_level=logging_level
    )
    ludwig_model.close()
    logging.critical(predictions)


def test_predict(
        data_csv,
        model_path,
        batch_size=128,
        gpus=None,
        gpu_fraction=1,
        logging_level=logging.ERROR,
        **kwargs
):
    ludwig_model = LudwigModel.load(
        model_path,
        logging_level=logging_level
    )

    predictions = ludwig_model.predict(
        data_csv=data_csv,
        batch_size=batch_size,
        gpus=gpus,
        gpu_fraction=gpu_fraction,
        logging_level=logging_level
    )

    ludwig_model.close()
    logging.critical(predictions)


def main(sys_argv):
    parser = argparse.ArgumentParser(
        description='This script tests ludwig APIs.'
    )

    parser.add_argument(
        '-t',
        '--test',
        default='train',
        choices=['train', 'train_online', 'predict'],
        help='which test to run'
    )

    # ---------------
    # Data parameters
    # ---------------
    parser.add_argument('--data_csv', help='input data CSV file')
    parser.add_argument(
        '--train_set_metadata_json',
        help='input metadata JSON file'
    )

    # ----------------
    # Model parameters
    # ----------------
    parser.add_argument('-m', '--model_path', help='model to load')
    parser.add_argument(
        '-md',
        '--model_definition',
        type=yaml.load,
        help='model definition'
    )

    # ------------------
    # Generic parameters
    # ------------------
    parser.add_argument(
        '-bs',
        '--batch_size',
        type=int,
        default=128,
        help='size of batches'
    )

    # ------------------
    # Runtime parameters
    # ------------------
    parser.add_argument(
        '-g',
        '--gpus',
        type=int,
        default=None,
        help='list of gpu to use'
    )
    parser.add_argument(
        '-gf',
        '--gpu_fraction',
        type=float,
        default=1.0,
        help='fraction of gpu memory to initialize the process with'
    )
    parser.add_argument(
        '-dbg',
        '--debug',
        action='store_true',
        default=False,
        help='enables debugging mode'
    )
    parser.add_argument(
        '-l',
        '--logging_level',
        default='info',
        help='the level of logging to use',
        choices=['critical', 'error', 'warning', 'info', 'debug', 'notset']
    )

    args = parser.parse_args(sys_argv)
    args.logging_level = logging_level_registry[args.logging_level]

    logging.basicConfig(
        stream=sys.stdout,
        # filename='log.log',
        # filemode='w',
        level=args.logging_level,
        format='%(message)s'
    )

    if args.test == 'train':
        test_train(**vars(args))
    elif args.test == 'train_online':
        test_train_online(**vars(args))
    elif args.test == 'predict':
        test_predict(**vars(args))
    else:
        logging.info('Unsupported test type')


if __name__ == '__main__':
    main(sys.argv[1:])<|MERGE_RESOLUTION|>--- conflicted
+++ resolved
@@ -478,11 +478,8 @@
             model_dir,
             TRAIN_SET_METADATA_FILE_NAME
         )
-<<<<<<< HEAD
+
         save_json(train_set_metadata_path, train_set_metadata)
-=======
-        save_json(train_set_metadata_path, metadata)
->>>>>>> 90db18a8
 
         train_trainset_stats, train_valisest_stats, train_testset_stats = result
         train_stats = {
@@ -532,11 +529,7 @@
 
         # set parameters
         self.model = model
-<<<<<<< HEAD
         self.train_set_metadata = train_set_metadata
-=======
-        self.train_set_metadata = metadata
->>>>>>> 90db18a8
 
         return train_stats
 
@@ -608,11 +601,7 @@
 
         # set parameters
         self.model = model
-<<<<<<< HEAD
         self.train_set_metadata = train_set_metadata
-=======
-        self.train_set_metadata = metadata
->>>>>>> 90db18a8
 
     def train_online(
             self,

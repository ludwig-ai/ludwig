--- conflicted
+++ resolved
@@ -43,14 +43,7 @@
     FULL,
     HYPEROPT,
     HYPEROPT_WARNING,
-<<<<<<< HEAD
-    MIN_VALIDATION_SET_ROWS,
-=======
-    LEARNING_RATE,
     MIN_DATASET_SPLIT_ROWS,
-    MODEL_TYPE,
-    PREPROCESSING,
->>>>>>> 6f7d7dfd
     TEST,
     TRAINING,
     VALIDATION,

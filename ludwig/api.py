# !/usr/bin/env python
# Copyright (c) 2019 Uber Technologies, Inc.
#
# Licensed under the Apache License, Version 2.0 (the "License");
# you may not use this file except in compliance with the License.
# You may obtain a copy of the License at
#
#     http://www.apache.org/licenses/LICENSE-2.0
#
# Unless required by applicable law or agreed to in writing, software
# distributed under the License is distributed on an "AS IS" BASIS,
# WITHOUT WARRANTIES OR CONDITIONS OF ANY KIND, either express or implied.
# See the License for the specific language governing permissions and
# limitations under the License.
# ==============================================================================
"""
    File name: LudwigModel.py
    Author: Piero Molino
    Date created: 5/21/2019
    Python Version: 3+
"""
import copy
import logging
import os
import subprocess
import sys
import tempfile
import traceback
from collections import OrderedDict
from pprint import pformat
from typing import Dict, List, Optional, Tuple, Union

import numpy as np
import pandas as pd
import torch
from tabulate import tabulate

from ludwig.backend import Backend, initialize_backend
from ludwig.callbacks import Callback
from ludwig.constants import (
    AUTO,
    BATCH_SIZE,
    EVAL_BATCH_SIZE,
    FULL,
    HYPEROPT,
    HYPEROPT_WARNING,
    LEARNING_RATE,
    PREPROCESSING,
    TEST,
    TRAINER,
    TRAINING,
    VALIDATION,
)
from ludwig.data.dataset.base import Dataset
from ludwig.data.postprocessing import convert_predictions, postprocess
from ludwig.data.preprocessing import load_metadata, preprocess_for_prediction, preprocess_for_training
from ludwig.features.feature_registries import update_config_with_metadata
from ludwig.globals import (
    INFERENCE_MODULE_FILE_NAME,
    LUDWIG_VERSION,
    MODEL_HYPERPARAMETERS_FILE_NAME,
    MODEL_WEIGHTS_FILE_NAME,
    set_disable_progressbar,
    TRAIN_SET_METADATA_FILE_NAME,
)
from ludwig.models.ecd import ECD
from ludwig.models.predictor import (
    calculate_overall_stats,
    print_evaluation_stats,
    save_evaluation_stats,
    save_prediction_outputs,
)
from ludwig.models.trainer import Trainer
from ludwig.modules.metric_modules import get_best_function
from ludwig.schema import validate_config
from ludwig.schema.utils import load_config_with_kwargs
from ludwig.utils import metric_utils
from ludwig.utils.data_utils import (
    figure_data_format,
    generate_kfold_splits,
    load_dataset,
    load_json,
    load_yaml,
    save_json,
)
from ludwig.utils.defaults import default_random_seed, merge_with_defaults
from ludwig.utils.fs_utils import makedirs, open_file, path_exists, upload_output_directory
from ludwig.utils.misc_utils import get_file_names, get_output_directory
from ludwig.utils.print_utils import print_boxed
from ludwig.utils.torch_utils import get_torch_device

logger = logging.getLogger(__name__)


class LudwigModel:
    """Class that allows access to high level Ludwig functionalities.

    # Inputs

    :param config: (Union[str, dict]) in-memory representation of
            config or string path to a YAML config file.
    :param logging_level: (int) Log level that will be sent to stderr.
    :param backend: (Union[Backend, str]) `Backend` or string name
        of backend to use to execute preprocessing / training steps.
    :param gpus: (Union[str, int, List[int]], default: `None`) GPUs
        to use (it uses the same syntax of CUDA_VISIBLE_DEVICES)
    :param gpu_memory_limit: (int: default: `None`) maximum memory in MB to
        allocate per GPU device.
    :param allow_parallel_threads: (bool, default: `True`) allow Torch
        to use multithreading parallelism to improve performance at the
        cost of determinism.

    # Example usage:

    ```python
    from ludwig.api import LudwigModel
    ```

    Train a model:

    ```python
    config = {...}
    ludwig_model = LudwigModel(config)
    train_stats, _, _ = ludwig_model.train(dataset=file_path)
    ```

    or

    ```python
    train_stats, _, _ = ludwig_model.train(dataset=dataframe)
    ```

    If you have already trained a model you can load it and use it to predict

    ```python
    ludwig_model = LudwigModel.load(model_dir)
    ```

    Predict:

    ```python
    predictions, _ = ludwig_model.predict(dataset=file_path)
    ```

    or

    ```python
    predictions, _ = ludwig_model.predict(dataset=dataframe)
    ```

    Evaluation:

    ```python
    eval_stats, _, _ = ludwig_model.evaluate(dataset=file_path)
    ```

    or

    ```python
    eval_stats, _, _ = ludwig_model.evaluate(dataset=dataframe)
    ```
    """

    def __init__(
        self,
        config: Union[str, dict],
        logging_level: int = logging.ERROR,
        backend: Union[Backend, str] = None,
        gpus: Union[str, int, List[int]] = None,
        gpu_memory_limit: int = None,
        allow_parallel_threads: bool = True,
        callbacks: List[Callback] = None,
    ) -> None:
        """Constructor for the Ludwig Model class.

        # Inputs

        :param config: (Union[str, dict]) in-memory representation of
            config or string path to a YAML config file.
        :param logging_level: (int) Log level that will be sent to stderr.
        :param backend: (Union[Backend, str]) `Backend` or string name
            of backend to use to execute preprocessing / training steps.
        :param gpus: (Union[str, int, List[int]], default: `None`) GPUs
            to use (it uses the same syntax of CUDA_VISIBLE_DEVICES)
        :param gpu_memory_limit: (int: default: `None`) maximum memory in MB to
            allocate per GPU device.
        :param allow_parallel_threads: (bool, default: `True`) allow Torch
            to use multithreading parallelism to improve performance at the
            cost of determinism.
        :param callbacks: (list, default: `None`) a list of
              `ludwig.callbacks.Callback` objects that provide hooks into the
               Ludwig pipeline.

        # Return

        :return: (None) `None`
        """
        # check if config is a path or a dict
        if isinstance(config, str):  # assume path
            config_dict = load_yaml(config)
            self.config_fp = config
        else:
            config_dict = copy.deepcopy(config)
            self.config_fp = None

        # merge config with defaults
        self.base_config = copy.deepcopy(config_dict)
        self.config = merge_with_defaults(config_dict)
        validate_config(self.config)

        # setup logging
        self.set_logging_level(logging_level)

        # setup Backend
        self.backend = initialize_backend(backend or self.config.get("backend"))
        self.callbacks = callbacks if callbacks is not None else []

        # setup PyTorch env (GPU allocation, etc.)
        self.backend.initialize_pytorch(
            gpus=gpus, gpu_memory_limit=gpu_memory_limit, allow_parallel_threads=allow_parallel_threads
        )

        # setup model
        self.model = None
        self.training_set_metadata = None

        # online training state
        self._online_trainer = None

    def train(
        self,
        dataset: Union[str, dict, pd.DataFrame] = None,
        training_set: Union[str, dict, pd.DataFrame, Dataset] = None,
        validation_set: Union[str, dict, pd.DataFrame, Dataset] = None,
        test_set: Union[str, dict, pd.DataFrame, Dataset] = None,
        training_set_metadata: Union[str, dict] = None,
        data_format: str = None,
        experiment_name: str = "api_experiment",
        model_name: str = "run",
        model_resume_path: str = None,
        skip_save_training_description: bool = False,
        skip_save_training_statistics: bool = False,
        skip_save_model: bool = False,
        skip_save_progress: bool = False,
        skip_save_log: bool = False,
        skip_save_processed_input: bool = False,
        skip_save_inference_module: bool = False,
        output_directory: str = "results",
        random_seed: int = default_random_seed,
        **kwargs,
    ) -> Tuple[dict, Union[dict, pd.DataFrame], str]:
        """This function is used to perform a full training of the model on the specified dataset.

        During training if the skip parameters are False
        the model and statistics will be saved in a directory
        `[output_dir]/[experiment_name]_[model_name]_n` where all variables are
        resolved to user specified ones and `n` is an increasing number
        starting from 0 used to differentiate among repeated runs.

        # Inputs

        :param dataset: (Union[str, dict, pandas.DataFrame], default: `None`)
            source containing the entire dataset to be used in the experiment.
            If it has a split column, it will be used for splitting
            (0 for train, 1 for validation, 2 for test),
            otherwise the dataset will be randomly split.
        :param training_set: (Union[str, dict, pandas.DataFrame], default: `None`)
            source containing training data.
        :param validation_set: (Union[str, dict, pandas.DataFrame], default: `None`)
            source containing validation data.
        :param test_set: (Union[str, dict, pandas.DataFrame], default: `None`)
            source containing test data.
        :param training_set_metadata: (Union[str, dict], default: `None`)
            metadata JSON file or loaded metadata. Intermediate preprocessed
            structure containing the mappings of the input dataset created the
            first time an input file is used in the same directory with the
            same name and a '.meta.json' extension.
        :param data_format: (str, default: `None`) format to interpret data
            sources. Will be inferred automatically if not specified.  Valid
            formats are `'auto'`, `'csv'`, `'df'`, `'dict'`, `'excel'`,
            `'feather'`, `'fwf'`,
            `'hdf5'` (cache file produced during previous training),
            `'html'` (file containing a single HTML `<table>`),
            `'json'`, `'jsonl'`, `'parquet'`,
            `'pickle'` (pickled Pandas DataFrame),
            `'sas'`, `'spss'`, `'stata'`, `'tsv'`.
        :param experiment_name: (str, default: `'experiment'`) name for
            the experiment.
        :param model_name: (str, default: `'run'`) name of the model that is
            being used.
        :param model_resume_path: (str, default: `None`) resumes training of
            the model from the path specified. The config is restored.
            In addition to config, training statistics, loss for each
            epoch and the state of the optimizer are restored such that
            training can be effectively continued from a previously interrupted
            training process.
        :param skip_save_training_description: (bool, default: `False`)
            disables saving the description JSON file.
        :param skip_save_training_statistics: (bool, default: `False`)
            disables saving training statistics JSON file.
        :param skip_save_model: (bool, default: `False`) disables
            saving model weights and hyperparameters each time the model
            improves. By default Ludwig saves model weights after each epoch
            the validation metric improves, but if the model is really big
            that can be time consuming. If you do not want to keep
            the weights and just find out what performance a model can get
            with a set of hyperparameters, use this parameter to skip it,
            but the model will not be loadable later on and the returned model
            will have the weights obtained at the end of training, instead of
            the weights of the epoch with the best validation performance.
        :param skip_save_progress: (bool, default: `False`) disables saving
            progress each epoch. By default Ludwig saves weights and stats
            after each epoch for enabling resuming of training, but if
            the model is really big that can be time consuming and will uses
            twice as much space, use this parameter to skip it, but training
            cannot be resumed later on.
        :param skip_save_log: (bool, default: `False`) disables saving
            TensorBoard logs. By default Ludwig saves logs for the TensorBoard,
            but if it is not needed turning it off can slightly increase the
            overall speed.
        :param skip_save_processed_input: (bool, default: `False`) if input
            dataset is provided it is preprocessed and cached by saving an HDF5
            and JSON files to avoid running the preprocessing again. If this
            parameter is `False`, the HDF5 and JSON file are not saved.
        :param skip_save_inference_module: (bool, default: `False`) disables
            saving torchscript-compatible inference module. By default Ludwig
            saves the inference module after each epoch the validation metric
            improves. This can be time consuming. If turned off, the inference
            module will not be loadable later on. If skip_save_model is True,
            skip_save_inference_module is automatically set to True.
<<<<<<< HEAD
=======
        saves
>>>>>>> f338b561
        :param output_directory: (str, default: `'results'`) the directory that
            will contain the training statistics, TensorBoard logs, the saved
            model and the training progress files.
        :param random_seed: (int, default: `42`) a random seed that will be
               used anywhere there is a call to a random number generator: data
               splitting, parameter initialization and training set shuffling

        # Return

        :return: (Tuple[Dict, Union[Dict, pd.DataFrame], str]) tuple containing
            `(training_statistics, preprocessed_data, output_directory)`.
            `training_statistics` is a nested dictionary of dataset -> feature_name -> metric_name -> List of metrics.
                Each metric corresponds to each training checkpoint.
            `preprocessed_data` is the tuple containing these three data sets
            `(training_set, validation_set, test_set)`.
            `output_directory` filepath to where training results are stored.
        """
        if HYPEROPT in self.config:
            print_boxed("WARNING")
            logger.info(HYPEROPT_WARNING)

        # setup directories and file names
        if model_resume_path is not None:
            if path_exists(model_resume_path):
                output_directory = model_resume_path
            else:
                if self.backend.is_coordinator():
                    logger.info("Model resume path does not exists, " "starting training from scratch")
                model_resume_path = None

        if model_resume_path is None:
            if self.backend.is_coordinator():
                output_directory = get_output_directory(output_directory, experiment_name, model_name)
            else:
                output_directory = None

        # if we are skipping all saving,
        # there is no need to create a directory that will remain empty
        should_create_output_directory = not (
            skip_save_training_description
            and skip_save_training_statistics
            and skip_save_model
            and skip_save_progress
            and skip_save_log
            and skip_save_processed_input
            and skip_save_inference_module
        )

        # if we are skipping save model, then we skip saving inference module as well
        if skip_save_model:
            logger.warning(
                "Cannot save inference module if skip_save_model is True. "
                "Setting skip_save_inference_module to True."
            )
            skip_save_inference_module = True

        output_url = output_directory
        with upload_output_directory(output_directory) as (output_directory, upload_fn):
            train_callbacks = self.callbacks
            if upload_fn is not None:
                # Upload output files (checkpoints, etc.) to remote storage at the end of
                # each epoch and evaluation, in case of failure in the middle of training.
                class UploadOnEpochEndCallback(Callback):
                    def on_eval_end(self, trainer, progress_tracker, save_path):
                        upload_fn()

                    def on_epoch_end(self, trainer, progress_tracker, save_path):
                        upload_fn()

                train_callbacks = train_callbacks + [UploadOnEpochEndCallback()]

            description_fn = training_stats_fn = model_dir = None
            if self.backend.is_coordinator():
                if should_create_output_directory:
                    makedirs(output_directory, exist_ok=True)
                description_fn, training_stats_fn, model_dir = get_file_names(output_directory)

            if isinstance(training_set, Dataset) and training_set_metadata is not None:
                preprocessed_data = (training_set, validation_set, test_set, training_set_metadata)
            else:
                # save description
                if self.backend.is_coordinator():
                    description = get_experiment_description(
                        self.config,
                        dataset=dataset,
                        training_set=training_set,
                        validation_set=validation_set,
                        test_set=test_set,
                        training_set_metadata=training_set_metadata,
                        data_format=data_format,
                        backend=self.backend,
                        random_seed=random_seed,
                    )

                    if not skip_save_training_description:
                        save_json(description_fn, description)

                    # print description
                    experiment_description = [
                        ["Experiment name", experiment_name],
                        ["Model name", model_name],
                        ["Output directory", output_directory],
                    ]
                    for key, value in description.items():
                        if key != "config":  # Config is printed separately.
                            experiment_description.append([key, pformat(value, indent=4)])

                    print_boxed("EXPERIMENT DESCRIPTION")
                    logger.info(tabulate(experiment_description, tablefmt="fancy_grid"))

                    print_boxed("LUDWIG CONFIG")
                    logger.info(pformat(self.config, indent=4))

                for callback in self.callbacks:
                    callback.on_preprocess_start(self.config)

                try:
                    preprocessed_data = self.preprocess(
                        dataset=dataset,
                        training_set=training_set,
                        validation_set=validation_set,
                        test_set=test_set,
                        training_set_metadata=training_set_metadata,
                        data_format=data_format,
                        experiment_name=experiment_name,
                        model_name=model_name,
                        model_resume_path=model_resume_path,
                        skip_save_training_description=skip_save_training_description,
                        skip_save_training_statistics=skip_save_training_statistics,
                        skip_save_model=skip_save_model,
                        skip_save_progress=skip_save_progress,
                        skip_save_log=skip_save_log,
                        skip_save_processed_input=skip_save_processed_input,
                        output_directory=output_directory,
                        random_seed=random_seed,
                        **kwargs,
                    )
                    (training_set, validation_set, test_set, training_set_metadata) = preprocessed_data
                finally:
                    for callback in self.callbacks:
                        callback.on_preprocess_end(training_set, validation_set, test_set, training_set_metadata)

            self.training_set_metadata = training_set_metadata

            if self.backend.is_coordinator():
                dataset_statistics = [["Dataset", "Size"]]
                dataset_statistics.append(["Training", len(training_set)])
                if validation_set is not None:
                    dataset_statistics.append(["Validation", len(validation_set)])
                if test_set is not None:
                    dataset_statistics.append(["Test", len(test_set)])
                if not skip_save_model:
                    # save train set metadata
                    os.makedirs(model_dir, exist_ok=True)
                    save_json(os.path.join(model_dir, TRAIN_SET_METADATA_FILE_NAME), training_set_metadata)

                logger.info("\nDataset sizes:")
                logger.info(tabulate(dataset_statistics, headers="firstrow", tablefmt="fancy_grid", floatfmt=".4f"))

            for callback in self.callbacks:
                callback.on_train_init(
                    base_config=self.base_config,
                    experiment_directory=output_directory,
                    experiment_name=experiment_name,
                    model_name=model_name,
                    output_directory=output_directory,
                    resume_directory=model_resume_path,
                )

            # Build model if not provided
            # if it was provided it means it was already loaded
            if not self.model:
                if self.backend.is_coordinator():
                    print_boxed("MODEL")
                # update config with metadata properties
                update_config_with_metadata(self.config, training_set_metadata)
                logger.info("Warnings and other logs:")
                self.model = LudwigModel.create_model(self.config, random_seed=random_seed)

            # init trainer
            config, _ = load_config_with_kwargs(Trainer.get_schema_cls(), self.config[TRAINER])
            with self.backend.create_trainer(
                model=self.model,
                config=config,
                resume=model_resume_path is not None,
                skip_save_model=skip_save_model,
                skip_save_progress=skip_save_progress,
                skip_save_log=skip_save_log,
                callbacks=train_callbacks,
                random_seed=random_seed,
            ) as trainer:
                # auto tune batch size
                if self.config[TRAINER][BATCH_SIZE] == AUTO or self.config[TRAINER][EVAL_BATCH_SIZE] == AUTO:
                    # TODO (ASN): add support for substitute_with_max parameter
                    tuned_batch_size = trainer.tune_batch_size(self.config, training_set, random_seed=random_seed)

                    # TODO(travis): pass these in as args to trainer when we call train,
                    #  to avoid setting state on possibly remote trainer
                    if self.config[TRAINER][BATCH_SIZE] == AUTO:
                        self.config[TRAINER][BATCH_SIZE] = tuned_batch_size
                        trainer.batch_size = tuned_batch_size

                    if self.config[TRAINER][EVAL_BATCH_SIZE] == AUTO:
                        self.config[TRAINER][EVAL_BATCH_SIZE] = tuned_batch_size
                        trainer.eval_batch_size = tuned_batch_size

                # auto tune learning rate
                if self.config[TRAINER][LEARNING_RATE] == AUTO:
                    tuned_learning_rate = trainer.tune_learning_rate(self.config, training_set, random_seed=random_seed)
                    self.config[TRAINER][LEARNING_RATE] = tuned_learning_rate
                    trainer.set_base_learning_rate(tuned_learning_rate)

                # train model
                if self.backend.is_coordinator():
                    print_boxed("TRAINING")
                    if not skip_save_model:
                        self.save_config(model_dir)

                for callback in self.callbacks:
                    callback.on_train_start(
                        model=self.model,
                        config=self.config,
                        config_fp=self.config_fp,
                    )

                try:
                    train_stats = trainer.train(
                        training_set,
                        validation_set=validation_set,
                        test_set=test_set,
                        save_path=model_dir,
                    )

                    # Unpack train()'s return.
                    # The statistics are all nested dictionaries of TrainerMetrics: feature_name -> metric_name ->
                    # List[TrainerMetric], with one entry per training checkpoint, according to steps_per_checkpoint.
                    # We reduce the dictionary of TrainerMetrics to a simple list of floats for interfacing with Ray
                    # Tune.
                    (self.model, train_trainset_stats, train_valiset_stats, train_testset_stats) = train_stats
                    train_stats = {
                        TRAINING: metric_utils.reduce_trainer_metrics_dict(train_trainset_stats),
                        VALIDATION: metric_utils.reduce_trainer_metrics_dict(train_valiset_stats),
                        TEST: metric_utils.reduce_trainer_metrics_dict(train_testset_stats),
                    }

                    # save training statistics
                    if self.backend.is_coordinator():
                        if not skip_save_training_statistics and path_exists(os.path.dirname(training_stats_fn)):
                            save_json(training_stats_fn, train_stats)

                    # grab the results of the model with highest validation test performance
                    validation_field = trainer.validation_field
                    validation_metric = trainer.validation_metric
                    validation_field_result = train_valiset_stats[validation_field]

                    best_function = get_best_function(validation_metric)

                    # results of the model with highest validation test performance
                    if self.backend.is_coordinator() and validation_set is not None:
                        print_boxed("TRAINING REPORT")
                        best_vali_index, (
                            epoch_best_validation_metric,
                            step_best_validation_metric,
                            best_validation_metric,
                        ) = best_function(
                            enumerate(validation_field_result[validation_metric]),
                            # -1 for the last element of the TrainerMetric namedtuple.
                            key=lambda index_epoch_step_value: index_epoch_step_value[1][-1],
                        )
                        logger.info(
                            f"Best validation model step: {step_best_validation_metric}, epoch: "
                            f"{epoch_best_validation_metric + 1}"
                        )
                        logger.info(
                            f"Best validation model {validation_metric} on validation set {validation_field}: "
                            f"{best_validation_metric}"
                        )
                        if test_set is not None:
                            validation_selected_test_metric_score = train_testset_stats[validation_field][
                                validation_metric
                            ][best_vali_index][
                                -1
                            ]  # -1 for the last element of the TrainerMetric namedtuple.

                            logger.info(
                                f"Best validation model {validation_metric} on test set {validation_field}: "
                                f"{validation_selected_test_metric_score}"
                            )
                        logger.info(f"\nFinished: {experiment_name}_{model_name}")
                        logger.info(f"Saved to: {output_directory}")
                finally:
                    for callback in self.callbacks:
                        callback.on_train_end(output_directory)

                self.training_set_metadata = training_set_metadata

                # Ensure model weights are saved to the driver if training was done remotely
                if self.backend.is_coordinator() and not skip_save_model:
                    weights_save_path = os.path.join(model_dir, MODEL_WEIGHTS_FILE_NAME)
                    if not path_exists(weights_save_path):
                        with open_file(weights_save_path, "wb") as f:
                            torch.save(self.model.state_dict(), f)

                    # Save inference module
                    if not skip_save_inference_module:
                        logger.info("Attempting to save inference module with best weights from saved checkpoint...")
                        inference_module_path = os.path.join(model_dir, INFERENCE_MODULE_FILE_NAME)
                        try:
<<<<<<< HEAD
                            self.save_torchscript(inference_module_path)
=======
                            self.model.save_inference_module(
                                inference_module_path,
                                **{"config": self.config, "training_set_metadata": self.training_set_metadata},
                            ),
>>>>>>> f338b561
                            logger.info(f'Saved inference module to: "{inference_module_path}"')
                        except Exception:
                            logger.warning(
                                "Unable to save inference module. Full exception below:\n" f"{traceback.format_exc()}"
                            )

                    # Adds a flag to all input features indicating that the weights are saved in the checkpoint.
                    for input_feature in self.config["input_features"]:
                        input_feature["saved_weights_in_checkpoint"] = True
                    self.save_config(model_dir)

                # Synchronize model weights between workers
                self.backend.sync_model(self.model)

                for callback in self.callbacks:
                    callback.on_train_teardown(output_directory, self.backend.is_coordinator())

                print_boxed("FINISHED")
                return train_stats, preprocessed_data, output_url

    def train_online(
        self,
        dataset: Union[str, dict, pd.DataFrame],
        training_set_metadata: Union[str, dict] = None,
        data_format: str = "auto",
        random_seed: int = default_random_seed,
    ) -> None:
        """Performs one epoch of training of the model on `dataset`.

        # Inputs

        :param dataset: (Union[str, dict, pandas.DataFrame], default: `None`)
            source containing the entire dataset to be used in the experiment.
            If it has a split column, it will be used for splitting (0 for train,
            1 for validation, 2 for test), otherwise the dataset will be
            randomly split.
        :param training_set_metadata: (Union[str, dict], default: `None`)
            metadata JSON file or loaded metadata.  Intermediate preprocessed
        structure containing the mappings of the input
            dataset created the first time an input file is used in the same
            directory with the same name and a '.meta.json' extension.
        :param data_format: (str, default: `None`) format to interpret data
            sources. Will be inferred automatically if not specified.  Valid
            formats are `'auto'`, `'csv'`, `'df'`, `'dict'`, `'excel'`, `'feather'`,
            `'fwf'`, `'hdf5'` (cache file produced during previous training),
            `'html'` (file containing a single HTML `<table>`), `'json'`, `'jsonl'`,
            `'parquet'`, `'pickle'` (pickled Pandas DataFrame), `'sas'`, `'spss'`,
            `'stata'`, `'tsv'`.
        :param random_seed: (int, default: `42`) a random seed that is going to be
               used anywhere there is a call to a random number generator: data
               splitting, parameter initialization and training set shuffling

        # Return

        :return: (None) `None`
        """
        training_set_metadata = training_set_metadata or self.training_set_metadata
        training_dataset, _, _, training_set_metadata = preprocess_for_training(
            self.config,
            training_set=dataset,
            training_set_metadata=training_set_metadata,
            data_format=data_format,
            skip_save_processed_input=True,
            preprocessing_params=self.config[PREPROCESSING],
            backend=self.backend,
            random_seed=random_seed,
            callbacks=self.callbacks,
        )

        if not self.training_set_metadata:
            self.training_set_metadata = training_set_metadata

        if not self.model:
            update_config_with_metadata(self.config, training_set_metadata)
            self.model = LudwigModel.create_model(self.config, random_seed=random_seed)

        if not self._online_trainer:
            config, _ = load_config_with_kwargs(Trainer.get_schema_cls(), self.config[TRAINER])
            self._online_trainer = self.backend.create_trainer(config=config, model=self.model, random_seed=random_seed)

        self.model = self._online_trainer.train_online(training_dataset)

    def predict(
        self,
        dataset: Union[str, dict, pd.DataFrame] = None,
        data_format: str = None,
        split: str = FULL,
        batch_size: int = 128,
        skip_save_unprocessed_output: bool = True,
        skip_save_predictions: bool = True,
        output_directory: str = "results",
        return_type: Union[str, dict, pd.DataFrame] = pd.DataFrame,
        callbacks: Optional[List[Callback]] = None,
        **kwargs,
    ) -> Tuple[Union[dict, pd.DataFrame], str]:
        """Using a trained model, make predictions from the provided dataset.

        # Inputs
        :param dataset: (Union[str, dict, pandas.DataFrame]) source containing
            the entire dataset to be evaluated.
        :param data_format: (str, default: `None`) format to interpret data
            sources. Will be inferred automatically if not specified.  Valid
            formats are `'auto'`, `'csv'`, `'df'`, `'dict'`, `'excel'`, `'feather'`,
            `'fwf'`, `'hdf5'` (cache file produced during previous training),
            `'html'` (file containing a single HTML `<table>`), `'json'`, `'jsonl'`,
            `'parquet'`, `'pickle'` (pickled Pandas DataFrame), `'sas'`, `'spss'`,
            `'stata'`, `'tsv'`.
        :param: split: (str, default= `'full'`): if the input dataset contains
            a split column, this parameter indicates which split of the data
            to use. Possible values are `'full'`, `'training'`, `'validation'`, `'test'`.
        :param batch_size: (int, default: 128) size of batch to use when making
            predictions.
        :param skip_save_unprocessed_output: (bool, default: `True`) if this
            parameter is `False`, predictions and their probabilities are saved
            in both raw unprocessed numpy files containing tensors and as
            postprocessed CSV files (one for each output feature).
            If this parameter is `True`, only the CSV ones are saved and the
            numpy ones are skipped.
        :param skip_save_predictions: (bool, default: `True`) skips saving
            test predictions CSV files.
        :param output_directory: (str, default: `'results'`) the directory that
            will contain the training statistics, TensorBoard logs, the saved
            model and the training progress files.
        :param return_type: (Union[str, dict, pandas.DataFrame], default: pd.DataFrame)
            indicates the format of the returned predictions.
        :param callbacks: (Optional[List[Callback]], default: None)
            optional list of callbacks to use during this predict operation. Any callbacks
            already registered to the model will be preserved.

        # Return

        :return: (Tuple[Union[dict, pd.DataFrame], str]) `(predictions, output_directory)`
            `predictions` predictions from the provided dataset,
            `output_directory` filepath string to where data was stored.
        """
        self._check_initialization()

        # preprocessing
        logger.debug("Preprocessing")
        dataset, _ = preprocess_for_prediction(
            self.config,
            dataset=dataset,
            training_set_metadata=self.training_set_metadata,
            data_format=data_format,
            split=split,
            include_outputs=False,
            backend=self.backend,
            callbacks=self.callbacks + (callbacks or []),
        )

        logger.debug("Predicting")
        with self.backend.create_predictor(self.model, batch_size=batch_size) as predictor:
            predictions = predictor.batch_predict(
                dataset,
            )

            if self.backend.is_coordinator():
                # if we are skipping all saving,
                # there is no need to create a directory that will remain empty
                should_create_exp_dir = not (skip_save_unprocessed_output and skip_save_predictions)
                if should_create_exp_dir:
                    makedirs(output_directory, exist_ok=True)

            logger.debug("Postprocessing")
            postproc_predictions = postprocess(
                predictions,
                self.model.output_features,
                self.training_set_metadata,
                output_directory=output_directory,
                backend=self.backend,
                skip_save_unprocessed_output=skip_save_unprocessed_output or not self.backend.is_coordinator(),
            )
            converted_postproc_predictions = convert_predictions(
                postproc_predictions, self.model.output_features, return_type=return_type
            )

            if self.backend.is_coordinator():
                if not skip_save_predictions:
                    save_prediction_outputs(
                        postproc_predictions, self.model.output_features, output_directory, self.backend
                    )

                    logger.info(f"Saved to: {output_directory}")

            return converted_postproc_predictions, output_directory

    def evaluate(
        self,
        dataset: Union[str, dict, pd.DataFrame] = None,
        data_format: str = None,
        split: str = FULL,
        batch_size: Optional[int] = None,
        skip_save_unprocessed_output: bool = True,
        skip_save_predictions: bool = True,
        skip_save_eval_stats: bool = True,
        collect_predictions: bool = False,
        collect_overall_stats: bool = False,
        output_directory: str = "results",
        return_type: Union[str, dict, pd.DataFrame] = pd.DataFrame,
        **kwargs,
    ) -> Tuple[dict, Union[dict, pd.DataFrame], str]:
        """This function is used to predict the output variables given the input variables using the trained model
        and compute test statistics like performance measures, confusion matrices and the like.

        # Inputs
        :param dataset: (Union[str, dict, pandas.DataFrame]) source containing
            the entire dataset to be evaluated.
        :param data_format: (str, default: `None`) format to interpret data
            sources. Will be inferred automatically if not specified.  Valid
            formats are `'auto'`, `'csv'`, `'df'`, `'dict'`, `'excel'`, `'feather'`,
            `'fwf'`, `'hdf5'` (cache file produced during previous training),
            `'html'` (file containing a single HTML `<table>`), `'json'`, `'jsonl'`,
            `'parquet'`, `'pickle'` (pickled Pandas DataFrame), `'sas'`, `'spss'`,
            `'stata'`, `'tsv'`.
        :param: split: (str, default= `'full'`): if the input dataset contains
            a split column, this parameter indicates which split of the data
            to use. Possible values are `'full'`, `'training'`, `'validation'`, `'test'`.
        :param batch_size: (int, default: None) size of batch to use when making
            predictions. Defaults to model config eval_batch_size
        :param skip_save_unprocessed_output: (bool, default: `True`) if this
            parameter is `False`, predictions and their probabilities are saved
            in both raw unprocessed numpy files containing tensors and as
            postprocessed CSV files (one for each output feature).
            If this parameter is `True`, only the CSV ones are saved and the
            numpy ones are skipped.
        :param skip_save_predictions: (bool, default: `True`) skips saving
            test predictions CSV files.
        :param skip_save_eval_stats: (bool, default: `True`) skips saving
            test statistics JSON file.
        :param collect_predictions: (bool, default: `False`) if `True`
            collects post-processed predictions during eval.
        :param collect_overall_stats: (bool, default: False) if `True`
            collects overall stats during eval.
        :param output_directory: (str, default: `'results'`) the directory that
            will contain the training statistics, TensorBoard logs, the saved
            model and the training progress files.
        :param return_type: (Union[str, dict, pd.DataFrame], default: pandas.DataFrame) indicates
            the format to of the returned predictions.

        # Return
        :return: (`evaluation_statistics`, `predictions`, `output_directory`)
            `evaluation_statistics` dictionary containing evaluation performance
                statistics,
            `postprocess_predictions` contains predicted values,
            `output_directory` is location where results are stored.
        """
        self._check_initialization()

        for callback in self.callbacks:
            callback.on_evaluation_start()

        # preprocessing
        logger.debug("Preprocessing")
        dataset, training_set_metadata = preprocess_for_prediction(
            self.config,
            dataset=dataset,
            training_set_metadata=self.training_set_metadata,
            data_format=data_format,
            split=split,
            include_outputs=True,
            backend=self.backend,
            callbacks=self.callbacks,
        )

        # Fallback to use eval_batch_size or batch_size if not provided
        if batch_size is None:
            batch_size = self.config[TRAINER][EVAL_BATCH_SIZE] or self.config[TRAINER][BATCH_SIZE]

        logger.debug("Predicting")
        with self.backend.create_predictor(self.model, batch_size=batch_size) as predictor:
            eval_stats, predictions = predictor.batch_evaluation(
                dataset,
                collect_predictions=collect_predictions or collect_overall_stats,
            )

            # calculate the overall metrics
            if collect_overall_stats:
                dataset = dataset.to_df()

                overall_stats = calculate_overall_stats(
                    self.model.output_features, predictions, dataset, training_set_metadata
                )
                eval_stats = {
                    of_name: {**eval_stats[of_name], **overall_stats[of_name]}
                    # account for presence of 'combined' key
                    if of_name in overall_stats else {**eval_stats[of_name]}
                    for of_name in eval_stats
                }

            if self.backend.is_coordinator():
                # if we are skipping all saving,
                # there is no need to create a directory that will remain empty
                should_create_exp_dir = not (
                    skip_save_unprocessed_output and skip_save_predictions and skip_save_eval_stats
                )
                if should_create_exp_dir:
                    makedirs(output_directory, exist_ok=True)

            if collect_predictions:
                logger.debug("Postprocessing")
                postproc_predictions = postprocess(
                    predictions,
                    self.model.output_features,
                    self.training_set_metadata,
                    output_directory=output_directory,
                    backend=self.backend,
                    skip_save_unprocessed_output=skip_save_unprocessed_output or not self.backend.is_coordinator(),
                )
            else:
                postproc_predictions = predictions  # = {}

            if self.backend.is_coordinator():
                should_save_predictions = (
                    collect_predictions and postproc_predictions is not None and not skip_save_predictions
                )
                if should_save_predictions:
                    save_prediction_outputs(
                        postproc_predictions, self.model.output_features, output_directory, self.backend
                    )

                print_evaluation_stats(eval_stats)
                if not skip_save_eval_stats:
                    save_evaluation_stats(eval_stats, output_directory)

                if should_save_predictions or not skip_save_eval_stats:
                    logger.info(f"Saved to: {output_directory}")

            if collect_predictions:
                postproc_predictions = convert_predictions(
                    postproc_predictions,
                    self.model.output_features,
                    return_type=return_type,
                )

            for callback in self.callbacks:
                callback.on_evaluation_end()

            return eval_stats, postproc_predictions, output_directory

    def experiment(
        self,
        dataset: Union[str, dict, pd.DataFrame] = None,
        training_set: Union[str, dict, pd.DataFrame] = None,
        validation_set: Union[str, dict, pd.DataFrame] = None,
        test_set: Union[str, dict, pd.DataFrame] = None,
        training_set_metadata: Union[str, dict] = None,
        data_format: str = None,
        experiment_name: str = "experiment",
        model_name: str = "run",
        model_load_path: str = None,
        model_resume_path: str = None,
        eval_split: str = TEST,
        skip_save_training_description: bool = False,
        skip_save_training_statistics: bool = False,
        skip_save_model: bool = False,
        skip_save_progress: bool = False,
        skip_save_log: bool = False,
        skip_save_processed_input: bool = False,
        skip_save_unprocessed_output: bool = False,
        skip_save_predictions: bool = False,
        skip_save_eval_stats: bool = False,
        skip_collect_predictions: bool = False,
        skip_collect_overall_stats: bool = False,
        output_directory: str = "results",
        random_seed: int = default_random_seed,
        **kwargs,
    ) -> Tuple[Optional[dict], dict, Union[dict, pd.DataFrame], str]:
        """Trains a model on a dataset's training and validation splits and uses it to predict on the test split.
        It saves the trained model and the statistics of training and testing.

        # Inputs
        :param dataset: (Union[str, dict, pandas.DataFrame], default: `None`)
            source containing the entire dataset to be used in the experiment.
            If it has a split column, it will be used for splitting (0 for train,
            1 for validation, 2 for test), otherwise the dataset will be
            randomly split.
        :param training_set: (Union[str, dict, pandas.DataFrame], default: `None`)
            source containing training data.
        :param validation_set: (Union[str, dict, pandas.DataFrame], default: `None`)
            source containing validation data.
        :param test_set: (Union[str, dict, pandas.DataFrame], default: `None`)
            source containing test data.
        :param training_set_metadata: (Union[str, dict], default: `None`)
            metadata JSON file or loaded metadata.  Intermediate preprocessed
        structure containing the mappings of the input
            dataset created the first time an input file is used in the same
            directory with the same name and a '.meta.json' extension.
        :param data_format: (str, default: `None`) format to interpret data
            sources. Will be inferred automatically if not specified.  Valid
            formats are `'auto'`, `'csv'`, `'df'`, `'dict'`, `'excel'`, `'feather'`,
            `'fwf'`, `'hdf5'` (cache file produced during previous training),
            `'html'` (file containing a single HTML `<table>`), `'json'`, `'jsonl'`,
            `'parquet'`, `'pickle'` (pickled Pandas DataFrame), `'sas'`, `'spss'`,
            `'stata'`, `'tsv'`.
        :param experiment_name: (str, default: `'experiment'`) name for
            the experiment.
        :param model_name: (str, default: `'run'`) name of the model that is
            being used.
        :param model_load_path: (str, default: `None`) if this is specified the
            loaded model will be used as initialization
            (useful for transfer learning).
        :param model_resume_path: (str, default: `None`) resumes training of
            the model from the path specified. The config is restored.
            In addition to config, training statistics and loss for
            epoch and the state of the optimizer are restored such that
            training can be effectively continued from a previously interrupted
            training process.
        :param eval_split: (str, default: `test`) split on which
            to perform evaluation. Valid values are `training`, `validation`
            and `test`.
        :param skip_save_training_description: (bool, default: `False`) disables
            saving the description JSON file.
        :param skip_save_training_statistics: (bool, default: `False`) disables
            saving training statistics JSON file.
        :param skip_save_model: (bool, default: `False`) disables
            saving model weights and hyperparameters each time the model
            improves. By default Ludwig saves model weights after each epoch
            the validation metric improves, but if the model is really big
            that can be time consuming. If you do not want to keep
            the weights and just find out what performance a model can get
            with a set of hyperparameters, use this parameter to skip it,
            but the model will not be loadable later on and the returned model
            will have the weights obtained at the end of training, instead of
            the weights of the epoch with the best validation performance.
        :param skip_save_progress: (bool, default: `False`) disables saving
            progress each epoch. By default Ludwig saves weights and stats
            after each epoch for enabling resuming of training, but if
            the model is really big that can be time consuming and will uses
            twice as much space, use this parameter to skip it, but training
            cannot be resumed later on.
        :param skip_save_log: (bool, default: `False`) disables saving
            TensorBoard logs. By default Ludwig saves logs for the TensorBoard,
            but if it is not needed turning it off can slightly increase the
            overall speed.
        :param skip_save_processed_input: (bool, default: `False`) if input
            dataset is provided it is preprocessed and cached by saving an HDF5
            and JSON files to avoid running the preprocessing again. If this
            parameter is `False`, the HDF5 and JSON file are not saved.
        :param skip_save_unprocessed_output: (bool, default: `False`) by default
            predictions and their probabilities are saved in both raw
            unprocessed numpy files containing tensors and as postprocessed
            CSV files (one for each output feature). If this parameter is True,
            only the CSV ones are saved and the numpy ones are skipped.
        :param skip_save_predictions: (bool, default: `False`) skips saving test
            predictions CSV files
        :param skip_save_eval_stats: (bool, default: `False`) skips saving test
            statistics JSON file
        :param skip_collect_predictions: (bool, default: `False`) skips
            collecting post-processed predictions during eval.
        :param skip_collect_overall_stats: (bool, default: `False`) skips
            collecting overall stats during eval.
        :param output_directory: (str, default: `'results'`) the directory that
            will contain the training statistics, TensorBoard logs, the saved
            model and the training progress files.
        :param random_seed: (int: default: 42) random seed used for weights
            initialization, splits and any other random function.

        # Return
        :return: (Tuple[dict, dict, tuple, str))
            `(evaluation_statistics, training_statistics, preprocessed_data, output_directory)`
            `evaluation_statistics` dictionary with evaluation performance
                statistics on the test_set,
            `training_statistics` is a nested dictionary of dataset -> feature_name -> metric_name -> List of metrics.
                Each metric corresponds to each training checkpoint.
            `preprocessed_data` tuple containing preprocessed
            `(training_set, validation_set, test_set)`, `output_directory`
            filepath string to where results are stored.
        """
        if HYPEROPT in self.config:
            print_boxed("WARNING")
            logger.info(HYPEROPT_WARNING)

        (train_stats, preprocessed_data, output_directory) = self.train(
            dataset=dataset,
            training_set=training_set,
            validation_set=validation_set,
            test_set=test_set,
            training_set_metadata=training_set_metadata,
            data_format=data_format,
            experiment_name=experiment_name,
            model_name=model_name,
            model_load_path=model_load_path,
            model_resume_path=model_resume_path,
            skip_save_training_description=skip_save_training_description,
            skip_save_training_statistics=skip_save_training_statistics,
            skip_save_model=skip_save_model,
            skip_save_progress=skip_save_progress,
            skip_save_log=skip_save_log,
            skip_save_processed_input=skip_save_processed_input,
            skip_save_unprocessed_output=skip_save_unprocessed_output,
            output_directory=output_directory,
            random_seed=random_seed,
        )

        (training_set, validation_set, test_set, training_set_metadata) = preprocessed_data

        eval_set = validation_set
        if eval_split == TRAINING:
            eval_set = training_set
        elif eval_split == VALIDATION:
            eval_set = validation_set
        elif eval_split == TEST:
            eval_set = test_set
        else:
            logger.warning(f"Eval split {eval_split} not supported. " f"Using validation set instead")

        if eval_set is not None:
            if self.config[TRAINER]["eval_batch_size"]:
                batch_size = self.config[TRAINER]["eval_batch_size"]
            else:
                batch_size = self.config[TRAINER]["batch_size"]

            # predict
            try:
                eval_stats, _, _ = self.evaluate(
                    eval_set,
                    data_format=data_format,
                    batch_size=batch_size,
                    output_directory=output_directory,
                    skip_save_unprocessed_output=skip_save_unprocessed_output,
                    skip_save_predictions=skip_save_predictions,
                    skip_save_eval_stats=skip_save_eval_stats,
                    collect_predictions=not skip_collect_predictions,
                    collect_overall_stats=not skip_collect_overall_stats,
                    return_type="dict",
                )
            except NotImplementedError:
                logger.warning(
                    "Skipping evaluation as the necessary methods are not "
                    "supported. Full exception below:\n"
                    f"{traceback.format_exc()}"
                )
                eval_stats = None
        else:
            logger.warning(f"The evaluation set {eval_set} was not provided. " f"Skipping evaluation")
            eval_stats = None

        return eval_stats, train_stats, preprocessed_data, output_directory

    def collect_weights(self, tensor_names: List[str] = None, **kwargs) -> list:
        """Load a pre-trained model and collect the tensors with a specific name.

        # Inputs
        :param tensor_names: (list, default: `None`) List of tensor names to collect
            weights

        # Return
        :return: (list) List of tensors
        """
        self._check_initialization()
        collected_tensors = self.model.collect_weights(tensor_names)
        return collected_tensors

    def collect_activations(
        self,
        layer_names: List[str],
        dataset: Union[str, Dict[str, list], pd.DataFrame],
        data_format: str = None,
        split: str = FULL,
        batch_size: int = 128,
        debug: bool = False,
        **kwargs,
    ) -> list:
        """Loads a pre-trained model model and input data to collect the values of the activations contained in the
        tensors.

        # Inputs
        :param layer_names: (list) list of strings for layer names in the model
            to collect activations.
        :param dataset: (Union[str, Dict[str, list], pandas.DataFrame]) source
            containing the data to make predictions.
        :param data_format: (str, default: `None`) format to interpret data
            sources. Will be inferred automatically if not specified.  Valid
            formats are `'auto'`, `'csv'`, `'df'`, `'dict'`, `'excel'`, `'feather'`,
            `'fwf'`, `'hdf5'` (cache file produced during previous training),
            `'html'` (file containing a single HTML `<table>`), `'json'`, `'jsonl'`,
            `'parquet'`, `'pickle'` (pickled Pandas DataFrame), `'sas'`, `'spss'`,
            `'stata'`, `'tsv'`.
        :param: split: (str, default= `'full'`): if the input dataset contains
            a split column, this parameter indicates which split of the data
            to use. Possible values are `'full'`, `'training'`, `'validation'`, `'test'`.
        :param batch_size: (int, default: 128) size of batch to use when making
            predictions.

        # Return
        :return: (list) list of collected tensors.
        """
        self._check_initialization()

        # preprocessing
        logger.debug("Preprocessing")
        dataset, training_set_metadata = preprocess_for_prediction(
            self.config,
            dataset=dataset,
            training_set_metadata=self.training_set_metadata,
            data_format=data_format,
            split=split,
            include_outputs=False,
        )

        logger.debug("Predicting")
        with self.backend.create_predictor(self.model, batch_size=batch_size) as predictor:
            activations = predictor.batch_collect_activations(
                layer_names,
                dataset,
            )

            return activations

    def preprocess(
        self,
        dataset: Union[str, dict, pd.DataFrame] = None,
        training_set: Union[str, dict, pd.DataFrame] = None,
        validation_set: Union[str, dict, pd.DataFrame] = None,
        test_set: Union[str, dict, pd.DataFrame] = None,
        training_set_metadata: Union[str, dict] = None,
        data_format: str = None,
        skip_save_processed_input: bool = True,
        random_seed: int = default_random_seed,
        **kwargs,
    ) -> Tuple[Dataset, Dataset, Dataset, dict]:
        """This function is used to preprocess data.

        # Inputs

        :param dataset: (Union[str, dict, pandas.DataFrame], default: `None`)
            source containing the entire dataset to be used in the experiment.
            If it has a split column, it will be used for splitting
            (0 for train, 1 for validation, 2 for test),
            otherwise the dataset will be randomly split.
        :param training_set: (Union[str, dict, pandas.DataFrame], default: `None`)
            source containing training data.
        :param validation_set: (Union[str, dict, pandas.DataFrame], default: `None`)
            source containing validation data.
        :param test_set: (Union[str, dict, pandas.DataFrame], default: `None`)
            source containing test data.
        :param training_set_metadata: (Union[str, dict], default: `None`)
            metadata JSON file or loaded metadata. Intermediate preprocessed
        structure containing the mappings of the input
            dataset created the first time an input file is used in the same
            directory with the same name and a '.meta.json' extension.
        :param data_format: (str, default: `None`) format to interpret data
            sources. Will be inferred automatically if not specified.  Valid
            formats are `'auto'`, `'csv'`, `'df'`, `'dict'`, `'excel'`,
            `'feather'`, `'fwf'`,
            `'hdf5'` (cache file produced during previous training),
            `'html'` (file containing a single HTML `<table>`),
            `'json'`, `'jsonl'`, `'parquet'`,
            `'pickle'` (pickled Pandas DataFrame),
            `'sas'`, `'spss'`, `'stata'`, `'tsv'`.
        :param skip_save_processed_input: (bool, default: `False`) if input
            dataset is provided it is preprocessed and cached by saving an HDF5
            and JSON files to avoid running the preprocessing again. If this
            parameter is `False`, the HDF5 and JSON file are not saved.
        :param output_directory: (str, default: `'results'`) the directory that
            will contain the training statistics, TensorBoard logs, the saved
            model and the training progress files.
        :param random_seed: (int, default: `42`) a random seed that will be
               used anywhere there is a call to a random number generator: data
               splitting, parameter initialization and training set shuffling

        # Return

        :return: (Tuple[pd.DataFrame, pd.DataFrame, pd.DataFrame, Dict]) tuple containing
            `(proc_training_set, proc_validation_set, proc_test_set, training_set_metadata)`.
        """
        print_boxed("PREPROCESSING")
        preprocessed_data = preprocess_for_training(
            self.config,
            dataset=dataset,
            training_set=training_set,
            validation_set=validation_set,
            test_set=test_set,
            training_set_metadata=training_set_metadata,
            data_format=data_format,
            skip_save_processed_input=skip_save_processed_input,
            preprocessing_params=self.config[PREPROCESSING],
            backend=self.backend,
            random_seed=random_seed,
            callbacks=self.callbacks,
        )

        (proc_training_set, proc_validation_set, proc_test_set, training_set_metadata) = preprocessed_data

        return proc_training_set, proc_validation_set, proc_test_set, training_set_metadata

    @staticmethod
    def load(
        model_dir: str,
        logging_level: int = logging.ERROR,
        backend: Union[Backend, str] = None,
        gpus: Union[str, int, List[int]] = None,
        gpu_memory_limit: int = None,
        allow_parallel_threads: bool = True,
        callbacks: List[Callback] = None,
    ) -> "LudwigModel":  # return is an instance of ludwig.api.LudwigModel class
        """This function allows for loading pretrained models.

        # Inputs

        :param model_dir: (str) path to the directory containing the model.
               If the model was trained by the `train` or `experiment` command,
               the model is in `results_dir/experiment_dir/model`.
        :param logging_level: (int, default: 40) log level that will be sent to
            stderr.
        :param backend: (Union[Backend, str]) `Backend` or string name
            of backend to use to execute preprocessing / training steps.
        :param gpus: (Union[str, int, List[int]], default: `None`) GPUs
            to use (it uses the same syntax of CUDA_VISIBLE_DEVICES)
        :param gpu_memory_limit: (int: default: `None`) maximum memory in MB to
            allocate per GPU device.
        :param allow_parallel_threads: (bool, default: `True`) allow Torch
            to use
            multithreading parallelism to improve performance at the cost of
            determinism.
        :param callbacks: (list, default: `None`) a list of
            `ludwig.callbacks.Callback` objects that provide hooks into the
            Ludwig pipeline.

        # Return

        :return: (LudwigModel) a LudwigModel object


        # Example usage

        ```python
        ludwig_model = LudwigModel.load(model_dir)
        ```
        """
        # Initialize Horovod and PyTorch before calling `broadcast()` to prevent initializing
        # Torch with default parameters
        backend_param = backend
        backend = initialize_backend(backend)
        backend.initialize_pytorch(
            gpus=gpus, gpu_memory_limit=gpu_memory_limit, allow_parallel_threads=allow_parallel_threads
        )

        config = backend.broadcast_return(lambda: load_json(os.path.join(model_dir, MODEL_HYPERPARAMETERS_FILE_NAME)))

        if backend_param is None and "backend" in config:
            # Reset backend from config
            backend = initialize_backend(config.get("backend"))

        # initialize model
        ludwig_model = LudwigModel(
            config,
            logging_level=logging_level,
            backend=backend,
            gpus=gpus,
            gpu_memory_limit=gpu_memory_limit,
            allow_parallel_threads=allow_parallel_threads,
            callbacks=callbacks,
        )

        # generate model from config
        ludwig_model.model = LudwigModel.create_model(config)

        # load model weights
        ludwig_model.load_weights(model_dir)

        # load train set metadata
        ludwig_model.training_set_metadata = backend.broadcast_return(
            lambda: load_metadata(os.path.join(model_dir, TRAIN_SET_METADATA_FILE_NAME))
        )

        return ludwig_model

    def load_weights(
        self,
        model_dir: str,
    ) -> None:
        """Loads weights from a pre-trained model.

        # Inputs
        :param model_dir: (str) filepath string to location of a pre-trained
            model

        # Return
        :return: `None`

        # Example usage

        ```python
        ludwig_model.load_weights(model_dir)
        ```
        """
        if self.backend.is_coordinator():
            weights_save_path = os.path.join(model_dir, MODEL_WEIGHTS_FILE_NAME)
            device = torch.device(get_torch_device())
            self.model.load_state_dict(torch.load(weights_save_path, map_location=device))

        self.backend.sync_model(self.model)

    def save(self, save_path: str) -> None:
        """This function allows to save models on disk.

        # Inputs

        :param  save_path: (str) path to the directory where the model is
                going to be saved. Both a JSON file containing the model
                architecture hyperparameters and checkpoints files containing
                model weights will be saved.

        # Return

        :return: (None) `None`

        # Example usage

        ```python
        ludwig_model.save(save_path)
        ```
        """
        self._check_initialization()

        # save config
        self.save_config(save_path)

        # save model weights
        model_weights_path = os.path.join(save_path, MODEL_WEIGHTS_FILE_NAME)
        torch.save(self.model.state_dict(), model_weights_path)

        # save training set metadata
        training_set_metadata_path = os.path.join(save_path, TRAIN_SET_METADATA_FILE_NAME)
        save_json(training_set_metadata_path, self.training_set_metadata)

    def save_config(self, save_path: str) -> None:
        """Save config to specified location.

        # Inputs

        :param save_path: (str) filepath string to save config as a
            JSON file.

        # Return
        :return: `None`
        """
        os.makedirs(save_path, exist_ok=True)
        model_hyperparameters_path = os.path.join(save_path, MODEL_HYPERPARAMETERS_FILE_NAME)
        save_json(model_hyperparameters_path, self.config)

    def to_torchscript(self, model_only: bool = False):
        """Returns the model as a TorchScript module.

        For more details, see ECD.to_inference_module.
        """
        self._check_initialization()

        if model_only:
            return self.model.to_torchscript()
        else:
            return self.model.to_inference_module(
                **{"config": self.config, "training_set_metadata": self.training_set_metadata}
            )

    def save_torchscript(self, save_path: str, model_only: bool = False):
<<<<<<< HEAD
        """Saves the Torchscript model to disk."""
        scripted_model = self.to_torchscript(model_only=model_only)
        scripted_model.save(save_path)
=======
        """Saves the Torchscript module to disk.

        # Inputs
        :param  save_path: (str) location to save the Torchscript module.
        """
        if model_only:
            self.model.save_torchscript(save_path)
        else:
            self.model.save_inference_module(
                save_path,
                **{"config": self.config, "training_set_metadata": self.training_set_metadata},
            )
>>>>>>> f338b561

    def _check_initialization(self):
        if self.model is None or self.config is None or self.training_set_metadata is None:
            raise ValueError("Model has not been trained or loaded")

    @staticmethod
    def create_model(config: dict, random_seed: int = default_random_seed) -> ECD:
        """Instantiates Encoder-Combiner-Decoder (ECD) object.

        # Inputs
        :param config: (dict) Ludwig config
        :param random_seed: (int, default: ludwig default random seed) Random
            seed used for weights initialization,
            splits and any other random function.

        # Return
        :return: (ludwig.models.ECD) Instance of the Ludwig model object.
        """
        # todo: support loading other model types based on config
        return ECD(
            input_features_def=config["input_features"],
            combiner_def=config["combiner"],
            output_features_def=config["output_features"],
            random_seed=random_seed,
        )

    @staticmethod
    def set_logging_level(logging_level: int) -> None:
        """Sets level for log messages.

        # Inputs

        :param logging_level: (int) Set/Update the logging level. Use logging
        constants like `logging.DEBUG` , `logging.INFO` and `logging.ERROR`.

        # Return

        :return: `None`
        """
        logging.getLogger("ludwig").setLevel(logging_level)
        if logging_level in {logging.WARNING, logging.ERROR, logging.CRITICAL}:
            set_disable_progressbar(True)
        else:
            set_disable_progressbar(False)


def kfold_cross_validate(
    num_folds: int,
    config: Union[dict, str],
    dataset: str = None,
    data_format: str = None,
    skip_save_training_description: bool = False,
    skip_save_training_statistics: bool = False,
    skip_save_model: bool = False,
    skip_save_progress: bool = False,
    skip_save_log: bool = False,
    skip_save_processed_input: bool = False,
    skip_save_predictions: bool = False,
    skip_save_eval_stats: bool = False,
    skip_collect_predictions: bool = False,
    skip_collect_overall_stats: bool = False,
    output_directory: str = "results",
    random_seed: int = default_random_seed,
    gpus: Union[str, int, List[int]] = None,
    gpu_memory_limit: int = None,
    allow_parallel_threads: bool = True,
    backend: Union[Backend, str] = None,
    logging_level: int = logging.INFO,
    **kwargs,
) -> Tuple[dict, dict]:
    """Performs k-fold cross validation and returns result data structures.

    # Inputs

    :param num_folds: (int) number of folds to create for the cross-validation
    :param config: (Union[dict, str]) model specification
           required to build a model. Parameter may be a dictionary or string
           specifying the file path to a yaml configuration file.  Refer to the
           [User Guide](http://ludwig.ai/user_guide/#model-config)
           for details.
    :param dataset: (Union[str, dict, pandas.DataFrame], default: `None`)
        source containing the entire dataset to be used for k_fold processing.
        :param data_format: (str, default: `None`) format to interpret data
            sources. Will be inferred automatically if not specified.  Valid
            formats are `'auto'`, `'csv'`, `'df'`, `'dict'`, `'excel'`, `'feather'`,
            `'fwf'`,
            `'html'` (file containing a single HTML `<table>`), `'json'`, `'jsonl'`,
            `'parquet'`, `'pickle'` (pickled Pandas DataFrame), `'sas'`, `'spss'`,
            `'stata'`, `'tsv'`.  Currently `hdf5` format is not supported for
            k_fold cross validation.
    :param skip_save_training_description: (bool, default: `False`) disables
            saving the description JSON file.
    :param skip_save_training_statistics: (bool, default: `False`) disables
            saving training statistics JSON file.
    :param skip_save_model: (bool, default: `False`) disables
        saving model weights and hyperparameters each time the model
        improves. By default Ludwig saves model weights after each epoch
        the validation metric improves, but if the model is really big
        that can be time consuming. If you do not want to keep
        the weights and just find out what performance a model can get
        with a set of hyperparameters, use this parameter to skip it,
        but the model will not be loadable later on and the returned model
        will have the weights obtained at the end of training, instead of
        the weights of the epoch with the best validation performance.
    :param skip_save_progress: (bool, default: `False`) disables saving
           progress each epoch. By default Ludwig saves weights and stats
           after each epoch for enabling resuming of training, but if
           the model is really big that can be time consuming and will uses
           twice as much space, use this parameter to skip it, but training
           cannot be resumed later on.
    :param skip_save_log: (bool, default: `False`) disables saving TensorBoard
           logs. By default Ludwig saves logs for the TensorBoard, but if it
           is not needed turning it off can slightly increase the
           overall speed.
    :param skip_save_processed_input: (bool, default: `False`) if input
        dataset is provided it is preprocessed and cached by saving an HDF5
        and JSON files to avoid running the preprocessing again. If this
        parameter is `False`, the HDF5 and JSON file are not saved.
    :param skip_save_predictions: (bool, default: `False`) skips saving test
            predictions CSV files.
    :param skip_save_eval_stats: (bool, default: `False`) skips saving test
            statistics JSON file.
    :param skip_collect_predictions: (bool, default: `False`) skips collecting
            post-processed predictions during eval.
    :param skip_collect_overall_stats: (bool, default: `False`) skips collecting
            overall stats during eval.
    :param output_directory: (str, default: `'results'`) the directory that
        will contain the training statistics, TensorBoard logs, the saved
        model and the training progress files.
    :param random_seed: (int, default: `42`) Random seed
            used for weights initialization,
           splits and any other random function.
    :param gpus: (list, default: `None`) list of GPUs that are available
            for training.
    :param gpu_memory_limit: (int, default: `None`) maximum memory in MB to
            allocate per GPU device.
    :param allow_parallel_threads: (bool, default: `True`) allow Torch to
            use multithreading parallelism
           to improve performance at the cost of determinism.
    :param backend: (Union[Backend, str]) `Backend` or string name
            of backend to use to execute preprocessing / training steps.
    :param logging_level: (int, default: INFO) log level to send to stderr.


    # Return

    :return: (tuple(kfold_cv_statistics, kfold_split_indices), dict) a tuple of
            dictionaries `kfold_cv_statistics`: contains metrics from cv run.
             `kfold_split_indices`: indices to split training data into
             training fold and test fold.
    """
    # if config is a path, convert to dictionary
    if isinstance(config, str):  # assume path
        config = load_yaml(config)
    backend = initialize_backend(backend or config.get("backend"))

    # check for k_fold
    if num_folds is None:
        raise ValueError("k_fold parameter must be specified")

    logger.info(f"starting {num_folds:d}-fold cross validation")

    # create output_directory if not available
    if not os.path.isdir(output_directory):
        os.mkdir(output_directory)

    # prepare data for k-fold processing
    # use Ludwig's utility to facilitate creating a dataframe
    # that is used as the basis for creating folds

    # determine data format of provided dataset
    if not data_format or data_format == "auto":
        data_format = figure_data_format(dataset)

    data_df = load_dataset(dataset, data_format=data_format, df_lib=backend.df_engine.df_lib)

    kfold_cv_stats = {}
    kfold_split_indices = {}

    for train_indices, test_indices, fold_num in generate_kfold_splits(data_df, num_folds, random_seed):
        with tempfile.TemporaryDirectory() as temp_dir_name:
            curr_train_df = data_df.iloc[train_indices]
            curr_test_df = data_df.iloc[test_indices]

            kfold_split_indices["fold_" + str(fold_num)] = {
                "training_indices": train_indices,
                "test_indices": test_indices,
            }

            # train and validate model on this fold
            logger.info(f"training on fold {fold_num:d}")

            model = LudwigModel(
                config=config,
                logging_level=logging_level,
                backend=backend,
                gpus=gpus,
                gpu_memory_limit=gpu_memory_limit,
                allow_parallel_threads=allow_parallel_threads,
            )
            (eval_stats, train_stats, preprocessed_data, output_directory) = model.experiment(
                training_set=curr_train_df,
                test_set=curr_test_df,
                experiment_name="cross_validation",
                model_name="fold_" + str(fold_num),
                skip_save_training_description=skip_save_training_description,
                skip_save_training_statistics=skip_save_training_statistics,
                skip_save_model=skip_save_model,
                skip_save_progress=skip_save_progress,
                skip_save_log=skip_save_log,
                skip_save_processed_input=skip_save_processed_input,
                skip_save_predictions=skip_save_predictions,
                skip_save_eval_stats=skip_save_eval_stats,
                skip_collect_predictions=skip_collect_predictions,
                skip_collect_overall_stats=skip_collect_overall_stats,
                output_directory=os.path.join(temp_dir_name, "results"),
                random_seed=random_seed,
            )

            # augment the training statistics with scoring metric from
            # the hold out fold
            train_stats["fold_eval_stats"] = eval_stats

            # collect training statistics for this fold
            kfold_cv_stats["fold_" + str(fold_num)] = train_stats

    # consolidate raw fold metrics across all folds
    raw_kfold_stats = {}
    for fold_name in kfold_cv_stats:
        curr_fold_eval_stats = kfold_cv_stats[fold_name]["fold_eval_stats"]
        for of_name in curr_fold_eval_stats:
            if of_name not in raw_kfold_stats:
                raw_kfold_stats[of_name] = {}
            fold_eval_stats_of = curr_fold_eval_stats[of_name]

            for metric in fold_eval_stats_of:
                if metric not in {
                    "predictions",
                    "probabilities",
                    "confusion_matrix",
                    "overall_stats",
                    "per_class_stats",
                    "roc_curve",
                    "precision_recall_curve",
                }:
                    if metric not in raw_kfold_stats[of_name]:
                        raw_kfold_stats[of_name][metric] = []
                    raw_kfold_stats[of_name][metric].append(fold_eval_stats_of[metric])

    # calculate overall kfold statistics
    overall_kfold_stats = {}
    for of_name in raw_kfold_stats:
        overall_kfold_stats[of_name] = {}
        for metric in raw_kfold_stats[of_name]:
            mean = np.mean(raw_kfold_stats[of_name][metric])
            std = np.std(raw_kfold_stats[of_name][metric])
            overall_kfold_stats[of_name][metric + "_mean"] = mean
            overall_kfold_stats[of_name][metric + "_std"] = std

    kfold_cv_stats["overall"] = overall_kfold_stats

    logger.info(f"completed {num_folds:d}-fold cross validation")

    return kfold_cv_stats, kfold_split_indices


def get_experiment_description(
    config,
    dataset=None,
    training_set=None,
    validation_set=None,
    test_set=None,
    training_set_metadata=None,
    data_format=None,
    backend=None,
    random_seed=None,
):
    description = OrderedDict()
    description["ludwig_version"] = LUDWIG_VERSION
    description["command"] = " ".join(sys.argv)

    try:
        with open(os.devnull, "w") as devnull:
            is_a_git_repo = subprocess.call(["git", "branch"], stderr=subprocess.STDOUT, stdout=devnull) == 0
        if is_a_git_repo:
            description["commit_hash"] = subprocess.check_output(["git", "rev-parse", "HEAD"]).decode("utf-8")[:12]
    except:  # noqa: E722
        pass

    if random_seed is not None:
        description["random_seed"] = random_seed

    if isinstance(dataset, str):
        description["dataset"] = dataset
    if isinstance(training_set, str):
        description["training_set"] = training_set
    if isinstance(validation_set, str):
        description["validation_set"] = validation_set
    if isinstance(test_set, str):
        description["test_set"] = test_set
    if training_set_metadata is not None:
        description["training_set_metadata"] = training_set_metadata

    # determine data format if not provided or auto
    if not data_format or data_format == "auto":
        data_format = figure_data_format(dataset, training_set, validation_set, test_set)

    if data_format:
        description["data_format"] = str(data_format)

    description["config"] = config
    description["torch_version"] = torch.__version__

    gpu_info = {}
    if torch.cuda.is_available():
        # Assumption: All nodes are of the same instance type.
        # TODO: fix for Ray where workers may be of different skus
        gpu_info = {"gpu_type": torch.cuda.get_device_name(0), "gpus_per_node": torch.cuda.device_count()}

    compute_description = {"num_nodes": backend.num_nodes, **gpu_info}

    description["compute"] = compute_description

    return description<|MERGE_RESOLUTION|>--- conflicted
+++ resolved
@@ -64,6 +64,7 @@
     TRAIN_SET_METADATA_FILE_NAME,
 )
 from ludwig.models.ecd import ECD
+from ludwig.models.inference import InferenceModule
 from ludwig.models.predictor import (
     calculate_overall_stats,
     print_evaluation_stats,
@@ -328,10 +329,6 @@
             improves. This can be time consuming. If turned off, the inference
             module will not be loadable later on. If skip_save_model is True,
             skip_save_inference_module is automatically set to True.
-<<<<<<< HEAD
-=======
-        saves
->>>>>>> f338b561
         :param output_directory: (str, default: `'results'`) the directory that
             will contain the training statistics, TensorBoard logs, the saved
             model and the training progress files.
@@ -640,14 +637,7 @@
                         logger.info("Attempting to save inference module with best weights from saved checkpoint...")
                         inference_module_path = os.path.join(model_dir, INFERENCE_MODULE_FILE_NAME)
                         try:
-<<<<<<< HEAD
                             self.save_torchscript(inference_module_path)
-=======
-                            self.model.save_inference_module(
-                                inference_module_path,
-                                **{"config": self.config, "training_set_metadata": self.training_set_metadata},
-                            ),
->>>>>>> f338b561
                             logger.info(f'Saved inference module to: "{inference_module_path}"')
                         except Exception:
                             logger.warning(
@@ -1491,38 +1481,34 @@
         save_json(model_hyperparameters_path, self.config)
 
     def to_torchscript(self, model_only: bool = False):
-        """Returns the model as a TorchScript module.
-
-        For more details, see ECD.to_inference_module.
+        """Converts the trained LudwigModule, including preprocessing and postprocessing, to Torchscript.
+
+        The scripted module takes in a `Dict[str, Union[List[str], Tensor]]` as input.
+
+        More specifically, for every input feature, we provide either a Tensor of batch_size inputs, a list of Tensors
+        batch_size in length, or a list of strings batch_size in length.
+
+        Note that the dimensions of all Tensors and lengths of all lists must match.
+
+        Similarly, the output will be a dictionary of dictionaries, where each feature has its own dictionary of
+        outputs. The outputs will be a list of strings for predictions with string types, while other outputs will be
+        tensors of varying dimensions for probabilities, logits, etc.
+
+        Args:
+            model_only (bool, optional): If True, only the ECD model will be converted to Torchscript. Else,
+                preprocessing and postprocessing will also be converted to Torchscript.
         """
         self._check_initialization()
-
         if model_only:
             return self.model.to_torchscript()
         else:
-            return self.model.to_inference_module(
-                **{"config": self.config, "training_set_metadata": self.training_set_metadata}
-            )
+            inference_module = InferenceModule(self.model, self.config, self.training_set_metadata)
+            return torch.jit.script(inference_module)
 
     def save_torchscript(self, save_path: str, model_only: bool = False):
-<<<<<<< HEAD
         """Saves the Torchscript model to disk."""
         scripted_model = self.to_torchscript(model_only=model_only)
         scripted_model.save(save_path)
-=======
-        """Saves the Torchscript module to disk.
-
-        # Inputs
-        :param  save_path: (str) location to save the Torchscript module.
-        """
-        if model_only:
-            self.model.save_torchscript(save_path)
-        else:
-            self.model.save_inference_module(
-                save_path,
-                **{"config": self.config, "training_set_metadata": self.training_set_metadata},
-            )
->>>>>>> f338b561
 
     def _check_initialization(self):
         if self.model is None or self.config is None or self.training_set_metadata is None:

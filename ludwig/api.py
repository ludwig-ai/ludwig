# !/usr/bin/env python
# coding=utf-8
# Copyright (c) 2019 Uber Technologies, Inc.
#
# Licensed under the Apache License, Version 2.0 (the "License");
# you may not use this file except in compliance with the License.
# You may obtain a copy of the License at
#
#     http://www.apache.org/licenses/LICENSE-2.0
#
# Unless required by applicable law or agreed to in writing, software
# distributed under the License is distributed on an "AS IS" BASIS,
# WITHOUT WARRANTIES OR CONDITIONS OF ANY KIND, either express or implied.
# See the License for the specific language governing permissions and
# limitations under the License.
# ==============================================================================
"""
    File name: LudwigModel.py
    Author: Piero Molino
    Date created: 5/21/2019
    Date last modified: 5/21/2019
    Python Version: 3+
"""
import copy
import logging
import os
import tempfile
from pprint import pformat
from typing import Dict, List, Optional, Tuple, Union

import ludwig.contrib
from ludwig.data.dataset.partitioned import PartitionedDataset
from ludwig.utils.fs_utils import upload_output_directory, open_file, path_exists, makedirs

ludwig.contrib.contrib_import()
import numpy as np
import pandas as pd
import yaml

from ludwig.backend import Backend, initialize_backend
from ludwig.callbacks import Callback
from ludwig.constants import FULL, PREPROCESSING, TEST, TRAINING, VALIDATION
from ludwig.contrib import contrib_command
from ludwig.data.dataset.base import Dataset
from ludwig.data.postprocessing import convert_predictions, postprocess
from ludwig.data.preprocessing import (load_metadata,
                                       preprocess_for_prediction,
                                       preprocess_for_training)
from ludwig.features.feature_registries import \
    update_config_with_metadata
from ludwig.globals import (MODEL_HYPERPARAMETERS_FILE_NAME,
                            MODEL_WEIGHTS_FILE_NAME,
                            TRAIN_SET_METADATA_FILE_NAME,
                            set_disable_progressbar)
from ludwig.models.ecd import ECD
from ludwig.models.predictor import (Predictor, calculate_overall_stats,
                                     print_evaluation_stats,
                                     save_evaluation_stats,
                                     save_prediction_outputs)
from ludwig.modules.metric_modules import get_best_function
from ludwig.utils.data_utils import (CACHEABLE_FORMATS, DATAFRAME_FORMATS,
                                     DICT_FORMATS,
                                     external_data_reader_registry,
                                     figure_data_format, generate_kfold_splits,
                                     load_json, save_json)
from ludwig.utils.defaults import default_random_seed, merge_with_defaults
from ludwig.utils.misc_utils import (get_experiment_description,
                                     get_file_names, get_from_registry,
                                     get_output_directory)
from ludwig.utils.print_utils import print_boxed
<<<<<<< HEAD
from ludwig.utils.schema import validate_config
from ludwig.utils.tf_utils import initialize_tensorflow
=======
>>>>>>> cc269963

logger = logging.getLogger(__name__)


class LudwigModel:
    """Class that allows access to high level Ludwig functionalities.

    # Inputs

    :param config: (Union[str, dict]) in-memory representation of
            config or string path to a YAML config file.
    :param logging_level: (int) Log level that will be sent to stderr.
    :param backend: (Union[Backend, str]) `Backend` or string name
        of backend to use to execute preprocessing / training steps.
    :param gpus: (Union[str, int, List[int]], default: `None`) GPUs
        to use (it uses the same syntax of CUDA_VISIBLE_DEVICES)
    :param gpu_memory_limit: (int: default: `None`) maximum memory in MB to
        allocate per GPU device.
    :param allow_parallel_threads: (bool, default: `True`) allow TensorFlow
        to use multithreading parallelism to improve performance at the
        cost of determinism.

    # Example usage:

    ```python
    from ludwig.api import LudwigModel
    ```

    Train a model:

    ```python
    config = {...}
    ludwig_model = LudwigModel(config)
    train_stats, _, _  = ludwig_model.train(dataset=file_path)
    ```

    or

    ```python
    train_stats, _, _ = ludwig_model.train(dataset=dataframe)
    ```

    If you have already trained a model you can load it and use it to predict

    ```python
    ludwig_model = LudwigModel.load(model_dir)
    ```

    Predict:

    ```python
    predictions, _ = ludwig_model.predict(dataset=file_path)
    ```

    or

    ```python
    predictions, _ = ludwig_model.predict(dataset=dataframe)
    ```

    Evaluation:

    ```python
    eval_stats, _, _ = ludwig_model.evaluate(dataset=file_path)
    ```

    or

    ```python
    eval_stats, _, _ = ludwig_model.evaluate(dataset=dataframe)
    ```
    """

    def __init__(
            self,
            config: Union[str, dict],
            logging_level: int = logging.ERROR,
            backend: Union[Backend, str] = None,
            gpus: Union[str, int, List[int]] = None,
            gpu_memory_limit: int = None,
            allow_parallel_threads: bool = True
    ) -> None:
        """
        Constructor for the Ludwig Model class.

        # Inputs

        :param config: (Union[str, dict]) in-memory representation of
            config or string path to a YAML config file.
        :param logging_level: (int) Log level that will be sent to stderr.
        :param backend: (Union[Backend, str]) `Backend` or string name
            of backend to use to execute preprocessing / training steps.
        :param gpus: (Union[str, int, List[int]], default: `None`) GPUs
            to use (it uses the same syntax of CUDA_VISIBLE_DEVICES)
        :param gpu_memory_limit: (int: default: `None`) maximum memory in MB to
            allocate per GPU device.
        :param allow_parallel_threads: (bool, default: `True`) allow TensorFlow
            to use multithreading parallelism to improve performance at the
            cost of determinism.

        # Return

        :return: (None) `None`
        """
        # check if config is a path or a dict
        if isinstance(config, str):  # assume path
            with open_file(config, 'r') as def_file:
                config_dict = yaml.safe_load(def_file)
            self.config_fp = config
        else:
            config_dict = copy.deepcopy(config)
            self.config_fp = None

        # merge config with defaults
        self.config = merge_with_defaults(config_dict)
        validate_config(self.config)

        # setup logging
        self.set_logging_level(logging_level)

        # setup Backend
        self.backend = initialize_backend(backend)

        # setup TensorFlow
        self.backend.initialize_tensorflow(gpus=gpus,
                                           gpu_memory_limit=gpu_memory_limit,
                                           allow_parallel_threads=allow_parallel_threads)

        # setup model
        self.model = None
        self.training_set_metadata = None

        # online training state
        self._online_trainer = None

    def train(
            self,
            dataset: Union[str, dict, pd.DataFrame] = None,
            training_set: Union[str, dict, pd.DataFrame, Dataset] = None,
            validation_set: Union[str, dict, pd.DataFrame, Dataset] = None,
            test_set: Union[str, dict, pd.DataFrame, Dataset] = None,
            training_set_metadata: Union[str, dict] = None,
            data_format: str = None,
            experiment_name: str = 'api_experiment',
            model_name: str = 'run',
            model_resume_path: str = None,
            skip_save_training_description: bool = False,
            skip_save_training_statistics: bool = False,
            skip_save_model: bool = False,
            skip_save_progress: bool = False,
            skip_save_log: bool = False,
            skip_save_processed_input: bool = False,
            output_directory: str = 'results',
            callbacks: List[Callback] = None,
            random_seed: int = default_random_seed,
            debug: bool = False,
            **kwargs
    ) -> Tuple[dict, Union[dict, pd.DataFrame], str]:
        """This function is used to perform a full training of the model on the
           specified dataset.

        During training if the skip parameters are False
        the model and statistics will be saved in a directory
        `[output_dir]/[experiment_name]_[model_name]_n` where all variables are
        resolved to user specified ones and `n` is an increasing number
        starting from 0 used to differentiate among repeated runs.

        # Inputs

        :param dataset: (Union[str, dict, pandas.DataFrame], default: `None`)
            source containing the entire dataset to be used in the experiment.
            If it has a split column, it will be used for splitting
            (0 for train, 1 for validation, 2 for test),
            otherwise the dataset will be randomly split.
        :param training_set: (Union[str, dict, pandas.DataFrame], default: `None`)
            source containing training data.
        :param validation_set: (Union[str, dict, pandas.DataFrame], default: `None`)
            source containing validation data.
        :param test_set: (Union[str, dict, pandas.DataFrame], default: `None`)
            source containing test data.
        :param training_set_metadata: (Union[str, dict], default: `None`)
            metadata JSON file or loaded metadata. Intermediate preprocessed
        structure containing the mappings of the input
            dataset created the first time an input file is used in the same
            directory with the same name and a '.meta.json' extension.
        :param data_format: (str, default: `None`) format to interpret data
            sources. Will be inferred automatically if not specified.  Valid
            formats are `'auto'`, `'csv'`, `'df'`, `'dict'`, `'excel'`,
            `'feather'`, `'fwf'`,
            `'hdf5'` (cache file produced during previous training),
            `'html'` (file containing a single HTML `<table>`),
            `'json'`, `'jsonl'`, `'parquet'`,
            `'pickle'` (pickled Pandas DataFrame),
            `'sas'`, `'spss'`, `'stata'`, `'tsv'`.
        :param experiment_name: (str, default: `'experiment'`) name for
            the experiment.
        :param model_name: (str, default: `'run'`) name of the model that is
            being used.
        :param model_resume_path: (str, default: `None`) resumes training of
            the model from the path specified. The config is restored.
            In addition to config, training statistics, loss for each
            epoch and the state of the optimizer are restored such that
            training can be effectively continued from a previously interrupted
            training process.
        :param skip_save_training_description: (bool, default: `False`)
            disables saving the description JSON file.
        :param skip_save_training_statistics: (bool, default: `False`)
            disables saving training statistics JSON file.
        :param skip_save_model: (bool, default: `False`) disables
            saving model weights and hyperparameters each time the model
            improves. By default Ludwig saves model weights after each epoch
            the validation metric improves, but if the model is really big
            that can be time consuming. If you do not want to keep
            the weights and just find out what performance a model can get
            with a set of hyperparameters, use this parameter to skip it,
            but the model will not be loadable later on and the returned model
            will have the weights obtained at the end of training, instead of
            the weights of the epoch with the best validation performance.
        :param skip_save_progress: (bool, default: `False`) disables saving
            progress each epoch. By default Ludwig saves weights and stats
            after each epoch for enabling resuming of training, but if
            the model is really big that can be time consuming and will uses
            twice as much space, use this parameter to skip it, but training
            cannot be resumed later on.
        :param skip_save_log: (bool, default: `False`) disables saving
            TensorBoard logs. By default Ludwig saves logs for the TensorBoard,
            but if it is not needed turning it off can slightly increase the
            overall speed.
        :param skip_save_processed_input: (bool, default: `False`) if input
            dataset is provided it is preprocessed and cached by saving an HDF5
            and JSON files to avoid running the preprocessing again. If this
            parameter is `False`, the HDF5 and JSON file are not saved.
        :param output_directory: (str, default: `'results'`) the directory that
            will contain the training statistics, TensorBoard logs, the saved
            model and the training progress files.
        :param callbacks: (list, default: `None`) a list of
              `ludwig.callbacks.Callback` objects that provide hooks into the
               Ludwig pipeline.
        :param random_seed: (int, default: `42`) a random seed that will be
               used anywhere there is a call to a random number generator: data
               splitting, parameter initialization and training set shuffling
        :param debug: (bool, default: `False`)  if `True` turns on `tfdbg` with
            `inf_or_nan` checks.


        # Return

        :return: (Tuple[dict, Union[dict, pd.DataFrame], str]) tuple containing
            `(training_statistics, preprocessed_data, output_directory)`.
            `training_statistics` is a dictionary of training statistics
            for each output feature containing loss and metrics values
            for each epoch.
            `preprocessed_data` is the tuple containing these three data sets
            `(training_set, validation_set, test_set)`.
            `output_directory` filepath to where training results are stored.
        """
        # setup directories and file names
        if model_resume_path is not None:
            if path_exists(model_resume_path):
                output_directory = model_resume_path
            else:
                if self.backend.is_coordinator():
                    logger.info(
                        'Model resume path does not exists, '
                        'starting training from scratch'
                    )
                model_resume_path = None

        if model_resume_path is None:
            if self.backend.is_coordinator():
                output_directory = get_output_directory(
                    output_directory,
                    experiment_name,
                    model_name
                )
            else:
                output_directory = None

        # if we are skipping all saving,
        # there is no need to create a directory that will remain empty
        should_create_output_directory = not (
                skip_save_training_description and
                skip_save_training_statistics and
                skip_save_model and
                skip_save_progress and
                skip_save_log and
                skip_save_processed_input
        )

        output_url = output_directory
        with upload_output_directory(output_directory) as output_directory:
            description_fn = training_stats_fn = model_dir = None
            if self.backend.is_coordinator():
                if should_create_output_directory:
                    makedirs(output_directory, exist_ok=True)
                description_fn, training_stats_fn, model_dir = get_file_names(
                    output_directory)

            if isinstance(training_set, Dataset) and training_set_metadata is not None:
                preprocessed_data = (training_set, validation_set, test_set, training_set_metadata)
            else:
                # save description
                if self.backend.is_coordinator():
                    description = get_experiment_description(
                        self.config,
                        dataset=dataset,
                        training_set=training_set,
                        validation_set=validation_set,
                        test_set=test_set,
                        training_set_metadata=training_set_metadata,
                        data_format=data_format,
                        random_seed=random_seed
                    )
                    if not skip_save_training_description:
                        save_json(description_fn, description)
                    # print description
                    logger.info('Experiment name: {}'.format(experiment_name))
                    logger.info('Model name: {}'.format(model_name))
                    logger.info('Output directory: {}'.format(output_directory))
                    logger.info('\n')
                    for key, value in description.items():
                        logger.info('{}: {}'.format(key, pformat(value, indent=4)))
                    logger.info('\n')

                preprocessed_data = self.preprocess(
                    dataset=dataset,
                    training_set=training_set,
                    validation_set=validation_set,
                    test_set=test_set,
                    training_set_metadata=training_set_metadata,
                    data_format=data_format,
                    experiment_name=experiment_name,
                    model_name=model_name,
                    model_resume_path=model_resume_path,
                    skip_save_training_description=skip_save_training_description,
                    skip_save_training_statistics=skip_save_training_statistics,
                    skip_save_model=skip_save_model,
                    skip_save_progress=skip_save_progress,
                    skip_save_log=skip_save_log,
                    skip_save_processed_input=skip_save_processed_input,
                    output_directory=output_directory,
                    random_seed=random_seed,
                    devbug=debug,
                    **kwargs,
                )
                (training_set,
                 validation_set,
                 test_set,
                 training_set_metadata) = preprocessed_data

            self.training_set_metadata = training_set_metadata

            if self.backend.is_coordinator():
                logger.info('Training set: {0}'.format(len(training_set)))
                if validation_set is not None:
                    logger.info('Validation set: {0}'.format(len(validation_set)))
                if test_set is not None:
                    logger.info('Test set: {0}'.format(len(test_set)))
                if not skip_save_model:
                    # save train set metadata
                    os.makedirs(model_dir, exist_ok=True)
                    save_json(
                        os.path.join(
                            model_dir,
                            TRAIN_SET_METADATA_FILE_NAME
                        ),
                        training_set_metadata
                    )

            contrib_command("train_init", experiment_directory=output_directory,
                            experiment_name=experiment_name, model_name=model_name,
                            output_directory=output_directory,
                            resume=model_resume_path is not None)

            # Build model if not provided
            # if it was provided it means it was already loaded
            if not self.model:
                if self.backend.is_coordinator():
                    print_boxed('MODEL', print_fun=logger.debug)
                # update config with metadata properties
                update_config_with_metadata(
                    self.config,
                    training_set_metadata
                )
                self.model = LudwigModel.create_model(self.config,
                                                      random_seed=random_seed)

            # init trainer
            with self.backend.create_trainer(
                **self.config[TRAINING],
                resume=model_resume_path is not None,
                skip_save_model=skip_save_model,
                skip_save_progress=skip_save_progress,
                skip_save_log=skip_save_log,
                callbacks=callbacks,
                random_seed=random_seed,
                debug=debug
            ) as trainer:
                contrib_command("train_model", self.model, self.config,
                                self.config_fp)

                # train model
                if self.backend.is_coordinator():
                    print_boxed('TRAINING')
                    if not skip_save_model:
                        self.save_config(model_dir)

                train_stats = trainer.train(
                    self.model,
                    training_set,
                    validation_set=validation_set,
                    test_set=test_set,
                    save_path=model_dir,
                )

                self.model, train_trainset_stats, train_valiset_stats, train_testset_stats = train_stats
                train_stats = {
                    TRAINING: train_trainset_stats,
                    VALIDATION: train_valiset_stats,
                    TEST: train_testset_stats
                }

                # save training statistics
                if self.backend.is_coordinator():
                    if not skip_save_training_statistics:
                        save_json(training_stats_fn, train_stats)

                # grab the results of the model with highest validation test performance
                validation_field = trainer.validation_field
                validation_metric = trainer.validation_metric
                validation_field_result = train_valiset_stats[validation_field]

                best_function = get_best_function(validation_metric)
                # results of the model with highest validation test performance
                if self.backend.is_coordinator() and validation_set is not None:
                    epoch_best_vali_metric, best_vali_metric = best_function(
                        enumerate(validation_field_result[validation_metric]),
                        key=lambda pair: pair[1]
                    )
                    logger.info(
                        'Best validation model epoch: {0}'.format(
                            epoch_best_vali_metric + 1)
                    )
                    logger.info(
                        'Best validation model {0} on validation set {1}: {2}'.format(
                            validation_metric, validation_field, best_vali_metric
                        ))
                    if test_set is not None:
                        best_vali_metric_epoch_test_metric = train_testset_stats[
                            validation_field][validation_metric][
                            epoch_best_vali_metric]

                        logger.info(
                            'Best validation model {0} on test set {1}: {2}'.format(
                                validation_metric,
                                validation_field,
                                best_vali_metric_epoch_test_metric
                            )
                        )
                    logger.info(
                        '\nFinished: {0}_{1}'.format(experiment_name, model_name))
                    logger.info('Saved to: {0}'.format(output_directory))

                contrib_command("train_save", output_directory)

                self.training_set_metadata = training_set_metadata

                if not skip_save_model:
                    # Load the best weights from saved checkpoint
                    self.load_weights(model_dir)

                return train_stats, preprocessed_data, output_url

    def train_online(
            self,
            dataset: Union[str, dict, pd.DataFrame],
            training_set_metadata: Union[str, dict] = None,
            data_format: str = 'auto',
            random_seed: int = default_random_seed,
            debug: bool = False
    ) -> None:
        """Performs one epoch of training of the model on `dataset`.

        # Inputs

        :param dataset: (Union[str, dict, pandas.DataFrame], default: `None`)
            source containing the entire dataset to be used in the experiment.
            If it has a split column, it will be used for splitting (0 for train,
            1 for validation, 2 for test), otherwise the dataset will be
            randomly split.
        :param training_set_metadata: (Union[str, dict], default: `None`)
            metadata JSON file or loaded metadata.  Intermediate preprocessed
        structure containing the mappings of the input
            dataset created the first time an input file is used in the same
            directory with the same name and a '.meta.json' extension.
        :param data_format: (str, default: `None`) format to interpret data
            sources. Will be inferred automatically if not specified.  Valid
            formats are `'auto'`, `'csv'`, `'df'`, `'dict'`, `'excel'`, `'feather'`,
            `'fwf'`, `'hdf5'` (cache file produced during previous training),
            `'html'` (file containing a single HTML `<table>`), `'json'`, `'jsonl'`,
            `'parquet'`, `'pickle'` (pickled Pandas DataFrame), `'sas'`, `'spss'`,
            `'stata'`, `'tsv'`.
        :param random_seed: (int, default: `42`) a random seed that is going to be
               used anywhere there is a call to a random number generator: data
               splitting, parameter initialization and training set shuffling
        :param debug: (bool, default: `False`) If `True` turns on `tfdbg`
                with `inf_or_nan` checks.

        # Return

        :return: (None) `None`
        """
        training_set_metadata = training_set_metadata or self.training_set_metadata
        training_dataset, _, _, training_set_metadata = preprocess_for_training(
            self.config,
            training_set=dataset,
            training_set_metadata=training_set_metadata,
            data_format=data_format,
            skip_save_processed_input=True,
            preprocessing_params=self.config[PREPROCESSING],
            backend=self.backend,
            random_seed=random_seed,
        )

        if not self.training_set_metadata:
            self.training_set_metadata = training_set_metadata

        if not self.model:
            update_config_with_metadata(
                self.config,
                training_set_metadata
            )
            self.model = LudwigModel.create_model(self.config,
                                                  random_seed=random_seed)

        if not self._online_trainer:
            self._online_trainer = self.backend.create_trainer(
                **self.config[TRAINING],
                random_seed=random_seed,
                debug=debug
            )

        self.model = self._online_trainer.train_online(
            self.model,
            training_dataset,
        )

    def predict(
            self,
            dataset: Union[str, dict, pd.DataFrame] = None,
            data_format: str = None,
            split: str = FULL,
            batch_size: int = 128,
            skip_save_unprocessed_output: bool = True,
            skip_save_predictions: bool = True,
            output_directory: str = 'results',
            return_type: Union[str, dict, pd.DataFrame] = pd.DataFrame,
            debug=False,
            **kwargs
    ) -> Tuple[Union[dict, pd.DataFrame], str]:
        """
        Using a trained model, make predictions from the provided dataset.

        # Inputs
        :param dataset: (Union[str, dict, pandas.DataFrame]) source containing
            the entire dataset to be evaluated.
        :param data_format: (str, default: `None`) format to interpret data
            sources. Will be inferred automatically if not specified.  Valid
            formats are `'auto'`, `'csv'`, `'df'`, `'dict'`, `'excel'`, `'feather'`,
            `'fwf'`, `'hdf5'` (cache file produced during previous training),
            `'html'` (file containing a single HTML `<table>`), `'json'`, `'jsonl'`,
            `'parquet'`, `'pickle'` (pickled Pandas DataFrame), `'sas'`, `'spss'`,
            `'stata'`, `'tsv'`.
        :param: split: (str, default= `'full'`): if the input dataset contains
            a split column, this parameter indicates which split of the data
            to use. Possible values are `'full'`, `'training'`, `
            'validation'`, `'test'`.
        :param batch_size: (int, default: 128) size of batch to use when making
            predictions.
        :param skip_save_unprocessed_output: (bool, default: `True`) if this
            parameter is `False`, predictions and their probabilities are saved
            in both raw unprocessed numpy files containing tensors and as
            postprocessed CSV files (one for each output feature).
            If this parameter is `True`, only the CSV ones are saved and the
            numpy ones are skipped.
        :param skip_save_predictions: (bool, default: `True`) skips saving
            test predictions CSV files.
        :param output_directory: (str, default: `'results'`) the directory that
            will contain the training statistics, TensorBoard logs, the saved
            model and the training progress files.
        :param return_type: (Union[str, dict, pandas.DataFrame], default: pd.DataFrame)
            indicates the format of the returned predictions.
        :param debug: (bool, default: `False`) If `True` turns on `tfdbg`
                with `inf_or_nan checks`.

        # Return

        :return: (Tuple[Union[dict, pd.DataFrame], str]) `(predictions, output_directory)`
            `predictions` predictions from the provided dataset,
            `output_directory` filepath string to where data was stored.

        """
        self._check_initialization()

        # preprocessing
        logger.debug('Preprocessing')
        dataset, training_set_metadata = preprocess_for_prediction(
            self.config,
            dataset=dataset,
            training_set_metadata=self.training_set_metadata,
            data_format=data_format,
            split=split,
            include_outputs=False,
            backend=self.backend,
        )

        logger.debug('Predicting')
        with self.backend.create_predictor(
            batch_size=batch_size,
            debug=debug
        ) as predictor:
            predictions = predictor.batch_predict(
                self.model,
                dataset,
            )

            if self.backend.is_coordinator():
                # if we are skipping all saving,
                # there is no need to create a directory that will remain empty
                should_create_exp_dir = not (
                        skip_save_unprocessed_output and skip_save_predictions
                )
                if should_create_exp_dir:
                    makedirs(output_directory, exist_ok=True)

            logger.debug('Postprocessing')
            postproc_predictions = postprocess(
                predictions,
                self.model.output_features,
                self.training_set_metadata,
                output_directory=output_directory,
                backend=self.backend,
                skip_save_unprocessed_output=skip_save_unprocessed_output
                                             or not self.backend.is_coordinator(),
            )
            converted_postproc_predictions = convert_predictions(
                postproc_predictions,
                self.model.output_features,
                self.training_set_metadata,
                return_type=return_type
            )

            if self.backend.is_coordinator():
                if not skip_save_predictions:
                    save_prediction_outputs(
                        postproc_predictions,
                        output_directory,
                        self.backend
                    )

                    logger.info('Saved to: {0}'.format(output_directory))

            return converted_postproc_predictions, output_directory

    def evaluate(
            self,
            dataset: Union[str, dict, pd.DataFrame] = None,
            data_format: str = None,
            split: str = FULL,
            batch_size: int = 128,
            skip_save_unprocessed_output: bool = True,
            skip_save_predictions: bool = True,
            skip_save_eval_stats: bool = True,
            collect_predictions: bool = False,
            collect_overall_stats: bool = False,
            output_directory: str = 'results',
            return_type: Union[str, dict, pd.DataFrame] = pd.DataFrame,
            debug: bool = False,
            **kwargs
    ) -> Tuple[dict, Union[dict, pd.DataFrame], str]:
        """This function is used to predict the output variables given the
        input variables using the trained model and compute test statistics
        like performance measures, confusion matrices and the like.

        # Inputs
        :param dataset: (Union[str, dict, pandas.DataFrame]) source containing
            the entire dataset to be evaluated.
        :param data_format: (str, default: `None`) format to interpret data
            sources. Will be inferred automatically if not specified.  Valid
            formats are `'auto'`, `'csv'`, `'df'`, `'dict'`, `'excel'`, `'feather'`,
            `'fwf'`, `'hdf5'` (cache file produced during previous training),
            `'html'` (file containing a single HTML `<table>`), `'json'`, `'jsonl'`,
            `'parquet'`, `'pickle'` (pickled Pandas DataFrame), `'sas'`, `'spss'`,
            `'stata'`, `'tsv'`.
        :param: split: (str, default= `'full'`): if the input dataset contains
            a split column, this parameter indicates which split of the data
            to use. Possible values are `'full'`, `'training'`, `
            'validation'`, `'test'`.
        :param batch_size: (int, default: 128) size of batch to use when making
            predictions.
        :param skip_save_unprocessed_output: (bool, default: `True`) if this
            parameter is `False`, predictions and their probabilities are saved
            in both raw unprocessed numpy files containing tensors and as
            postprocessed CSV files (one for each output feature).
            If this parameter is `True`, only the CSV ones are saved and the
            numpy ones are skipped.
        :param skip_save_predictions: (bool, default: `True`) skips saving
            test predictions CSV files.
        :param skip_save_eval_stats: (bool, default: `True`) skips saving
            test statistics JSON file.
        :param collect_predictions: (bool, default: `False`) if `True`
            collects post-processed predictions during eval.
        :param collect_overall_stats: (bool, default: False) if `True`
            collects overall stats during eval.
        :param output_directory: (str, default: `'results'`) the directory that
            will contain the training statistics, TensorBoard logs, the saved
            model and the training progress files.
        :param return_type: (Union[str, dict, pandas.DataFrame], default: pandas.DataFrame) indicates
            the format to of the returned predictions.
        :param debug: (bool, default: `False`) If `True` turns on `tfdbg`
                with `inf_or_nan` checks.


        # Return
        :return: (`evaluation_statistics`, `predictions`, `output_directory`)
            `evaluation_statistics` dictionary containing evaluation performance
                statistics,
            `postprocess_predictions` contains predicted values,
            `output_directory` is location where results are stored.

        """
        self._check_initialization()

        # preprocessing
        logger.debug('Preprocessing')
        dataset, training_set_metadata = preprocess_for_prediction(
            self.config,
            dataset=dataset,
            training_set_metadata=self.training_set_metadata,
            data_format=data_format,
            split=split,
            include_outputs=True,
            backend=self.backend,
        )

        logger.debug('Predicting')
        with self.backend.create_predictor(
            batch_size=batch_size,
            debug=debug
        ) as predictor:
            eval_stats, predictions = predictor.batch_evaluation(
                self.model,
                dataset,
                collect_predictions=collect_predictions or collect_overall_stats,
            )

            # calculate the overall metrics
            if collect_overall_stats:
                # TODO ray: support calculating stats on partitioned datasets
                if isinstance(dataset, PartitionedDataset):
                    raise ValueError(
                        'Cannot calculate overall stats on a partitioned dataset at this time. '
                        'Set `calculate_overall_stats=False`.'
                    )

                overall_stats = calculate_overall_stats(
                    self.model.output_features,
                    predictions,
                    dataset,
                    training_set_metadata
                )
                eval_stats = {
                    of_name: {**eval_stats[of_name], **overall_stats[of_name]}
                    # account for presence of 'combined' key
                    if of_name in overall_stats
                    else {**eval_stats[of_name]} for of_name in eval_stats
                }

            if self.backend.is_coordinator():
                # if we are skipping all saving,
                # there is no need to create a directory that will remain empty
                should_create_exp_dir = not (
                        skip_save_unprocessed_output and
                        skip_save_predictions and
                        skip_save_eval_stats
                )
                if should_create_exp_dir:
                    makedirs(output_directory, exist_ok=True)

            if collect_predictions:
                logger.debug('Postprocessing')
                postproc_predictions = postprocess(
                    predictions,
                    self.model.output_features,
                    self.training_set_metadata,
                    output_directory=output_directory,
                    backend=self.backend,
                    skip_save_unprocessed_output=skip_save_unprocessed_output
                                                 or not self.backend.is_coordinator(),
                )
            else:
                postproc_predictions = predictions  # = {}

            if self.backend.is_coordinator():
                should_save_predictions = (
                        collect_predictions
                        and postproc_predictions is not None
                        and not skip_save_predictions
                )
                if should_save_predictions:
                    save_prediction_outputs(
                        postproc_predictions,
                        output_directory,
                        self.backend
                    )

                print_evaluation_stats(eval_stats)
                if not skip_save_eval_stats:
                    save_evaluation_stats(eval_stats, output_directory)

                if should_save_predictions or not skip_save_eval_stats:
                    logger.info('Saved to: {0}'.format(output_directory))

            if collect_predictions:
                postproc_predictions = convert_predictions(
                    postproc_predictions,
                    self.model.output_features,
                    self.training_set_metadata,
                    return_type=return_type)

            return eval_stats, postproc_predictions, output_directory

    def experiment(
            self,
            dataset: Union[str, dict, pd.DataFrame] = None,
            training_set: Union[str, dict, pd.DataFrame] = None,
            validation_set: Union[str, dict, pd.DataFrame] = None,
            test_set: Union[str, dict, pd.DataFrame] = None,
            training_set_metadata: Union[str, dict] = None,
            data_format: str = None,
            experiment_name: str = 'experiment',
            model_name: str = 'run',
            model_load_path: str = None,
            model_resume_path: str = None,
            eval_split: str = TEST,
            skip_save_training_description: bool = False,
            skip_save_training_statistics: bool = False,
            skip_save_model: bool = False,
            skip_save_progress: bool = False,
            skip_save_log: bool = False,
            skip_save_processed_input: bool = False,
            skip_save_unprocessed_output: bool = False,
            skip_save_predictions: bool = False,
            skip_save_eval_stats: bool = False,
            skip_collect_predictions: bool = False,
            skip_collect_overall_stats: bool = False,
            output_directory: str = 'results',
            callbacks: List[Callback] = None,
            random_seed: int = default_random_seed,
            debug: bool = False,
            **kwargs
    ) -> Tuple[Optional[dict], dict, Union[dict, pd.DataFrame], str]:
        """
        Trains a model on a dataset's training and validation splits and
        uses it to predict on the test split.
        It saves the trained model and the statistics of training and testing.

        # Inputs
        :param dataset: (Union[str, dict, pandas.DataFrame], default: `None`)
            source containing the entire dataset to be used in the experiment.
            If it has a split column, it will be used for splitting (0 for train,
            1 for validation, 2 for test), otherwise the dataset will be
            randomly split.
        :param training_set: (Union[str, dict, pandas.DataFrame], default: `None`)
            source containing training data.
        :param validation_set: (Union[str, dict, pandas.DataFrame], default: `None`)
            source containing validation data.
        :param test_set: (Union[str, dict, pandas.DataFrame], default: `None`)
            source containing test data.
        :param training_set_metadata: (Union[str, dict], default: `None`)
            metadata JSON file or loaded metadata.  Intermediate preprocessed
        structure containing the mappings of the input
            dataset created the first time an input file is used in the same
            directory with the same name and a '.meta.json' extension.
        :param data_format: (str, default: `None`) format to interpret data
            sources. Will be inferred automatically if not specified.  Valid
            formats are `'auto'`, `'csv'`, `'df'`, `'dict'`, `'excel'`, `'feather'`,
            `'fwf'`, `'hdf5'` (cache file produced during previous training),
            `'html'` (file containing a single HTML `<table>`), `'json'`, `'jsonl'`,
            `'parquet'`, `'pickle'` (pickled Pandas DataFrame), `'sas'`, `'spss'`,
            `'stata'`, `'tsv'`.
        :param experiment_name: (str, default: `'experiment'`) name for
            the experiment.
        :param model_name: (str, default: `'run'`) name of the model that is
            being used.
        :param model_load_path: (str, default: `None`) if this is specified the
            loaded model will be used as initialization
            (useful for transfer learning).
        :param model_resume_path: (str, default: `None`) resumes training of
            the model from the path specified. The config is restored.
            In addition to config, training statistics and loss for
            epoch and the state of the optimizer are restored such that
            training can be effectively continued from a previously interrupted
            training process.
        :param eval_split: (str, default: `test`) split on which
            to perform evaluation. Valid values are `training`, `validation`
            and `test`.
        :param skip_save_training_description: (bool, default: `False`) disables
            saving the description JSON file.
        :param skip_save_training_statistics: (bool, default: `False`) disables
            saving training statistics JSON file.
        :param skip_save_model: (bool, default: `False`) disables
            saving model weights and hyperparameters each time the model
            improves. By default Ludwig saves model weights after each epoch
            the validation metric improves, but if the model is really big
            that can be time consuming. If you do not want to keep
            the weights and just find out what performance a model can get
            with a set of hyperparameters, use this parameter to skip it,
            but the model will not be loadable later on and the returned model
            will have the weights obtained at the end of training, instead of
            the weights of the epoch with the best validation performance.
        :param skip_save_progress: (bool, default: `False`) disables saving
            progress each epoch. By default Ludwig saves weights and stats
            after each epoch for enabling resuming of training, but if
            the model is really big that can be time consuming and will uses
            twice as much space, use this parameter to skip it, but training
            cannot be resumed later on.
        :param skip_save_log: (bool, default: `False`) disables saving
            TensorBoard logs. By default Ludwig saves logs for the TensorBoard,
            but if it is not needed turning it off can slightly increase the
            overall speed.
        :param skip_save_processed_input: (bool, default: `False`) if input
            dataset is provided it is preprocessed and cached by saving an HDF5
            and JSON files to avoid running the preprocessing again. If this
            parameter is `False`, the HDF5 and JSON file are not saved.
        :param skip_save_unprocessed_output: (bool, default: `False`) by default
            predictions and their probabilities are saved in both raw
            unprocessed numpy files containing tensors and as postprocessed
            CSV files (one for each output feature). If this parameter is True,
            only the CSV ones are saved and the numpy ones are skipped.
        :param skip_save_predictions: (bool, default: `False`) skips saving test
            predictions CSV files
        :param skip_save_eval_stats: (bool, default: `False`) skips saving test
            statistics JSON file
        :param skip_collect_predictions: (bool, default: `False`) skips
            collecting post-processed predictions during eval.
        :param skip_collect_overall_stats: (bool, default: `False`) skips
            collecting overall stats during eval.
        :param output_directory: (str, default: `'results'`) the directory that
            will contain the training statistics, TensorBoard logs, the saved
            model and the training progress files.
        :param callbacks: (list, default: `None`) a list of
              `ludwig.callbacks.Callback` objects that provide hooks into the
               Ludwig pipeline.
        :param random_seed: (int: default: 42) random seed used for weights
            initialization, splits and any other random function.
        :param debug: (bool, default: `False) if `True` turns on `tfdbg` with
            `inf_or_nan` checks.

        # Return
        :return: (Tuple[dict, dict, tuple, str)) `(evaluation_statistics, training_statistics, preprocessed_data, output_directory)`
            `evaluation_statistics` dictionary with evaluation performance
                statistics on the test_set,
            `training_statistics` is a dictionary of training statistics for
                each output
            feature containing loss and metrics values for each epoch,
            `preprocessed_data` tuple containing preprocessed
            `(training_set, validation_set, test_set)`, `output_directory`
            filepath string to where results are stored.

        """
        (
            train_stats,
            preprocessed_data,
            output_directory
        ) = self.train(
            dataset=dataset,
            training_set=training_set,
            validation_set=validation_set,
            test_set=test_set,
            training_set_metadata=training_set_metadata,
            data_format=data_format,
            experiment_name=experiment_name,
            model_name=model_name,
            model_load_path=model_load_path,
            model_resume_path=model_resume_path,
            skip_save_training_description=skip_save_training_description,
            skip_save_training_statistics=skip_save_training_statistics,
            skip_save_model=skip_save_model,
            skip_save_progress=skip_save_progress,
            skip_save_log=skip_save_log,
            skip_save_processed_input=skip_save_processed_input,
            skip_save_unprocessed_output=skip_save_unprocessed_output,
            output_directory=output_directory,
            callbacks=callbacks,
            random_seed=random_seed,
            debug=debug,
        )

        (training_set,
         validation_set,
         test_set,
         training_set_metadata) = preprocessed_data

        eval_set = validation_set
        if eval_split == TRAINING:
            eval_set = training_set
        elif eval_split == VALIDATION:
            eval_set = validation_set
        elif eval_split == TEST:
            eval_set = test_set
        else:
            logger.warning(f"Eval split {eval_split} not supported. "
                           f"Using validation set instead")

        if eval_set is not None:
            if self.config[TRAINING]['eval_batch_size'] > 0:
                batch_size = self.config[TRAINING]['eval_batch_size']
            else:
                batch_size = self.config[TRAINING]['batch_size']

            # predict
            eval_stats, _, _ = self.evaluate(
                eval_set,
                data_format=data_format,
                batch_size=batch_size,
                output_directory=output_directory,
                skip_save_unprocessed_output=skip_save_unprocessed_output,
                skip_save_predictions=skip_save_predictions,
                skip_save_eval_stats=skip_save_eval_stats,
                collect_predictions=not skip_collect_predictions,
                collect_overall_stats=not skip_collect_overall_stats,
                return_type='dict',
                debug=debug
            )
        else:
            logger.warning(f"The evaluation set {eval_set} was not provided. "
                           f"Skipping evaluation")
            eval_stats = None

        return eval_stats, train_stats, preprocessed_data, output_directory

    def collect_weights(
            self,
            tensor_names: List[str] = None,
            **kwargs
    ) -> list:
        """Load a pre-trained model and collect the tensors with a specific name

        # Inputs
        :param tensor_names: (list, default: `None`) List of tensor names to collect
            weights

        # Return
        :return: (list) List of tensors

        """
        self._check_initialization()
        collected_tensors = self.model.collect_weights(tensor_names)
        return collected_tensors

    def collect_activations(
            self,
            layer_names: List[str],
            dataset: Union[str, Dict[str, list], pd.DataFrame],
            data_format: str = None,
            split: str = FULL,
            batch_size: int = 128,
            debug: bool = False,
            **kwargs
    ) -> list:
        """Loads a pre-trained model model and input data to collect the values
        of the activations contained in the tensors.

        # Inputs
        :param layer_names: (list) list of strings for layer names in the model
            to collect activations.
        :param dataset: (Union[str, Dict[str, list], pandas.DataFrame]) source
            containing the data to make predictions.
        :param data_format: (str, default: `None`) format to interpret data
            sources. Will be inferred automatically if not specified.  Valid
            formats are `'auto'`, `'csv'`, `'df'`, `'dict'`, `'excel'`, `'feather'`,
            `'fwf'`, `'hdf5'` (cache file produced during previous training),
            `'html'` (file containing a single HTML `<table>`), `'json'`, `'jsonl'`,
            `'parquet'`, `'pickle'` (pickled Pandas DataFrame), `'sas'`, `'spss'`,
            `'stata'`, `'tsv'`.
        :param: split: (str, default= `'full'`): if the input dataset contains
            a split column, this parameter indicates which split of the data
            to use. Possible values are `'full'`, `'training'`, `
            'validation'`, `'test'`.
        :param batch_size: (int, default: 128) size of batch to use when making
            predictions.
        :param debug: (bool, default: `False`) if `True` turns on `tfdbg`
            with `inf_or_nan` checks.

        # Return
        :return: (list) list of collected tensors.

        """
        self._check_initialization()

        # preprocessing
        logger.debug('Preprocessing')
        dataset, training_set_metadata = preprocess_for_prediction(
            self.config,
            dataset=dataset,
            training_set_metadata=self.training_set_metadata,
            data_format=data_format,
            split=split,
            include_outputs=False
        )

        logger.debug('Predicting')
        with self.backend.create_predictor(
            batch_size=batch_size,
            debug=debug
        ) as predictor:
            activations = predictor.batch_collect_activations(
                self.model,
                layer_names,
                dataset,
            )

            return activations

    def preprocess(
            self,
            dataset: Union[str, dict, pd.DataFrame] = None,
            training_set: Union[str, dict, pd.DataFrame] = None,
            validation_set: Union[str, dict, pd.DataFrame] = None,
            test_set: Union[str, dict, pd.DataFrame] = None,
            training_set_metadata: Union[str, dict] = None,
            data_format: str = None,
            skip_save_processed_input: bool = True,
            random_seed: int = default_random_seed,
            debug: bool = False,
            **kwargs
    ) -> Tuple[Dataset, Dataset, Dataset, dict]:
        """This function is used to preprocess data.

        # Inputs

        :param dataset: (Union[str, dict, pandas.DataFrame], default: `None`)
            source containing the entire dataset to be used in the experiment.
            If it has a split column, it will be used for splitting
            (0 for train, 1 for validation, 2 for test),
            otherwise the dataset will be randomly split.
        :param training_set: (Union[str, dict, pandas.DataFrame], default: `None`)
            source containing training data.
        :param validation_set: (Union[str, dict, pandas.DataFrame], default: `None`)
            source containing validation data.
        :param test_set: (Union[str, dict, pandas.DataFrame], default: `None`)
            source containing test data.
        :param training_set_metadata: (Union[str, dict], default: `None`)
            metadata JSON file or loaded metadata. Intermediate preprocessed
        structure containing the mappings of the input
            dataset created the first time an input file is used in the same
            directory with the same name and a '.meta.json' extension.
        :param data_format: (str, default: `None`) format to interpret data
            sources. Will be inferred automatically if not specified.  Valid
            formats are `'auto'`, `'csv'`, `'df'`, `'dict'`, `'excel'`,
            `'feather'`, `'fwf'`,
            `'hdf5'` (cache file produced during previous training),
            `'html'` (file containing a single HTML `<table>`),
            `'json'`, `'jsonl'`, `'parquet'`,
            `'pickle'` (pickled Pandas DataFrame),
            `'sas'`, `'spss'`, `'stata'`, `'tsv'`.
        :param skip_save_processed_input: (bool, default: `False`) if input
            dataset is provided it is preprocessed and cached by saving an HDF5
            and JSON files to avoid running the preprocessing again. If this
            parameter is `False`, the HDF5 and JSON file are not saved.
        :param output_directory: (str, default: `'results'`) the directory that
            will contain the training statistics, TensorBoard logs, the saved
            model and the training progress files.
        :param random_seed: (int, default: `42`) a random seed that will be
               used anywhere there is a call to a random number generator: data
               splitting, parameter initialization and training set shuffling
        :param debug: (bool, default: `False`)  if `True` turns on `tfdbg` with
            `inf_or_nan` checks.


        # Return

        :return: (Tuple[dict, Union[dict, pd.DataFrame], str]) tuple containing
            `(training_statistics, preprocessed_data, output_directory)`.
            `training_statistics` is a dictionary of training statistics
            for each output feature containing loss and metrics values
            for each epoch.
            `preprocessed_data` is the tuple containing these three data sets
            `(training_set, validation_set, test_set)`.
            `output_directory` filepath to where training results are stored.
        """
        # preprocess
        preprocessed_data = preprocess_for_training(
            self.config,
            dataset=dataset,
            training_set=training_set,
            validation_set=validation_set,
            test_set=test_set,
            training_set_metadata=training_set_metadata,
            data_format=data_format,
            skip_save_processed_input=skip_save_processed_input,
            preprocessing_params=self.config[PREPROCESSING],
            backend=self.backend,
            random_seed=random_seed
        )

        (proc_training_set,
         proc_validation_set,
         proc_test_set,
         training_set_metadata) = preprocessed_data

        return proc_training_set, proc_validation_set, proc_test_set, \
               training_set_metadata

    @staticmethod
    def load(
            model_dir: str,
            logging_level: int = logging.ERROR,
            backend: Union[Backend, str] = None,
            gpus: Union[str, int, List[int]] = None,
            gpu_memory_limit: int = None,
            allow_parallel_threads: bool = True
    ) -> 'LudwigModel':  # return is an instance of ludwig.api.LudwigModel class
        """This function allows for loading pretrained models

        # Inputs

        :param model_dir: (str) path to the directory containing the model.
               If the model was trained by the `train` or `experiment` command,
               the model is in `results_dir/experiment_dir/model`.
        :param logging_level: (int, default: 40) log level that will be sent to
            stderr.
        :param backend: (Union[Backend, str]) `Backend` or string name
            of backend to use to execute preprocessing / training steps.
        :param gpus: (Union[str, int, List[int]], default: `None`) GPUs
            to use (it uses the same syntax of CUDA_VISIBLE_DEVICES)
        :param gpu_memory_limit: (int: default: `None`) maximum memory in MB to
            allocate per GPU device.
        :param allow_parallel_threads: (bool, default: `True`) allow TensorFlow
            to use
            multithreading parallelism to improve performance at the cost of
            determinism.

        # Return

        :return: (LudwigModel) a LudwigModel object


        # Example usage

        ```python
        ludwig_model = LudwigModel.load(model_dir)
        ```

        """
        # Initialize Horovod and TensorFlow before calling `broadcast()` to prevent initializing
        # TensorFlow with default parameters
        backend = initialize_backend(backend)
        backend.initialize_tensorflow(
            gpus=gpus,
            gpu_memory_limit=gpu_memory_limit,
            allow_parallel_threads=allow_parallel_threads
        )

        config = backend.broadcast_return(
            lambda: load_json(os.path.join(
                model_dir,
                MODEL_HYPERPARAMETERS_FILE_NAME
            )
        ))

        # initialize model
        ludwig_model = LudwigModel(
            config,
            logging_level=logging_level,
            backend=backend,
            gpus=gpus,
            gpu_memory_limit=gpu_memory_limit,
            allow_parallel_threads=allow_parallel_threads,
        )

        # generate model from config
        ludwig_model.model = LudwigModel.create_model(config)

        # load model weights
        ludwig_model.load_weights(model_dir)

        # load train set metadata
        ludwig_model.training_set_metadata = backend.broadcast_return(
            lambda: load_metadata(
                os.path.join(
                    model_dir,
                    TRAIN_SET_METADATA_FILE_NAME
                )
            )
        )

        return ludwig_model

    def load_weights(
            self,
            model_dir: str,
    ) -> None:
        """
        Loads weights from a pre-trained model

        # Inputs
        :param model_dir: (str) filepath string to location of a pre-trained
            model

        # Return
        :return: `None`

        # Example usage

        ```python
        ludwig_model.load_weights(model_dir)
        ```

        """
        if self.backend.is_coordinator():
            weights_save_path = os.path.join(
                model_dir,
                MODEL_WEIGHTS_FILE_NAME
            )
            self.model.load_weights(weights_save_path)

        self.backend.sync_model(self.model)

    def save(
            self,
            save_path: str
    ) -> None:
        """This function allows to save models on disk

        # Inputs

        :param  save_path: (str) path to the directory where the model is
                going to be saved. Both a JSON file containing the model
                architecture hyperparameters and checkpoints files containing
                model weights will be saved.

        # Return

        :return: (None) `None`

        # Example usage

        ```python
        ludwig_model.save(save_path)
        ```

        """
        self._check_initialization()

        # save config
        self.save_config(save_path)

        # save model weights
        model_weights_path = os.path.join(save_path, MODEL_WEIGHTS_FILE_NAME)
        self.model.save_weights(model_weights_path)

        # save training set metadata
        training_set_metadata_path = os.path.join(
            save_path,
            TRAIN_SET_METADATA_FILE_NAME
        )
        save_json(training_set_metadata_path, self.training_set_metadata)

    def save_config(
            self,
            save_path: str
    ) -> None:
        """
        Save config to specoficed location.

        # Inputs

        :param save_path: (str) filepath string to save config as a
            JSON file.

        # Return
        :return: `None`

        """
        os.makedirs(save_path, exist_ok=True)
        model_hyperparameters_path = os.path.join(
            save_path,
            MODEL_HYPERPARAMETERS_FILE_NAME
        )
        save_json(model_hyperparameters_path, self.config)

    def save_savedmodel(self, save_path: str) -> None:
        """This function allows to save models on disk

        # Inputs

        :param  save_path: (str) path to the directory where the SavedModel
                is going to be saved.

        # Return

        :return: `None`

        # Example usage

        ```python
        ludwig_model.save_for_serving(save_path)
        ```

        """
        self._check_initialization()
        self.model.save_savedmodel(save_path)

    def _check_initialization(self):
        if self.model is None or \
                self.config is None or \
                self.training_set_metadata is None:
            raise ValueError('Model has not been trained or loaded')

    @staticmethod
    def create_model(
            config: dict,
            random_seed: int = default_random_seed
    ) -> ECD:
        """Instantiates Encoder-Combiner-Decoder (ECD) object

        # Inputs
        :param config: (dict) Ludwig config
        :param random_seed: (int, default: ludwig default random seed) Random
            seed used for weights initialization,
            splits and any other random function.

        # Return
        :return: (ludwig.models.ECD) Instance of the Ludwig model object.

        """
        # todo: support loading other model types based on config
        return ECD(
            input_features_def=config['input_features'],
            combiner_def=config['combiner'],
            output_features_def=config['output_features'],
            random_seed=random_seed,
        )

    @staticmethod
    def set_logging_level(logging_level: int) -> None:
        """
        Sets level for log messages.

        # Inputs

        :param logging_level: (int) Set/Update the logging level. Use logging
        constants like `logging.DEBUG` , `logging.INFO` and `logging.ERROR`.

        # Return

        :return: `None`
        """
        logging.getLogger('ludwig').setLevel(logging_level)
        if logging_level in {logging.WARNING, logging.ERROR, logging.CRITICAL}:
            set_disable_progressbar(True)
        else:
            set_disable_progressbar(False)


def kfold_cross_validate(
        num_folds: int,
        config: Union[dict, str],
        dataset: str = None,
        data_format: str = None,
        skip_save_training_description: bool = False,
        skip_save_training_statistics: bool = False,
        skip_save_model: bool = False,
        skip_save_progress: bool = False,
        skip_save_log: bool = False,
        skip_save_processed_input: bool = False,
        skip_save_predictions: bool = False,
        skip_save_eval_stats: bool = False,
        skip_collect_predictions: bool = False,
        skip_collect_overall_stats: bool = False,
        output_directory: str = 'results',
        random_seed: int = default_random_seed,
        gpus: Union[str, int, List[int]] = None,
        gpu_memory_limit: int = None,
        allow_parallel_threads: bool = True,
        backend: Union[Backend, str] = None,
        logging_level: int = logging.INFO,
        debug: bool = False,
        **kwargs
) -> Tuple[dict, dict]:
    """Performs k-fold cross validation and returns result data structures.

    # Inputs

    :param num_folds: (int) number of folds to create for the cross-validation
    :param config: (Union[dict, str]) model specification
           required to build a model. Parameter may be a dictionary or string
           specifying the file path to a yaml configuration file.  Refer to the
           [User Guide](http://ludwig.ai/user_guide/#model-config)
           for details.
    :param dataset: (Union[str, dict, pandas.DataFrame], default: `None`)
        source containing the entire dataset to be used for k_fold processing.
        :param data_format: (str, default: `None`) format to interpret data
            sources. Will be inferred automatically if not specified.  Valid
            formats are `'auto'`, `'csv'`, `'df'`, `'dict'`, `'excel'`, `'feather'`,
            `'fwf'`,
            `'html'` (file containing a single HTML `<table>`), `'json'`, `'jsonl'`,
            `'parquet'`, `'pickle'` (pickled Pandas DataFrame), `'sas'`, `'spss'`,
            `'stata'`, `'tsv'`.  Currenlty `hdf5` format is not supported for
            k_fold cross validation.
    :param skip_save_training_description: (bool, default: `False`) disables
            saving the description JSON file.
    :param skip_save_training_statistics: (bool, default: `False`) disables
            saving training statistics JSON file.
    :param skip_save_model: (bool, default: `False`) disables
        saving model weights and hyperparameters each time the model
        improves. By default Ludwig saves model weights after each epoch
        the validation metric improves, but if the model is really big
        that can be time consuming. If you do not want to keep
        the weights and just find out what performance a model can get
        with a set of hyperparameters, use this parameter to skip it,
        but the model will not be loadable later on and the returned model
        will have the weights obtained at the end of training, instead of
        the weights of the epoch with the best validation performance.
    :param skip_save_progress: (bool, default: `False`) disables saving
           progress each epoch. By default Ludwig saves weights and stats
           after each epoch for enabling resuming of training, but if
           the model is really big that can be time consuming and will uses
           twice as much space, use this parameter to skip it, but training
           cannot be resumed later on.
    :param skip_save_log: (bool, default: `False`) disables saving TensorBoard
           logs. By default Ludwig saves logs for the TensorBoard, but if it
           is not needed turning it off can slightly increase the
           overall speed.
    :param skip_save_processed_input: (bool, default: `False`) if input
        dataset is provided it is preprocessed and cached by saving an HDF5
        and JSON files to avoid running the preprocessing again. If this
        parameter is `False`, the HDF5 and JSON file are not saved.
    :param skip_save_predictions: (bool, default: `False`) skips saving test
            predictions CSV files.
    :param skip_save_eval_stats: (bool, default: `False`) skips saving test
            statistics JSON file.
    :param skip_collect_predictions: (bool, default: `False`) skips collecting
            post-processed predictions during eval.
    :param skip_collect_overall_stats: (bool, default: `False`) skips collecting
            overall stats during eval.
    :param output_directory: (str, default: `'results'`) the directory that
        will contain the training statistics, TensorBoard logs, the saved
        model and the training progress files.
    :param random_seed: (int, default: `42`) Random seed
            used for weights initialization,
           splits and any other random function.
    :param gpus: (list, default: `None`) list of GPUs that are available
            for training.
    :param gpu_memory_limit: (int, default: `None`) maximum memory in MB to
            allocate per GPU device.
    :param allow_parallel_threads: (bool, default: `True`) allow TensorFlow to
            use multithreading parallelism
           to improve performance at the cost of determinism.
    :param backend: (Union[Backend, str]) `Backend` or string name
            of backend to use to execute preprocessing / training steps.
    :param debug: (bool, default: `False`) If `True` turns on tfdbg
            with `inf_or_nan` checks.
    :param logging_level: (int, default: INFO) log level to send to stderr.


    # Return

    :return: (tuple(kfold_cv_statistics, kfold_split_indices), dict) a tuple of
            dictionaries `kfold_cv_statistics`: contains metrics from cv run.
             `kfold_split_indices`: indices to split training data into
             training fold and test fold.
    """
    backend = initialize_backend(backend)

    # if config is a path, convert to dictionary
    if isinstance(config, str):  # assume path
        with open_file(config, 'r') as def_file:
            config = yaml.safe_load(def_file)

    # check for k_fold
    if num_folds is None:
        raise ValueError(
            'k_fold parameter must be specified'
        )

    logger.info('starting {:d}-fold cross validation'.format(num_folds))

    # create output_directory if not available
    if not os.path.isdir(output_directory):
        os.mkdir(output_directory)

    # prepare data for k-fold processing
    # use Ludwig's utility to facilitate creating a dataframe
    # that is used as the basis for creating folds

    # determine data format of provided dataset
    if not data_format or data_format == 'auto':
        data_format = figure_data_format(dataset)

    # use appropriate reader to create dataframe
    if data_format in DATAFRAME_FORMATS:
        data_df = dataset
        data_dir = os.getcwd()
    elif data_format in DICT_FORMATS:
        data_df = pd.DataFrame(dataset)
        data_dir = os.getcwd()
    elif data_format in CACHEABLE_FORMATS:
        data_reader = get_from_registry(data_format,
                                        external_data_reader_registry)
        data_df = data_reader(dataset, backend.df_engine.df_lib)
        data_dir = os.path.dirname(dataset)
    else:
        ValueError(
            "{} format is not supported for k_fold_cross_validate()"
                .format(data_format)
        )

    kfold_cv_stats = {}
    kfold_split_indices = {}

    for train_indices, test_indices, fold_num in \
            generate_kfold_splits(data_df, num_folds, random_seed):
        with tempfile.TemporaryDirectory(dir=data_dir) as temp_dir_name:
            curr_train_df = data_df.iloc[train_indices]
            curr_test_df = data_df.iloc[test_indices]

            kfold_split_indices['fold_' + str(fold_num)] = {
                'training_indices': train_indices,
                'test_indices': test_indices
            }

            # train and validate model on this fold
            logger.info("training on fold {:d}".format(fold_num))

            model = LudwigModel(
                config=config,
                logging_level=logging_level,
                backend=backend,
                gpus=gpus,
                gpu_memory_limit=gpu_memory_limit,
                allow_parallel_threads=allow_parallel_threads,
            )
            (
                eval_stats,
                train_stats,
                preprocessed_data,
                output_directory
            ) = model.experiment(
                training_set=curr_train_df,
                test_set=curr_test_df,
                experiment_name='cross_validation',
                model_name='fold_' + str(fold_num),
                skip_save_training_description=skip_save_training_description,
                skip_save_training_statistics=skip_save_training_statistics,
                skip_save_model=skip_save_model,
                skip_save_progress=skip_save_progress,
                skip_save_log=skip_save_log,
                skip_save_processed_input=skip_save_processed_input,
                skip_save_predictions=skip_save_predictions,
                skip_save_eval_stats=skip_save_eval_stats,
                skip_collect_predictions=skip_collect_predictions,
                skip_collect_overall_stats=skip_collect_overall_stats,
                output_directory=os.path.join(temp_dir_name, 'results'),
                random_seed=random_seed,
                debug=debug,
            )

            # augment the training statistics with scoring metric from
            # the hold out fold
            train_stats['fold_eval_stats'] = eval_stats

            # collect training statistics for this fold
            kfold_cv_stats['fold_' + str(fold_num)] = train_stats

    # consolidate raw fold metrics across all folds
    raw_kfold_stats = {}
    for fold_name in kfold_cv_stats:
        curr_fold_eval_stats = kfold_cv_stats[fold_name]['fold_eval_stats']
        for of_name in curr_fold_eval_stats:
            if of_name not in raw_kfold_stats:
                raw_kfold_stats[of_name] = {}
            fold_eval_stats_of = curr_fold_eval_stats[of_name]

            for metric in fold_eval_stats_of:
                if metric not in {
                    'predictions',
                    'probabilities',
                    'confusion_matrix',
                    'overall_stats',
                    'per_class_stats',
                    'roc_curve',
                    'precision_recall_curve'
                }:
                    if metric not in raw_kfold_stats[of_name]:
                        raw_kfold_stats[of_name][metric] = []
                    raw_kfold_stats[of_name][metric].append(
                        fold_eval_stats_of[metric]
                    )

    # calculate overall kfold statistics
    overall_kfold_stats = {}
    for of_name in raw_kfold_stats:
        overall_kfold_stats[of_name] = {}
        for metric in raw_kfold_stats[of_name]:
            mean = np.mean(raw_kfold_stats[of_name][metric])
            std = np.std(raw_kfold_stats[of_name][metric])
            overall_kfold_stats[of_name][metric + '_mean'] = mean
            overall_kfold_stats[of_name][metric + '_std'] = std

    kfold_cv_stats['overall'] = overall_kfold_stats

    logger.info('completed {:d}-fold cross validation'.format(num_folds))

    return kfold_cv_stats, kfold_split_indices<|MERGE_RESOLUTION|>--- conflicted
+++ resolved
@@ -68,11 +68,7 @@
                                      get_file_names, get_from_registry,
                                      get_output_directory)
 from ludwig.utils.print_utils import print_boxed
-<<<<<<< HEAD
 from ludwig.utils.schema import validate_config
-from ludwig.utils.tf_utils import initialize_tensorflow
-=======
->>>>>>> cc269963
 
 logger = logging.getLogger(__name__)
 

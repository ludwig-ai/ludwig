--- conflicted
+++ resolved
@@ -494,14 +494,9 @@
                 logger.info("Warnings and other logs:")
                 self.model = LudwigModel.create_model(self.config, random_seed=random_seed)
 
-<<<<<<< HEAD
-            # init trainer
-            config, _ = load_trainer_with_kwargs(self.config[MODEL_TYPE], self.backend, self.config[TRAINER])
-=======
-            # Convert config dictionary into an instance of TrainerConfig.
-            trainer_config, _ = load_config_with_kwargs(Trainer.get_schema_cls(), self.config[TRAINER])
-
->>>>>>> ae25cc4c
+            # Convert config dictionary into an instance of BaseTrainerConfig.
+            trainer_config, _ = load_trainer_with_kwargs(self.config[MODEL_TYPE], self.backend, self.config[TRAINER])
+
             with self.backend.create_trainer(
                 model=self.model,
                 config=trainer_config,
@@ -513,7 +508,7 @@
                 random_seed=random_seed,
             ) as trainer:
                 # auto tune batch size
-                if self.config[TRAINER][BATCH_SIZE] == AUTO or self.config[TRAINER][EVAL_BATCH_SIZE] == AUTO:
+                if self.config[TRAINER].get(BATCH_SIZE, None) == AUTO or self.config[TRAINER][EVAL_BATCH_SIZE] == AUTO:
                     # TODO (ASN): add support for substitute_with_max parameter
                     tuned_batch_size = trainer.tune_batch_size(self.config, training_set, random_seed=random_seed)
 

#! /usr/bin/env python
# coding=utf-8
# Copyright (c) 2019 Uber Technologies, Inc.
#
# Licensed under the Apache License, Version 2.0 (the "License");
# you may not use this file except in compliance with the License.
# You may obtain a copy of the License at
#
#     http://www.apache.org/licenses/LICENSE-2.0
#
# Unless required by applicable law or agreed to in writing, software
# distributed under the License is distributed on an "AS IS" BASIS,
# WITHOUT WARRANTIES OR CONDITIONS OF ANY KIND, either express or implied.
# See the License for the specific language governing permissions and
# limitations under the License.
# ==============================================================================
import logging
import os

import numpy as np
import tensorflow as tf
from tensorflow.keras.metrics import \
    MeanAbsoluteError as MeanAbsoluteErrorMetric
from tensorflow.keras.metrics import MeanSquaredError as MeanSquaredErrorMetric

from ludwig.constants import *
from ludwig.decoders.generic_decoders import Regressor
from ludwig.encoders.generic_encoders import PassthroughEncoder, \
    DenseEncoder
from ludwig.features.base_feature import InputFeature
from ludwig.features.base_feature import OutputFeature
from ludwig.modules.loss_modules import MSELoss, MAELoss
from ludwig.modules.metric_modules import ErrorScore, MAEMetric, MSEMetric
from ludwig.modules.metric_modules import R2Score
from ludwig.utils.horovod_utils import is_on_master
from ludwig.utils.misc_utils import set_default_value
from ludwig.utils.misc_utils import set_default_values
from ludwig.utils.misc_utils import get_from_registry

logger = logging.getLogger(__name__)


class NumericalFeatureMixin(object):
    type = NUMERICAL
    preprocessing_defaults = {
        'missing_value_strategy': FILL_WITH_CONST,
        'fill_value': 0,
        'normalization': None
    }

    @staticmethod
    def cast_column(feature, dataset_df, backend):
        dataset_df[feature[COLUMN]] = backend.df_engine.df_lib.to_numeric(
            dataset_df[feature[COLUMN]], errors='coerce', downcast='float'
        )
        return dataset_df

    @staticmethod
    def get_feature_meta(column, preprocessing_parameters, backend):
        numeric_transformer = get_from_registry(
            preprocessing_parameters.get('normalization', None),
            numeric_transformation_registry
        )

        return numeric_transformer.fit_transform_params(column, backend)

    @staticmethod
    def add_feature_data(
            feature,
            input_df,
            proc_df,
            metadata,
            preprocessing_parameters,
            backend
    ):
<<<<<<< HEAD
        proc_df[feature[PROC_COLUMN]] = input_df[feature[COLUMN]].astype(
            np.float32).values

        # normalize data as required
        numeric_transformer = get_from_registry(
            preprocessing_parameters.get('normalization', None),
            numeric_transformation_registry
        )(**metadata[feature[NAME]])

        proc_df[feature[PROC_COLUMN]] = \
            numeric_transformer.transform(proc_df[feature[PROC_COLUMN]])

=======
        proc_df[feature[PROC_COLUMN]] = input_df[feature[COLUMN]].values
        if preprocessing_parameters['normalization'] is not None:
            if preprocessing_parameters['normalization'] == 'zscore':
                mean = metadata[feature[NAME]]['mean']
                std = metadata[feature[NAME]]['std']
                proc_df[feature[PROC_COLUMN]] = \
                    (proc_df[feature[PROC_COLUMN]] - mean) / std
            elif preprocessing_parameters['normalization'] == 'minmax':
                min_ = metadata[feature[NAME]]['min']
                max_ = metadata[feature[NAME]]['max']
                values = proc_df[feature[PROC_COLUMN]]
                proc_df[feature[PROC_COLUMN]] = (values - min_) / (max_ - min_)
>>>>>>> bb7bd050
        return proc_df


class NumericalInputFeature(NumericalFeatureMixin, InputFeature):
    encoder = 'passthrough'

    def __init__(self, feature, encoder_obj=None):
        super().__init__(feature)
        self.overwrite_defaults(feature)
        if encoder_obj:
            self.encoder_obj = encoder_obj
        else:
            self.encoder_obj = self.initialize_encoder(feature)

    def call(self, inputs, training=None, mask=None):
        assert isinstance(inputs, tf.Tensor)
        assert inputs.dtype == tf.float32 or inputs.dtype == tf.float64
        assert len(inputs.shape) == 1

        inputs_exp = inputs[:, tf.newaxis]
        inputs_encoded = self.encoder_obj(
            inputs_exp, training=training, mask=mask
        )

        return inputs_encoded

    @classmethod
    def get_input_dtype(cls):
        return tf.float32

    def get_input_shape(self):
        return ()

    @staticmethod
    def update_config_with_metadata(
            input_feature,
            feature_metadata,
            *args,
            **kwargs
    ):
        pass

    @staticmethod
    def populate_defaults(input_feature):
        set_default_value(input_feature, TIED, None)

    encoder_registry = {
        'dense': DenseEncoder,
        'passthrough': PassthroughEncoder,
        'null': PassthroughEncoder,
        'none': PassthroughEncoder,
        'None': PassthroughEncoder,
        None: PassthroughEncoder
    }


class NumericalOutputFeature(NumericalFeatureMixin, OutputFeature):
    decoder = 'regressor'
    loss = {TYPE: MEAN_SQUARED_ERROR}
    metric_functions = {LOSS: None, MEAN_SQUARED_ERROR: None,
                        MEAN_ABSOLUTE_ERROR: None, R2: None}
    default_validation_metric = MEAN_SQUARED_ERROR
    clip = None

    def __init__(self, feature):
        super().__init__(feature)
        self.overwrite_defaults(feature)
        self.decoder_obj = self.initialize_decoder(feature)
        self._setup_loss()
        self._setup_metrics()

    def logits(
            self,
            inputs,  # hidden
            **kwargs
    ):
        hidden = inputs[HIDDEN]
        return self.decoder_obj(hidden)

    def predictions(
            self,
            inputs,  # logits
            **kwargs
    ):
        logits = inputs[LOGITS]
        predictions = logits

        if self.clip is not None:
            if isinstance(self.clip, (list, tuple)) and len(self.clip) == 2:
                predictions = tf.clip_by_value(
                    predictions,
                    self.clip[0],
                    self.clip[1]
                )
                logger.debug(
                    '  clipped_predictions: {0}'.format(predictions)
                )
            else:
                raise ValueError(
                    'The clip parameter of {} is {}. '
                    'It must be a list or a tuple of length 2.'.format(
                        self.feature_name,
                        self.clip
                    )
                )

        return {PREDICTIONS: predictions, LOGITS: logits}

    def _setup_loss(self):
        if self.loss[TYPE] == 'mean_squared_error':
            self.train_loss_function = MSELoss()
            self.eval_loss_function = MSEMetric(name='eval_loss')
        elif self.loss[TYPE] == 'mean_absolute_error':
            self.train_loss_function = MAELoss()
            self.eval_loss_function = MAEMetric(name='eval_loss')
        else:
            raise ValueError(
                'Unsupported loss type {}'.format(self.loss[TYPE])
            )

    def _setup_metrics(self):
        self.metric_functions = {}  # needed to shadow class variable
        self.metric_functions[LOSS] = self.eval_loss_function
        self.metric_functions[ERROR] = ErrorScore(name='metric_error')
        self.metric_functions[MEAN_SQUARED_ERROR] = MeanSquaredErrorMetric(
            name='metric_mse'
        )
        self.metric_functions[MEAN_ABSOLUTE_ERROR] = MeanAbsoluteErrorMetric(
            name='metric_mae'
        )
        self.metric_functions[R2] = R2Score(name='metric_r2')

    # def update_metrics(self, targets, predictions):
    #     for metric in self.metric_functions.values():
    #         metric.update_state(targets, predictions[PREDICTIONS])

    @classmethod
    def get_output_dtype(cls):
        return tf.float32

    def get_output_shape(self):
        return ()

    @staticmethod
    def update_config_with_metadata(
            output_feature,
            feature_metadata,
            *args,
            **kwargs
    ):
        pass

    @staticmethod
    def calculate_overall_stats(
            predictions,
            targets,
            metadata
    ):
        # no overall stats, just return empty dictionary
        return {}

    def postprocess_predictions(
            self,
            predictions,
            metadata,
            output_directory,
            skip_save_unprocessed_output=False
    ):
        postprocessed = {}
        name = self.feature_name

        npy_filename = None
        if is_on_master():
            npy_filename = os.path.join(output_directory, '{}_{}.npy')
        else:
            skip_save_unprocessed_output = True

        if PREDICTIONS in predictions and len(predictions[PREDICTIONS]) > 0:
            # as needed convert predictions make to original value space
            numeric_transformer = get_from_registry(
                metadata['preprocessing'].get('normalization', None),
                numeric_transformation_registry
            )(**metadata)
            postprocessed[PREDICTIONS] = \
                numeric_transformer.inverse_transform(
                    predictions[PREDICTIONS].numpy()
                )

            if not skip_save_unprocessed_output:
                np.save(
                    npy_filename.format(name, PREDICTIONS),
                    predictions[PREDICTIONS]
                )
            del predictions[PREDICTIONS]

        if PROBABILITIES in predictions and len(
                predictions[PROBABILITIES]) > 0:
            postprocessed[PROBABILITIES] = predictions[PROBABILITIES].numpy()
            if not skip_save_unprocessed_output:
                np.save(
                    npy_filename.format(name, PROBABILITIES),
                    predictions[PROBABILITIES]
                )
            del predictions[PROBABILITIES]

        return postprocessed

    @staticmethod
    def populate_defaults(output_feature):
        set_default_value(
            output_feature,
            LOSS,
            {TYPE: 'mean_squared_error', 'weight': 1}
        )
        set_default_value(output_feature[LOSS], TYPE, 'mean_squared_error')
        set_default_value(output_feature[LOSS], 'weight', 1)

        set_default_values(
            output_feature,
            {
                'clip': None,
                'dependencies': [],
                'reduce_input': SUM,
                'reduce_dependencies': SUM
            }
        )

    decoder_registry = {
        'regressor': Regressor,
        'null': Regressor,
        'none': Regressor,
        'None': Regressor,
        None: Regressor
    }


class ZScoreTransformer:
    def __init__(self, mean: float = None, std: float = None, **kwargs: dict):
        self.mu = mean
        self.sigma = std

    def transform(self, x: np.ndarray) -> np.ndarray:
        return (x - self.mu) / self.sigma

    def inverse_transform(self, x: np.ndarray) -> np.ndarray:
        return x * self.sigma + self.mu

    @staticmethod
    def fit_transform_params(
            column: np.ndarray,
            backend: 'Backend'
    ) -> dict:
        compute = backend.df_engine.compute
        return {
            'mean': compute(column.astype(np.float32).mean()),
            'std': compute(column.astype(np.float32).std())
        }


class MinMaxTransformer:
    def __init__(self, min: float = None, max: float = None, **kwargs: dict):
        self.min_value = min
        self.max_value = max
        self.range = None if min is None or max is None else max - min

    def transform(self, x: np.ndarray) -> np.ndarray:
        return (x - self.min_value) / self.range

    def inverse_transform(self, x: np.ndarray) -> np.ndarray:
        if self.range is None:
            raise ValueError(
                'Numeric transformer needs to be instantiated with '
                'min and max values.'
            )
        return x * self.range + self.min_value

    @staticmethod
    def fit_transform_params(
            column: np.ndarray,
            backend: 'Backend'
    ) -> dict:
        compute = backend.df_engine.compute
        return {
            'min': compute(column.astype(np.float32).min()),
            'max': compute(column.astype(np.float32).max())
        }


class Log1pTransformer:
    def __init__(self, **kwargs: dict):
        pass

    def transform(self, x: np.ndarray) -> np.ndarray:
        if np.any(x <= 0):
            raise ValueError(
                'One or more values are non-positive.  '
                'log1p normalization is defined only for positive values.'
            )
        return np.log1p(x)

    def inverse_transform(self, x: np.ndarray) -> np.ndarray:
        return np.expm1(x)

    @staticmethod
    def fit_transform_params(
            column: np.ndarray,
            backend: 'Backend'
    ) -> dict:
        return {}


class IdentityTransformer:
    def __init__(self, **kwargs):
        pass

    def transform(self, x: np.ndarray) -> np.ndarray:
        return x

    def inverse_transform(self, x: np.ndarray) -> np.ndarray:
        return x

    @staticmethod
    def fit_transform_params(
            column: np.ndarray,
            backend: 'Backend'
    ) -> dict:
        return {}


numeric_transformation_registry = {
    'minmax': MinMaxTransformer,
    'zscore': ZScoreTransformer,
    'log1p': Log1pTransformer,
    None: IdentityTransformer
}<|MERGE_RESOLUTION|>--- conflicted
+++ resolved
@@ -73,7 +73,6 @@
             preprocessing_parameters,
             backend
     ):
-<<<<<<< HEAD
         proc_df[feature[PROC_COLUMN]] = input_df[feature[COLUMN]].astype(
             np.float32).values
 
@@ -86,20 +85,6 @@
         proc_df[feature[PROC_COLUMN]] = \
             numeric_transformer.transform(proc_df[feature[PROC_COLUMN]])
 
-=======
-        proc_df[feature[PROC_COLUMN]] = input_df[feature[COLUMN]].values
-        if preprocessing_parameters['normalization'] is not None:
-            if preprocessing_parameters['normalization'] == 'zscore':
-                mean = metadata[feature[NAME]]['mean']
-                std = metadata[feature[NAME]]['std']
-                proc_df[feature[PROC_COLUMN]] = \
-                    (proc_df[feature[PROC_COLUMN]] - mean) / std
-            elif preprocessing_parameters['normalization'] == 'minmax':
-                min_ = metadata[feature[NAME]]['min']
-                max_ = metadata[feature[NAME]]['max']
-                values = proc_df[feature[PROC_COLUMN]]
-                proc_df[feature[PROC_COLUMN]] = (values - min_) / (max_ - min_)
->>>>>>> bb7bd050
         return proc_df
 
 

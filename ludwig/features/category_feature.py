#! /usr/bin/env python
# Copyright (c) 2019 Uber Technologies, Inc.
#
# Licensed under the Apache License, Version 2.0 (the "License");
# you may not use this file except in compliance with the License.
# You may obtain a copy of the License at
#
#     http://www.apache.org/licenses/LICENSE-2.0
#
# Unless required by applicable law or agreed to in writing, software
# distributed under the License is distributed on an "AS IS" BASIS,
# WITHOUT WARRANTIES OR CONDITIONS OF ANY KIND, either express or implied.
# See the License for the specific language governing permissions and
# limitations under the License.
# ==============================================================================
import logging
from typing import Any, Dict, List

import numpy as np
import torch

from ludwig.constants import (
    ACCURACY,
    CATEGORY,
    COLUMN,
    DECODER,
<<<<<<< HEAD
    DEPENDENCIES,
    ENCODER,
=======
    ENCODER,
    FILL_WITH_CONST,
>>>>>>> b55ed6c1
    HIDDEN,
    HITS_AT_K,
    LOGITS,
    LOSS,
    NAME,
    PREDICTIONS,
    PROBABILITIES,
    PROBABILITY,
    PROC_COLUMN,
    PROJECTION_INPUT,
    REDUCE_INPUT,
    REDUCE_DEPENDENCIES,
    SOFTMAX_CROSS_ENTROPY,
    SUM,
    TIED,
    TOP_K,
    TYPE,
)
from ludwig.features.base_feature import BaseFeatureMixin, InputFeature, OutputFeature, PredictModule
from ludwig.utils import calibration, output_feature_utils
from ludwig.utils.eval_utils import ConfusionMatrix
from ludwig.utils.math_utils import int_type, softmax
from ludwig.utils.misc_utils import set_default_value, set_default_values
from ludwig.utils.strings_utils import create_vocabulary_single_token, UNKNOWN_SYMBOL
from ludwig.utils.types import TorchscriptPreprocessingInput

from ludwig.schema.features.utils import register_input_feature, register_output_feature
from ludwig.schema.features.category_feature import CategoryInputFeatureConfig, CategoryOutputFeatureConfig

logger = logging.getLogger(__name__)


class _CategoryPreprocessing(torch.nn.Module):
    def __init__(self, metadata: Dict[str, Any]):
        super().__init__()
        self.str2idx = metadata["str2idx"]
        self.unk = self.str2idx[UNKNOWN_SYMBOL]

    def forward(self, v: TorchscriptPreprocessingInput) -> torch.Tensor:
        if not torch.jit.isinstance(v, List[str]):
            raise ValueError(f"Unsupported input: {v}")

        indices = [self.str2idx.get(s.strip(), self.unk) for s in v]
        return torch.tensor(indices, dtype=torch.int32)


class _CategoryPostprocessing(torch.nn.Module):
    def __init__(self, metadata: Dict[str, Any]):
        super().__init__()
        self.idx2str = {i: v for i, v in enumerate(metadata["idx2str"])}
        self.unk = UNKNOWN_SYMBOL
        self.predictions_key = PREDICTIONS
        self.probabilities_key = PROBABILITIES

    def forward(self, preds: Dict[str, torch.Tensor], feature_name: str) -> Dict[str, Any]:
        predictions = output_feature_utils.get_output_feature_tensor(preds, feature_name, self.predictions_key)
        probabilities = output_feature_utils.get_output_feature_tensor(preds, feature_name, self.probabilities_key)

        inv_preds = [self.idx2str.get(pred, self.unk) for pred in predictions]

        return {
            self.predictions_key: inv_preds,
            self.probabilities_key: probabilities,
        }


class _CategoryPredict(PredictModule):
    def __init__(self, calibration_module=None):
        super().__init__()
        self.calibration_module = calibration_module

    def forward(self, inputs: Dict[str, torch.Tensor], feature_name: str) -> Dict[str, torch.Tensor]:
        logits = output_feature_utils.get_output_feature_tensor(inputs, feature_name, self.logits_key)

        if self.calibration_module is not None:
            probabilities = self.calibration_module(logits)
        else:
            probabilities = torch.softmax(logits, -1)

        predictions = torch.argmax(probabilities, -1)
        predictions = predictions.long()

        # EXPECTED SHAPE OF RETURNED TENSORS
        # predictions: [batch_size]
        # probabilities: [batch_size, num_classes]
        # logits: [batch_size, num_classes]
        return {self.predictions_key: predictions, self.probabilities_key: probabilities, self.logits_key: logits}


class CategoryFeatureMixin(BaseFeatureMixin):
    @staticmethod
    def type():
        return CATEGORY

    @staticmethod
    def preprocessing_defaults():
        return CategoryInputFeatureConfig().preprocessing.__dict__

    @staticmethod
    def cast_column(column, backend):
        return column.astype(str)

    @staticmethod
    def get_feature_meta(column, preprocessing_parameters, backend):
        idx2str, str2idx, str2freq = create_vocabulary_single_token(
            column,
            num_most_frequent=preprocessing_parameters["most_common"],
            processor=backend.df_engine,
        )

        return {"idx2str": idx2str, "str2idx": str2idx, "str2freq": str2freq, "vocab_size": len(str2idx)}

    @staticmethod
    def feature_data(column, metadata):
        return column.map(
            lambda x: (
                metadata["str2idx"][x.strip()]
                if x.strip() in metadata["str2idx"]
                else metadata["str2idx"][UNKNOWN_SYMBOL]
            )
        ).astype(int_type(metadata["vocab_size"]))

    @staticmethod
    def add_feature_data(
        feature_config, input_df, proc_df, metadata, preprocessing_parameters, backend, skip_save_processed_input
    ):
        proc_df[feature_config[PROC_COLUMN]] = CategoryFeatureMixin.feature_data(
            input_df[feature_config[COLUMN]],
            metadata[feature_config[NAME]],
        )

        return proc_df


@register_input_feature(CATEGORY)
class CategoryInputFeature(CategoryFeatureMixin, InputFeature):
    encoder = {TYPE: "dense"}

    def __init__(self, feature, encoder_obj=None):
        super().__init__(feature)
        self.overwrite_defaults(feature)
        if encoder_obj:
            self.encoder_obj = encoder_obj
        else:
            self.encoder_obj = self.initialize_encoder()

    def forward(self, inputs):
        assert isinstance(inputs, torch.Tensor)
        assert (
            inputs.dtype == torch.int8
            or inputs.dtype == torch.int16
            or inputs.dtype == torch.int32
            or inputs.dtype == torch.int64
        )
        assert len(inputs.shape) == 1 or (len(inputs.shape) == 2 and inputs.shape[1] == 1)

        if len(inputs.shape) == 1:
            inputs = inputs.unsqueeze(dim=1)

        if inputs.dtype == torch.int8 or inputs.dtype == torch.int16:
            inputs = inputs.type(torch.int)
        encoder_output = self.encoder_obj(inputs)

        return {"encoder_output": encoder_output}

    @property
    def input_dtype(self):
        return torch.int32

    @property
    def input_shape(self) -> torch.Size:
        return torch.Size([1])

    @property
    def output_shape(self) -> torch.Size:
        return torch.Size(self.encoder_obj.output_shape)

    @staticmethod
    def update_config_with_metadata(input_feature, feature_metadata, *args, **kwargs):
        input_feature[ENCODER]["vocab"] = feature_metadata["idx2str"]

    @staticmethod
    def populate_defaults(input_feature):
<<<<<<< HEAD
        defaults = CategoryInputFeatureConfig()
        set_default_value(input_feature, TIED, defaults.tied.default)
        set_default_values(input_feature, {ENCODER: {TYPE: defaults.encoder.type}})
=======
        set_default_value(input_feature, TIED, None)
        set_default_values(input_feature, {ENCODER: {TYPE: "dense"}})
>>>>>>> b55ed6c1

    @staticmethod
    def get_schema_cls():
        return CategoryInputFeatureConfig

    @staticmethod
    def create_preproc_module(metadata: Dict[str, Any]) -> torch.nn.Module:
        return _CategoryPreprocessing(metadata)


@register_output_feature(CATEGORY)
class CategoryOutputFeature(CategoryFeatureMixin, OutputFeature):
<<<<<<< HEAD
    decoder = {
        TYPE: "classifier",
        "num_classes": 0
    }
=======
    decoder = {TYPE: "classifier", "num_classes": 0}
>>>>>>> b55ed6c1
    loss = {TYPE: SOFTMAX_CROSS_ENTROPY}
    metric_functions = {LOSS: None, ACCURACY: None, HITS_AT_K: None}
    default_validation_metric = ACCURACY
    top_k = 3

    def __init__(self, feature, output_features: Dict[str, OutputFeature]):
        super().__init__(feature, output_features)
        self.overwrite_defaults(feature)
        self.decoder_obj = self.initialize_decoder()
        self._setup_loss()
        self._setup_metrics()

    def logits(self, inputs, **kwargs):  # hidden
        hidden = inputs[HIDDEN]

        # EXPECTED SHAPES FOR RETURNED TENSORS
        # logits: shape [batch_size, num_classes]
        # hidden: shape [batch_size, size of final fully connected layer]
        return {LOGITS: self.decoder_obj(hidden), PROJECTION_INPUT: hidden}

    def create_calibration_module(self, feature) -> torch.nn.Module:
        """Creates the appropriate calibration module based on the feature config.

        Today, only one type of calibration ("temperature_scaling") is available, but more options may be supported in
        the future.
        """
        if feature.get("calibration"):
            calibration_cls = calibration.get_calibration_cls(CATEGORY, "temperature_scaling")
            return calibration_cls(num_classes=feature[DECODER]["num_classes"])
        return None

    def create_predict_module(self) -> PredictModule:
        return _CategoryPredict(calibration_module=self.calibration_module)

    def get_prediction_set(self):
        return {PREDICTIONS, PROBABILITIES, LOGITS}

    @property
    def input_shape(self) -> torch.Size:
        return torch.Size([self.input_size])

    @classmethod
    def get_output_dtype(cls):
        return torch.int64

    @property
    def output_shape(self) -> torch.Size:
        return torch.Size([1])

    def metric_kwargs(self):
        return dict(top_k=self.top_k)

    @staticmethod
    def update_config_with_metadata(output_feature, feature_metadata, *args, **kwargs):
        output_feature[DECODER]["num_classes"] = feature_metadata["vocab_size"]
        output_feature["top_k"] = min(output_feature[DECODER]["num_classes"], output_feature["top_k"])

        if isinstance(output_feature[LOSS]["class_weights"], (list, tuple)):
            if len(output_feature[LOSS]["class_weights"]) != output_feature[DECODER]["num_classes"]:
                raise ValueError(
                    "The length of class_weights ({}) is not compatible with "
                    "the number of classes ({}) for feature {}. "
                    "Check the metadata JSON file to see the classes "
                    "and their order and consider there needs to be a weight "
                    "for the <UNK> class too.".format(
                        len(output_feature[LOSS]["class_weights"]),
                        output_feature[DECODER]["num_classes"],
                        output_feature[COLUMN],
                    )
                )

        if isinstance(output_feature[LOSS]["class_weights"], dict):
            if feature_metadata["str2idx"].keys() != output_feature[LOSS]["class_weights"].keys():
                raise ValueError(
                    "The class_weights keys ({}) are not compatible with "
                    "the classes ({}) of feature {}. "
                    "Check the metadata JSON file to see the classes "
                    "and consider there needs to be a weight "
                    "for the <UNK> class too.".format(
                        output_feature[LOSS]["class_weights"].keys(),
                        feature_metadata["str2idx"].keys(),
                        output_feature[COLUMN],
                    )
                )
            else:
                class_weights = output_feature[LOSS]["class_weights"]
                idx2str = feature_metadata["idx2str"]
                class_weights_list = [class_weights[s] for s in idx2str]
                output_feature[LOSS]["class_weights"] = class_weights_list

        if output_feature[LOSS]["class_similarities_temperature"] > 0:
            if "class_similarities" in output_feature[LOSS]:
                similarities = output_feature[LOSS]["class_similarities"]
                temperature = output_feature[LOSS]["class_similarities_temperature"]

                curr_row = 0
                first_row_length = 0
                is_first_row = True
                for row in similarities:
                    if is_first_row:
                        first_row_length = len(row)
                        is_first_row = False
                        curr_row += 1
                    else:
                        curr_row_length = len(row)
                        if curr_row_length != first_row_length:
                            raise ValueError(
                                "The length of row {} of the class_similarities "
                                "of {} is {}, different from the length of "
                                "the first row {}. All rows must have "
                                "the same length.".format(
                                    curr_row, output_feature[COLUMN], curr_row_length, first_row_length
                                )
                            )
                        else:
                            curr_row += 1
                all_rows_length = first_row_length

                if all_rows_length != len(similarities):
                    raise ValueError(
                        "The class_similarities matrix of {} has "
                        "{} rows and {} columns, "
                        "their number must be identical.".format(
                            output_feature[COLUMN], len(similarities), all_rows_length
                        )
                    )

                if all_rows_length != output_feature["num_classes"]:
                    raise ValueError(
                        "The size of the class_similarities matrix of {} is "
                        "{}, different from the number of classes ({}). "
                        "Check the metadata JSON file to see the classes "
                        "and their order and "
                        "consider <UNK> class too.".format(
                            output_feature[COLUMN], all_rows_length, output_feature["num_classes"]
                        )
                    )

                similarities = np.array(similarities, dtype=np.float32)
                for i in range(len(similarities)):
                    similarities[i, :] = softmax(similarities[i, :], temperature=temperature)

                output_feature[LOSS]["class_similarities"] = similarities
            else:
                raise ValueError(
                    "class_similarities_temperature > 0, "
                    "but no class_similarities are provided "
                    "for feature {}".format(output_feature[COLUMN])
                )

    @staticmethod
    def calculate_overall_stats(predictions, targets, train_set_metadata):
        overall_stats = {}
        confusion_matrix = ConfusionMatrix(targets, predictions[PREDICTIONS], labels=train_set_metadata["idx2str"])
        overall_stats["confusion_matrix"] = confusion_matrix.cm.tolist()
        overall_stats["overall_stats"] = confusion_matrix.stats()
        overall_stats["per_class_stats"] = confusion_matrix.per_class_stats()

        return overall_stats

    def postprocess_predictions(
        self,
        predictions,
        metadata,
    ):
        predictions_col = f"{self.feature_name}_{PREDICTIONS}"
        if predictions_col in predictions:
            if "idx2str" in metadata:
                predictions[predictions_col] = predictions[predictions_col].map(lambda pred: metadata["idx2str"][pred])

        probabilities_col = f"{self.feature_name}_{PROBABILITIES}"
        if probabilities_col in predictions:
            prob_col = f"{self.feature_name}_{PROBABILITY}"
            predictions[prob_col] = predictions[probabilities_col].map(max)
            predictions[probabilities_col] = predictions[probabilities_col].map(lambda pred: pred.tolist())
            if "idx2str" in metadata:
                for i, label in enumerate(metadata["idx2str"]):
                    key = f"{probabilities_col}_{label}"

                    # Use default param to force a capture before the loop completes, see:
                    # https://stackoverflow.com/questions/2295290/what-do-lambda-function-closures-capture
                    predictions[key] = predictions[probabilities_col].map(
                        lambda prob, i=i: prob[i],
                    )

        top_k_col = f"{self.feature_name}_predictions_top_k"
        if top_k_col in predictions:
            if "idx2str" in metadata:
                predictions[top_k_col] = predictions[top_k_col].map(
                    lambda pred_top_k: [metadata["idx2str"][pred] for pred in pred_top_k]
                )

        return predictions

    @staticmethod
    def populate_defaults(output_feature):
        defaults = CategoryOutputFeatureConfig

        # If Loss is not defined, set an empty dictionary
        set_default_value(output_feature, LOSS, {})
        # Populate the default values for LOSS if they aren't defined already
        set_default_values(output_feature[LOSS], defaults.loss.default)

        set_default_values(
            output_feature,
            {
<<<<<<< HEAD
                DECODER: {
                    TYPE: defaults.decoder.type,
                },
                TOP_K: defaults.top_k,
                DEPENDENCIES: defaults.dependencies,
                REDUCE_INPUT: defaults.reduce_input,
                REDUCE_DEPENDENCIES: defaults.reduce_dependencies,}
=======
                "decoder": {
                    "type": "classifier",
                },
                "top_k": 3,
                "dependencies": [],
                "reduce_input": SUM,
                "reduce_dependencies": SUM,
            },
>>>>>>> b55ed6c1
        )

    @staticmethod
    def get_schema_cls():
        return CategoryOutputFeatureConfig

    @staticmethod
    def create_postproc_module(metadata: Dict[str, Any]) -> torch.nn.Module:
        return _CategoryPostprocessing(metadata)
<|MERGE_RESOLUTION|>--- conflicted
+++ resolved
@@ -24,13 +24,8 @@
     CATEGORY,
     COLUMN,
     DECODER,
-<<<<<<< HEAD
     DEPENDENCIES,
     ENCODER,
-=======
-    ENCODER,
-    FILL_WITH_CONST,
->>>>>>> b55ed6c1
     HIDDEN,
     HITS_AT_K,
     LOGITS,
@@ -50,15 +45,14 @@
     TYPE,
 )
 from ludwig.features.base_feature import BaseFeatureMixin, InputFeature, OutputFeature, PredictModule
+from ludwig.schema.features.category_feature import CategoryInputFeatureConfig, CategoryOutputFeatureConfig
+from ludwig.schema.features.utils import register_input_feature, register_output_feature
 from ludwig.utils import calibration, output_feature_utils
 from ludwig.utils.eval_utils import ConfusionMatrix
 from ludwig.utils.math_utils import int_type, softmax
 from ludwig.utils.misc_utils import set_default_value, set_default_values
 from ludwig.utils.strings_utils import create_vocabulary_single_token, UNKNOWN_SYMBOL
 from ludwig.utils.types import TorchscriptPreprocessingInput
-
-from ludwig.schema.features.utils import register_input_feature, register_output_feature
-from ludwig.schema.features.category_feature import CategoryInputFeatureConfig, CategoryOutputFeatureConfig
 
 logger = logging.getLogger(__name__)
 
@@ -214,14 +208,9 @@
 
     @staticmethod
     def populate_defaults(input_feature):
-<<<<<<< HEAD
         defaults = CategoryInputFeatureConfig()
         set_default_value(input_feature, TIED, defaults.tied.default)
         set_default_values(input_feature, {ENCODER: {TYPE: defaults.encoder.type}})
-=======
-        set_default_value(input_feature, TIED, None)
-        set_default_values(input_feature, {ENCODER: {TYPE: "dense"}})
->>>>>>> b55ed6c1
 
     @staticmethod
     def get_schema_cls():
@@ -234,14 +223,7 @@
 
 @register_output_feature(CATEGORY)
 class CategoryOutputFeature(CategoryFeatureMixin, OutputFeature):
-<<<<<<< HEAD
-    decoder = {
-        TYPE: "classifier",
-        "num_classes": 0
-    }
-=======
     decoder = {TYPE: "classifier", "num_classes": 0}
->>>>>>> b55ed6c1
     loss = {TYPE: SOFTMAX_CROSS_ENTROPY}
     metric_functions = {LOSS: None, ACCURACY: None, HITS_AT_K: None}
     default_validation_metric = ACCURACY
@@ -448,7 +430,6 @@
         set_default_values(
             output_feature,
             {
-<<<<<<< HEAD
                 DECODER: {
                     TYPE: defaults.decoder.type,
                 },
@@ -456,16 +437,6 @@
                 DEPENDENCIES: defaults.dependencies,
                 REDUCE_INPUT: defaults.reduce_input,
                 REDUCE_DEPENDENCIES: defaults.reduce_dependencies,}
-=======
-                "decoder": {
-                    "type": "classifier",
-                },
-                "top_k": 3,
-                "dependencies": [],
-                "reduce_input": SUM,
-                "reduce_dependencies": SUM,
-            },
->>>>>>> b55ed6c1
         )
 
     @staticmethod
@@ -474,4 +445,4 @@
 
     @staticmethod
     def create_postproc_module(metadata: Dict[str, Any]) -> torch.nn.Module:
-        return _CategoryPostprocessing(metadata)
+        return _CategoryPostprocessing(metadata)
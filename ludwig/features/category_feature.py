#! /usr/bin/env python
# coding=utf-8
# Copyright (c) 2019 Uber Technologies, Inc.
#
# Licensed under the Apache License, Version 2.0 (the "License");
# you may not use this file except in compliance with the License.
# You may obtain a copy of the License at
#
#     http://www.apache.org/licenses/LICENSE-2.0
#
# Unless required by applicable law or agreed to in writing, software
# distributed under the License is distributed on an "AS IS" BASIS,
# WITHOUT WARRANTIES OR CONDITIONS OF ANY KIND, either express or implied.
# See the License for the specific language governing permissions and
# limitations under the License.
# ==============================================================================
import logging
import os

import numpy as np
import tensorflow as tf

from ludwig.constants import *
from ludwig.decoders.generic_decoders import Classifier
from ludwig.encoders.category_encoders import ENCODER_REGISTRY
from ludwig.features.base_feature import InputFeature
from ludwig.features.base_feature import OutputFeature
from ludwig.modules.loss_modules import SampledSoftmaxCrossEntropyLoss
from ludwig.modules.loss_modules import SoftmaxCrossEntropyLoss
from ludwig.modules.metric_modules import CategoryAccuracy
from ludwig.modules.metric_modules import HitsAtKMetric
from ludwig.modules.metric_modules import SoftmaxCrossEntropyMetric
from ludwig.utils.math_utils import int_type
from ludwig.utils.math_utils import softmax
from ludwig.utils.metrics_utils import ConfusionMatrix
from ludwig.utils.misc_utils import set_default_value
from ludwig.utils.misc_utils import set_default_values
from ludwig.utils.strings_utils import UNKNOWN_SYMBOL
from ludwig.utils.strings_utils import create_vocabulary

logger = logging.getLogger(__name__)


class CategoryFeatureMixin(object):
    type = CATEGORY
    preprocessing_defaults = {
        'most_common': 10000,
        'lowercase': False,
        'missing_value_strategy': FILL_WITH_CONST,
        'fill_value': UNKNOWN_SYMBOL
    }

    @staticmethod
<<<<<<< HEAD
    def get_feature_meta(column, preprocessing_parameters, backend):
=======
    def cast_column(feature, dataset_df, backend):
        return dataset_df

    @staticmethod
    def get_feature_meta(column, preprocessing_parameters, backend):
        column = column.astype(str)
>>>>>>> 576b74b2
        idx2str, str2idx, str2freq, _, _, _, _ = create_vocabulary(
            column, 'stripped',
            num_most_frequent=preprocessing_parameters['most_common'],
            lowercase=preprocessing_parameters['lowercase'],
            add_padding=False,
<<<<<<< HEAD
            processor=backend.processor
=======
            processor=backend.df_engine
>>>>>>> 576b74b2
        )
        return {
            'idx2str': idx2str,
            'str2idx': str2idx,
            'str2freq': str2freq,
            'vocab_size': len(str2idx)
        }

    @staticmethod
    def feature_data(column, metadata):
        return column.map(
            lambda x: (
                metadata['str2idx'][x.strip()]
                if x.strip() in metadata['str2idx']
                else metadata['str2idx'][UNKNOWN_SYMBOL]
            )
        ).astype(int_type(metadata['vocab_size']))

    @staticmethod
    def add_feature_data(
            feature,
            input_df,
            proc_df,
            metadata,
            preprocessing_parameters,
            backend
    ):
<<<<<<< HEAD
        dataset[feature[NAME]] = CategoryFeatureMixin.feature_data(
            dataset_df[feature[NAME]].astype(str),
            metadata[feature[NAME]],
        )
        return dataset
=======
        proc_df[feature[PROC_COLUMN]] = CategoryFeatureMixin.feature_data(
            input_df[feature[COLUMN]].astype(str),
            metadata[feature[NAME]],
        )
        return proc_df
>>>>>>> 576b74b2


class CategoryInputFeature(CategoryFeatureMixin, InputFeature):
    encoder = 'dense'

    def __init__(self, feature, encoder_obj=None):
        super().__init__(feature)
        self.overwrite_defaults(feature)
        if encoder_obj:
            self.encoder_obj = encoder_obj
        else:
            self.encoder_obj = self.initialize_encoder(feature)

    def call(self, inputs, training=None, mask=None):
        assert isinstance(inputs, tf.Tensor)
        assert inputs.dtype == tf.int8 or inputs.dtype == tf.int16 or \
               inputs.dtype == tf.int32 or inputs.dtype == tf.int64
        assert len(inputs.shape) == 1

        if inputs.dtype == tf.int8 or inputs.dtype == tf.int16:
            inputs = tf.cast(inputs, tf.int32)
        encoder_output = self.encoder_obj(
            inputs, training=training, mask=mask
        )

        return {'encoder_output': encoder_output}

    @classmethod
    def get_input_dtype(cls):
        return tf.int32

    def get_input_shape(self):
        return ()

    @staticmethod
    def update_config_with_metadata(
            input_feature,
            feature_metadata,
            *args,
            **kwargs
    ):
        input_feature['vocab'] = feature_metadata['idx2str']

    @staticmethod
    def populate_defaults(input_feature):
        set_default_value(input_feature, TIED, None)

    encoder_registry = ENCODER_REGISTRY


class CategoryOutputFeature(CategoryFeatureMixin, OutputFeature):
    decoder = 'classifier'
    loss = {TYPE: SOFTMAX_CROSS_ENTROPY}
    metric_functions = {LOSS: None, ACCURACY: None, HITS_AT_K: None}
    default_validation_metric = ACCURACY
    num_classes = 0
    top_k = 3

    def __init__(self, feature):
        super().__init__(feature)
        self.overwrite_defaults(feature)
        self.decoder_obj = self.initialize_decoder(feature)
        self._setup_loss()
        self._setup_metrics()

    def logits(
            self,
            inputs,  # hidden
            **kwargs
    ):
        hidden = inputs[HIDDEN]
        return self.decoder_obj(hidden)

    def predictions(
            self,
            inputs,  # logits
            **kwargs
    ):
        logits = inputs[LOGITS]

        probabilities = tf.nn.softmax(
            logits,
            name='probabilities_{}'.format(self.feature_name)
        )

        predictions = tf.argmax(
            logits,
            -1,
            name='predictions_{}'.format(self.feature_name)
        )
        predictions = tf.cast(predictions, dtype=tf.int64)

        return {
            PREDICTIONS: predictions,
            PROBABILITIES: probabilities,
            LOGITS: logits
        }

    @classmethod
    def get_output_dtype(cls):
        return tf.int64

    def get_output_shape(self):
        return ()

    def _setup_loss(self):
        if self.loss[TYPE] == 'softmax_cross_entropy':
            self.train_loss_function = SoftmaxCrossEntropyLoss(
                num_classes=self.num_classes,
                feature_loss=self.loss,
                name='train_loss'
            )
        elif self.loss[TYPE] == 'sampled_softmax_cross_entropy':
            self.train_loss_function = SampledSoftmaxCrossEntropyLoss(
                decoder_obj=self.decoder_obj,
                num_classes=self.num_classes,
                feature_loss=self.loss,
                name='train_loss'
            )
        else:
            raise ValueError(
                "Loss type {} is not supported. Valid values are "
                "'softmax_cross_entropy' or "
                "'sampled_softmax_cross_entropy'".format(self.loss[TYPE])
            )

        self.eval_loss_function = SoftmaxCrossEntropyMetric(
            num_classes=self.num_classes,
            feature_loss=self.loss,
            name='eval_loss'
        )

    def _setup_metrics(self):
        self.metric_functions = {}  # needed to shadow class variable
        self.metric_functions[LOSS] = self.eval_loss_function
        self.metric_functions[ACCURACY] = CategoryAccuracy(
            name='metric_accuracy'
        )
        self.metric_functions[HITS_AT_K] = HitsAtKMetric(
            k=self.top_k,
            name='metric_top_k_hits'
        )

    @staticmethod
    def update_config_with_metadata(
            output_feature,
            feature_metadata,
            *args,
            **kwargs
    ):
        output_feature['num_classes'] = feature_metadata['vocab_size']
        output_feature['top_k'] = min(
            output_feature['num_classes'],
            output_feature['top_k']
        )

        if isinstance(output_feature[LOSS]['class_weights'], (list, tuple)):
            if (len(output_feature[LOSS]['class_weights']) !=
                    output_feature['num_classes']):
                raise ValueError(
                    'The length of class_weights ({}) is not compatible with '
                    'the number of classes ({}) for feature {}. '
                    'Check the metadata JSON file to see the classes '
                    'and their order and consider there needs to be a weight '
                    'for the <UNK> class too.'.format(
                        len(output_feature[LOSS]['class_weights']),
                        output_feature['num_classes'],
                        output_feature[COLUMN]
                    )
                )

        if isinstance(output_feature[LOSS]['class_weights'], dict):
            if (
                    feature_metadata['str2idx'].keys() !=
                    output_feature[LOSS]['class_weights'].keys()
            ):
                raise ValueError(
                    'The class_weights keys ({}) are not compatible with '
                    'the classes ({}) of feature {}. '
                    'Check the metadata JSON file to see the classes '
                    'and consider there needs to be a weight '
                    'for the <UNK> class too.'.format(
                        output_feature[LOSS]['class_weights'].keys(),
                        feature_metadata['str2idx'].keys(),
                        output_feature[COLUMN]
                    )
                )
            else:
                class_weights = output_feature[LOSS]['class_weights']
                idx2str = feature_metadata['idx2str']
                class_weights_list = [class_weights[s] for s in idx2str]
                output_feature[LOSS]['class_weights'] = class_weights_list

        if output_feature[LOSS]['class_similarities_temperature'] > 0:
            if 'class_similarities' in output_feature[LOSS]:
                similarities = output_feature[LOSS]['class_similarities']
                temperature = output_feature[LOSS][
                    'class_similarities_temperature']

                curr_row = 0
                first_row_length = 0
                is_first_row = True
                for row in similarities:
                    if is_first_row:
                        first_row_length = len(row)
                        is_first_row = False
                        curr_row += 1
                    else:
                        curr_row_length = len(row)
                        if curr_row_length != first_row_length:
                            raise ValueError(
                                'The length of row {} of the class_similarities '
                                'of {} is {}, different from the length of '
                                'the first row {}. All rows must have '
                                'the same length.'.format(
                                    curr_row,
                                    output_feature[COLUMN],
                                    curr_row_length,
                                    first_row_length
                                )
                            )
                        else:
                            curr_row += 1
                all_rows_length = first_row_length

                if all_rows_length != len(similarities):
                    raise ValueError(
                        'The class_similarities matrix of {} has '
                        '{} rows and {} columns, '
                        'their number must be identical.'.format(
                            output_feature[COLUMN],
                            len(similarities),
                            all_rows_length
                        )
                    )

                if all_rows_length != output_feature['num_classes']:
                    raise ValueError(
                        'The size of the class_similarities matrix of {} is '
                        '{}, different from the number of classe ({}). '
                        'Check the metadata JSON file to see the classes '
                        'and their order and '
                        'consider <UNK> class too.'.format(
                            output_feature[COLUMN],
                            all_rows_length,
                            output_feature['num_classes']
                        )
                    )

                similarities = np.array(similarities, dtype=np.float32)
                for i in range(len(similarities)):
                    similarities[i, :] = softmax(
                        similarities[i, :],
                        temperature=temperature
                    )

                output_feature[LOSS]['class_similarities'] = similarities
            else:
                raise ValueError(
                    'class_similarities_temperature > 0, '
                    'but no class_similarities are provided '
                    'for feature {}'.format(output_feature[COLUMN])
                )

        if output_feature[LOSS][TYPE] == 'sampled_softmax_cross_entropy':
            output_feature[LOSS]['class_counts'] = [
                feature_metadata['str2freq'][cls]
                for cls in feature_metadata['idx2str']
            ]

    @staticmethod
    def calculate_overall_stats(
            predictions,
            targets,
            train_set_metadata
    ):
        overall_stats = {}
        confusion_matrix = ConfusionMatrix(
            targets,
            predictions[PREDICTIONS],
            labels=train_set_metadata['idx2str']
        )
        overall_stats['confusion_matrix'] = confusion_matrix.cm.tolist()
        overall_stats['overall_stats'] = confusion_matrix.stats()
        overall_stats['per_class_stats'] = confusion_matrix.per_class_stats()

        return overall_stats

    def postprocess_predictions(
            self,
            predictions,
            metadata,
            output_directory,
            skip_save_unprocessed_output=False,
    ):
        postprocessed = {}
        name = self.feature_name

        npy_filename = os.path.join(output_directory, '{}_{}.npy')
        if PREDICTIONS in predictions and len(predictions[PREDICTIONS]) > 0:
            preds = predictions[PREDICTIONS].numpy()
            if 'idx2str' in metadata:
                postprocessed[PREDICTIONS] = [
                    metadata['idx2str'][pred] for pred in preds
                ]

            else:
                postprocessed[PREDICTIONS] = preds

            if not skip_save_unprocessed_output:
                np.save(npy_filename.format(name, PREDICTIONS), preds)

            del predictions[PREDICTIONS]

        if PROBABILITIES in predictions and len(
                predictions[PROBABILITIES]) > 0:
            probs = predictions[PROBABILITIES].numpy()
            prob = np.amax(probs, axis=1)
            postprocessed[PROBABILITIES] = probs
            postprocessed[PROBABILITY] = prob

            if not skip_save_unprocessed_output:
                np.save(npy_filename.format(name, PROBABILITIES), probs)
                np.save(npy_filename.format(name, PROBABILITY), probs)

            del predictions[PROBABILITIES]

        if ('predictions_top_k' in predictions and
            len(predictions['predictions_top_k'])) > 0:

            preds_top_k = predictions['predictions_top_k'].numpy()
            if 'idx2str' in metadata:
                postprocessed['predictions_top_k'] = [
                    [metadata['idx2str'][pred] for pred in pred_top_k]
                    for pred_top_k in preds_top_k
                ]
            else:
                postprocessed['predictions_top_k'] = preds_top_k

            if not skip_save_unprocessed_output:
                np.save(
                    npy_filename.format(name, 'predictions_top_k'),
                    preds_top_k
                )

            del predictions['predictions_top_k']

        return postprocessed

    @staticmethod
    def populate_defaults(output_feature):
        # If Loss is not defined, set an empty dictionary
        set_default_value(output_feature, LOSS, {})

        # Populate the default values for LOSS if they aren't defined already
        set_default_values(
            output_feature[LOSS],
            {
                TYPE: 'softmax_cross_entropy',
                'labels_smoothing': 0,
                'class_weights': 1,
                'robust_lambda': 0,
                'confidence_penalty': 0,
                'class_similarities_temperature': 0,
                'weight': 1
            }
        )

        if output_feature[LOSS][TYPE] == 'sampled_softmax_cross_entropy':
            set_default_values(
                output_feature[LOSS],
                {
                    'sampler': 'log_uniform',
                    'unique': False,
                    'negative_samples': 25,
                    'distortion': 0.75
                }
            )

        set_default_values(
            output_feature,
            {
                'top_k': 3,
                'dependencies': [],
                'reduce_input': SUM,
                'reduce_dependencies': SUM
            }
        )

    decoder_registry = {
        'classifier': Classifier,
        'null': Classifier,
        'none': Classifier,
        'None': Classifier,
        None: Classifier
    }<|MERGE_RESOLUTION|>--- conflicted
+++ resolved
@@ -51,26 +51,18 @@
     }
 
     @staticmethod
-<<<<<<< HEAD
-    def get_feature_meta(column, preprocessing_parameters, backend):
-=======
     def cast_column(feature, dataset_df, backend):
         return dataset_df
 
     @staticmethod
     def get_feature_meta(column, preprocessing_parameters, backend):
         column = column.astype(str)
->>>>>>> 576b74b2
         idx2str, str2idx, str2freq, _, _, _, _ = create_vocabulary(
             column, 'stripped',
             num_most_frequent=preprocessing_parameters['most_common'],
             lowercase=preprocessing_parameters['lowercase'],
             add_padding=False,
-<<<<<<< HEAD
-            processor=backend.processor
-=======
             processor=backend.df_engine
->>>>>>> 576b74b2
         )
         return {
             'idx2str': idx2str,
@@ -98,19 +90,11 @@
             preprocessing_parameters,
             backend
     ):
-<<<<<<< HEAD
-        dataset[feature[NAME]] = CategoryFeatureMixin.feature_data(
-            dataset_df[feature[NAME]].astype(str),
-            metadata[feature[NAME]],
-        )
-        return dataset
-=======
         proc_df[feature[PROC_COLUMN]] = CategoryFeatureMixin.feature_data(
             input_df[feature[COLUMN]].astype(str),
             metadata[feature[NAME]],
         )
         return proc_df
->>>>>>> 576b74b2
 
 
 class CategoryInputFeature(CategoryFeatureMixin, InputFeature):

--- conflicted
+++ resolved
@@ -44,7 +44,7 @@
 from ludwig.utils.eval_utils import ConfusionMatrix
 from ludwig.utils.math_utils import int_type, softmax
 from ludwig.utils.strings_utils import create_vocabulary_single_token, UNKNOWN_SYMBOL
-from ludwig.utils.types import Series, TorchscriptPreprocessingInput
+from ludwig.utils.types import TorchscriptPreprocessingInput
 
 logger = logging.getLogger(__name__)
 
@@ -122,11 +122,7 @@
 
     @staticmethod
     def get_feature_meta(
-<<<<<<< HEAD
-        column: Series, preprocessing_parameters: PreprocessingConfigDict, backend
-=======
         column, preprocessing_parameters: PreprocessingConfigDict, backend, is_input_feature: bool
->>>>>>> 3b84d9b5
     ) -> FeatureMetadataDict:
         idx2str, str2idx, str2freq = create_vocabulary_single_token(
             data=column,

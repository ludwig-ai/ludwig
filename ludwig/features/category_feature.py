#! /usr/bin/env python
# coding=utf-8
# Copyright (c) 2019 Uber Technologies, Inc.
#
# Licensed under the Apache License, Version 2.0 (the "License");
# you may not use this file except in compliance with the License.
# You may obtain a copy of the License at
#
#     http://www.apache.org/licenses/LICENSE-2.0
#
# Unless required by applicable law or agreed to in writing, software
# distributed under the License is distributed on an "AS IS" BASIS,
# WITHOUT WARRANTIES OR CONDITIONS OF ANY KIND, either express or implied.
# See the License for the specific language governing permissions and
# limitations under the License.
# ==============================================================================
import logging
import os

import numpy as np
import tensorflow as tf

from ludwig.constants import *
from ludwig.decoders.generic_decoders import Classifier
from ludwig.encoders.category_encoders import CategoricalEmbedEncoder
from ludwig.encoders.category_encoders import CategoricalSparseEncoder
from ludwig.encoders.generic_encoders import PassthroughEncoder
from ludwig.features.base_feature import InputFeature
from ludwig.features.base_feature import OutputFeature
from ludwig.modules.loss_modules import SampledSoftmaxCrossEntropyLoss
from ludwig.modules.loss_modules import SoftmaxCrossEntropyLoss
from ludwig.modules.metric_modules import CategoryAccuracy
from ludwig.modules.metric_modules import HitsAtKMetric
from ludwig.modules.metric_modules import SoftmaxCrossEntropyMetric
from ludwig.utils.horovod_utils import is_on_master
from ludwig.utils.math_utils import int_type
from ludwig.utils.math_utils import softmax
from ludwig.utils.metrics_utils import ConfusionMatrix
from ludwig.utils.misc_utils import set_default_value
from ludwig.utils.misc_utils import set_default_values
from ludwig.utils.strings_utils import UNKNOWN_SYMBOL
from ludwig.utils.strings_utils import create_vocabulary

logger = logging.getLogger(__name__)


class CategoryFeatureMixin(object):
    type = CATEGORY
    preprocessing_defaults = {
        'most_common': 10000,
        'lowercase': False,
        'missing_value_strategy': FILL_WITH_CONST,
        'fill_value': UNKNOWN_SYMBOL
    }

    @staticmethod
    def get_feature_meta(column, preprocessing_parameters, backend):
        idx2str, str2idx, str2freq, _, _, _, _ = create_vocabulary(
            column, 'stripped',
            num_most_frequent=preprocessing_parameters['most_common'],
            lowercase=preprocessing_parameters['lowercase'],
            add_padding=False,
<<<<<<< HEAD
            processor=backend.processor
=======
            processor=backend.df_engine
>>>>>>> 48dafb92
        )
        return {
            'idx2str': idx2str,
            'str2idx': str2idx,
            'str2freq': str2freq,
            'vocab_size': len(str2idx)
        }

    @staticmethod
    def feature_data(column, metadata):
        return column.map(
            lambda x: (
                metadata['str2idx'][x.strip()]
                if x.strip() in metadata['str2idx']
                else metadata['str2idx'][UNKNOWN_SYMBOL]
            )
        ).astype(int_type(metadata['vocab_size']))

    @staticmethod
    def add_feature_data(
            feature,
            input_df,
            proc_df,
            metadata,
            preprocessing_parameters,
            backend
    ):
<<<<<<< HEAD
        dataset[feature[PROC_COLUMN]] = CategoryFeatureMixin.feature_data(
            dataset_df[feature[COLUMN]].astype(str),
            metadata[feature[NAME]],
        )
        return dataset
=======
        proc_df[feature[PROC_COLUMN]] = CategoryFeatureMixin.feature_data(
            input_df[feature[COLUMN]].astype(str),
            metadata[feature[NAME]],
        )
        return proc_df
>>>>>>> 48dafb92


class CategoryInputFeature(CategoryFeatureMixin, InputFeature):
    encoder = 'dense'

    def __init__(self, feature, encoder_obj=None):
        super().__init__(feature)
        self.overwrite_defaults(feature)
        if encoder_obj:
            self.encoder_obj = encoder_obj
        else:
            self.encoder_obj = self.initialize_encoder(feature)

    def call(self, inputs, training=None, mask=None):
        assert isinstance(inputs, tf.Tensor)
        assert inputs.dtype == tf.int8 or inputs.dtype == tf.int16 or \
               inputs.dtype == tf.int32 or inputs.dtype == tf.int64
        assert len(inputs.shape) == 1

        if inputs.dtype == tf.int8 or inputs.dtype == tf.int16:
            inputs = tf.cast(inputs, tf.int32)
        encoder_output = self.encoder_obj(
            inputs, training=training, mask=mask
        )

        return {'encoder_output': encoder_output}

    @classmethod
    def get_input_dtype(cls):
        return tf.int32

    def get_input_shape(self):
        return ()

    @staticmethod
    def update_config_with_metadata(
            input_feature,
            feature_metadata,
            *args,
            **kwargs
    ):
        input_feature['vocab'] = feature_metadata['idx2str']

    @staticmethod
    def populate_defaults(input_feature):
        set_default_value(input_feature, TIED, None)

    encoder_registry = {
        'dense': CategoricalEmbedEncoder,
        'sparse': CategoricalSparseEncoder,
        'passthrough': PassthroughEncoder,
        'null': PassthroughEncoder,
        'none': PassthroughEncoder,
        'None': PassthroughEncoder,
        None: PassthroughEncoder
    }


class CategoryOutputFeature(CategoryFeatureMixin, OutputFeature):
    decoder = 'classifier'
    loss = {TYPE: SOFTMAX_CROSS_ENTROPY}
    metric_functions = {LOSS: None, ACCURACY: None, HITS_AT_K: None}
    default_validation_metric = ACCURACY
    num_classes = 0
    top_k = 3

    def __init__(self, feature):
        super().__init__(feature)
        self.overwrite_defaults(feature)
        self.decoder_obj = self.initialize_decoder(feature)
        self._setup_loss()
        self._setup_metrics()

    def logits(
            self,
            inputs,  # hidden
            **kwargs
    ):
        hidden = inputs[HIDDEN]
        return self.decoder_obj(hidden)

    def predictions(
            self,
            inputs,  # logits
            **kwargs
    ):
        logits = inputs[LOGITS]

        probabilities = tf.nn.softmax(
            logits,
            name='probabilities_{}'.format(self.feature_name)
        )

        predictions = tf.argmax(
            logits,
            -1,
            name='predictions_{}'.format(self.feature_name)
        )
        predictions = tf.cast(predictions, dtype=tf.int64)

        return {
            PREDICTIONS: predictions,
            PROBABILITIES: probabilities,
            LOGITS: logits
        }

    @classmethod
    def get_output_dtype(cls):
        return tf.int64

    def get_output_shape(self):
        return ()

    def _setup_loss(self):
        if self.loss[TYPE] == 'softmax_cross_entropy':
            self.train_loss_function = SoftmaxCrossEntropyLoss(
                num_classes=self.num_classes,
                feature_loss=self.loss,
                name='train_loss'
            )
        elif self.loss[TYPE] == 'sampled_softmax_cross_entropy':
            self.train_loss_function = SampledSoftmaxCrossEntropyLoss(
                decoder_obj=self.decoder_obj,
                num_classes=self.num_classes,
                feature_loss=self.loss,
                name='train_loss'
            )
        else:
            raise ValueError(
                "Loss type {} is not supported. Valid values are "
                "'softmax_cross_entropy' or "
                "'sampled_softmax_cross_entropy'".format(self.loss[TYPE])
            )

        self.eval_loss_function = SoftmaxCrossEntropyMetric(
            num_classes=self.num_classes,
            feature_loss=self.loss,
            name='eval_loss'
        )

    def _setup_metrics(self):
        self.metric_functions = {}  # needed to shadow class variable
        self.metric_functions[LOSS] = self.eval_loss_function
        self.metric_functions[ACCURACY] = CategoryAccuracy(
            name='metric_accuracy'
        )
        self.metric_functions[HITS_AT_K] = HitsAtKMetric(
            k=self.top_k,
            name='metric_top_k_hits'
        )

    @staticmethod
    def update_config_with_metadata(
            output_feature,
            feature_metadata,
            *args,
            **kwargs
    ):
        output_feature['num_classes'] = feature_metadata['vocab_size']
        output_feature['top_k'] = min(
            output_feature['num_classes'],
            output_feature['top_k']
        )

        if isinstance(output_feature[LOSS]['class_weights'], (list, tuple)):
            if (len(output_feature[LOSS]['class_weights']) !=
                    output_feature['num_classes']):
                raise ValueError(
                    'The length of class_weights ({}) is not compatible with '
                    'the number of classes ({}) for feature {}. '
                    'Check the metadata JSON file to see the classes '
                    'and their order and consider there needs to be a weight '
                    'for the <UNK> class too.'.format(
                        len(output_feature[LOSS]['class_weights']),
                        output_feature['num_classes'],
                        output_feature[COLUMN]
                    )
                )

        if isinstance(output_feature[LOSS]['class_weights'], dict):
            if (
                    feature_metadata['str2idx'].keys() !=
                    output_feature[LOSS]['class_weights'].keys()
            ):
                raise ValueError(
                    'The class_weights keys ({}) are not compatible with '
                    'the classes ({}) of feature {}. '
                    'Check the metadata JSON file to see the classes '
                    'and consider there needs to be a weight '
                    'for the <UNK> class too.'.format(
                        output_feature[LOSS]['class_weights'].keys(),
                        feature_metadata['str2idx'].keys(),
                        output_feature[COLUMN]
                    )
                )
            else:
                class_weights = output_feature[LOSS]['class_weights']
                idx2str = feature_metadata['idx2str']
                class_weights_list = [class_weights[s] for s in idx2str]
                output_feature[LOSS]['class_weights'] = class_weights_list

        if output_feature[LOSS]['class_similarities_temperature'] > 0:
            if 'class_similarities' in output_feature[LOSS]:
                similarities = output_feature[LOSS]['class_similarities']
                temperature = output_feature[LOSS][
                    'class_similarities_temperature']

                curr_row = 0
                first_row_length = 0
                is_first_row = True
                for row in similarities:
                    if is_first_row:
                        first_row_length = len(row)
                        is_first_row = False
                        curr_row += 1
                    else:
                        curr_row_length = len(row)
                        if curr_row_length != first_row_length:
                            raise ValueError(
                                'The length of row {} of the class_similarities '
                                'of {} is {}, different from the length of '
                                'the first row {}. All rows must have '
                                'the same length.'.format(
                                    curr_row,
                                    output_feature[COLUMN],
                                    curr_row_length,
                                    first_row_length
                                )
                            )
                        else:
                            curr_row += 1
                all_rows_length = first_row_length

                if all_rows_length != len(similarities):
                    raise ValueError(
                        'The class_similarities matrix of {} has '
                        '{} rows and {} columns, '
                        'their number must be identical.'.format(
                            output_feature[COLUMN],
                            len(similarities),
                            all_rows_length
                        )
                    )

                if all_rows_length != output_feature['num_classes']:
                    raise ValueError(
                        'The size of the class_similarities matrix of {} is '
                        '{}, different from the number of classe ({}). '
                        'Check the metadata JSON file to see the classes '
                        'and their order and '
                        'consider <UNK> class too.'.format(
                            output_feature[COLUMN],
                            all_rows_length,
                            output_feature['num_classes']
                        )
                    )

                similarities = np.array(similarities, dtype=np.float32)
                for i in range(len(similarities)):
                    similarities[i, :] = softmax(
                        similarities[i, :],
                        temperature=temperature
                    )

                output_feature[LOSS]['class_similarities'] = similarities
            else:
                raise ValueError(
                    'class_similarities_temperature > 0, '
                    'but no class_similarities are provided '
                    'for feature {}'.format(output_feature[COLUMN])
                )

        if output_feature[LOSS][TYPE] == 'sampled_softmax_cross_entropy':
            output_feature[LOSS]['class_counts'] = [
                feature_metadata['str2freq'][cls]
                for cls in feature_metadata['idx2str']
            ]

    @staticmethod
    def calculate_overall_stats(
            predictions,
            targets,
            train_set_metadata
    ):
        overall_stats = {}
        confusion_matrix = ConfusionMatrix(
            targets,
            predictions[PREDICTIONS],
            labels=train_set_metadata['idx2str']
        )
        overall_stats['confusion_matrix'] = confusion_matrix.cm.tolist()
        overall_stats['overall_stats'] = confusion_matrix.stats()
        overall_stats['per_class_stats'] = confusion_matrix.per_class_stats()

        return overall_stats

    def postprocess_predictions(
            self,
            predictions,
            metadata,
            output_directory,
            skip_save_unprocessed_output=False,
    ):
        postprocessed = {}
        name = self.feature_name

        npy_filename = None
        if is_on_master():
            npy_filename = os.path.join(output_directory, '{}_{}.npy')
        else:
            skip_save_unprocessed_output = True

        if PREDICTIONS in predictions and len(predictions[PREDICTIONS]) > 0:
            preds = predictions[PREDICTIONS].numpy()
            if 'idx2str' in metadata:
                postprocessed[PREDICTIONS] = [
                    metadata['idx2str'][pred] for pred in preds
                ]

            else:
                postprocessed[PREDICTIONS] = preds

            if not skip_save_unprocessed_output:
                np.save(npy_filename.format(name, PREDICTIONS), preds)

            del predictions[PREDICTIONS]

        if PROBABILITIES in predictions and len(
                predictions[PROBABILITIES]) > 0:
            probs = predictions[PROBABILITIES].numpy()
            prob = np.amax(probs, axis=1)
            postprocessed[PROBABILITIES] = probs
            postprocessed[PROBABILITY] = prob

            if not skip_save_unprocessed_output:
                np.save(npy_filename.format(name, PROBABILITIES), probs)
                np.save(npy_filename.format(name, PROBABILITY), probs)

            del predictions[PROBABILITIES]

        if ('predictions_top_k' in predictions and
            len(predictions['predictions_top_k'])) > 0:

            preds_top_k = predictions['predictions_top_k'].numpy()
            if 'idx2str' in metadata:
                postprocessed['predictions_top_k'] = [
                    [metadata['idx2str'][pred] for pred in pred_top_k]
                    for pred_top_k in preds_top_k
                ]
            else:
                postprocessed['predictions_top_k'] = preds_top_k

            if not skip_save_unprocessed_output:
                np.save(
                    npy_filename.format(name, 'predictions_top_k'),
                    preds_top_k
                )

            del predictions['predictions_top_k']

        return postprocessed

    @staticmethod
    def populate_defaults(output_feature):
        # If Loss is not defined, set an empty dictionary
        set_default_value(output_feature, LOSS, {})

        # Populate the default values for LOSS if they aren't defined already
        set_default_values(
            output_feature[LOSS],
            {
                TYPE: 'softmax_cross_entropy',
                'labels_smoothing': 0,
                'class_weights': 1,
                'robust_lambda': 0,
                'confidence_penalty': 0,
                'class_similarities_temperature': 0,
                'weight': 1
            }
        )

        if output_feature[LOSS][TYPE] == 'sampled_softmax_cross_entropy':
            set_default_values(
                output_feature[LOSS],
                {
                    'sampler': 'log_uniform',
                    'unique': False,
                    'negative_samples': 25,
                    'distortion': 0.75
                }
            )

        set_default_values(
            output_feature,
            {
                'top_k': 3,
                'dependencies': [],
                'reduce_input': SUM,
                'reduce_dependencies': SUM
            }
        )

    decoder_registry = {
        'classifier': Classifier,
        'null': Classifier,
        'none': Classifier,
        'None': Classifier,
        None: Classifier
    }<|MERGE_RESOLUTION|>--- conflicted
+++ resolved
@@ -60,11 +60,7 @@
             num_most_frequent=preprocessing_parameters['most_common'],
             lowercase=preprocessing_parameters['lowercase'],
             add_padding=False,
-<<<<<<< HEAD
-            processor=backend.processor
-=======
             processor=backend.df_engine
->>>>>>> 48dafb92
         )
         return {
             'idx2str': idx2str,
@@ -92,19 +88,11 @@
             preprocessing_parameters,
             backend
     ):
-<<<<<<< HEAD
-        dataset[feature[PROC_COLUMN]] = CategoryFeatureMixin.feature_data(
-            dataset_df[feature[COLUMN]].astype(str),
-            metadata[feature[NAME]],
-        )
-        return dataset
-=======
         proc_df[feature[PROC_COLUMN]] = CategoryFeatureMixin.feature_data(
             input_df[feature[COLUMN]].astype(str),
             metadata[feature[NAME]],
         )
         return proc_df
->>>>>>> 48dafb92
 
 
 class CategoryInputFeature(CategoryFeatureMixin, InputFeature):

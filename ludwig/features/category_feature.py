#! /usr/bin/env python
# coding=utf-8
# Copyright (c) 2019 Uber Technologies, Inc.
#
# Licensed under the Apache License, Version 2.0 (the "License");
# you may not use this file except in compliance with the License.
# You may obtain a copy of the License at
#
#     http://www.apache.org/licenses/LICENSE-2.0
#
# Unless required by applicable law or agreed to in writing, software
# distributed under the License is distributed on an "AS IS" BASIS,
# WITHOUT WARRANTIES OR CONDITIONS OF ANY KIND, either express or implied.
# See the License for the specific language governing permissions and
# limitations under the License.
# ==============================================================================
import logging
import os

import numpy as np
import tensorflow as tf

from ludwig.constants import *
from ludwig.decoders.generic_decoders import Classifier
from ludwig.encoders.category_encoders import CategoricalEmbedEncoder
from ludwig.encoders.category_encoders import CategoricalSparseEncoder
from ludwig.encoders.generic_encoders import PassthroughEncoder
from ludwig.features.base_feature import InputFeature
from ludwig.features.base_feature import OutputFeature
from ludwig.globals import is_on_master
from ludwig.modules.loss_modules import SampledSoftmaxCrossEntropyLoss
from ludwig.modules.loss_modules import SoftmaxCrossEntropyLoss
from ludwig.modules.metric_modules import CategoryAccuracy
from ludwig.modules.metric_modules import HitsAtKMetric
from ludwig.modules.metric_modules import SoftmaxCrossEntropyMetric
from ludwig.utils.math_utils import int_type
from ludwig.utils.math_utils import softmax
from ludwig.utils.metrics_utils import ConfusionMatrix
from ludwig.utils.misc_utils import set_default_value
from ludwig.utils.misc_utils import set_default_values
from ludwig.utils.strings_utils import UNKNOWN_SYMBOL
from ludwig.utils.strings_utils import create_vocabulary

logger = logging.getLogger(__name__)


class CategoryFeatureMixin(object):
    type = CATEGORY
    preprocessing_defaults = {
        'most_common': 10000,
        'lowercase': False,
        'missing_value_strategy': FILL_WITH_CONST,
        'fill_value': UNKNOWN_SYMBOL
    }

    @staticmethod
    def get_feature_meta(column, preprocessing_parameters):
        idx2str, str2idx, str2freq, _, _, _, _ = create_vocabulary(
            column, 'stripped',
            num_most_frequent=preprocessing_parameters['most_common'],
            lowercase=preprocessing_parameters['lowercase'],
            add_padding=False
        )
        return {
            'idx2str': idx2str,
            'str2idx': str2idx,
            'str2freq': str2freq,
            'vocab_size': len(str2idx)
        }

    @staticmethod
    def feature_data(column, metadata):
        return np.array(
            column.map(
                lambda x: (
                    metadata['str2idx'][x.strip()]
                    if x.strip() in metadata['str2idx']
                    else metadata['str2idx'][UNKNOWN_SYMBOL]
                )
            ),
            dtype=int_type(metadata['vocab_size'])
        )

    @staticmethod
    def add_feature_data(
            feature,
            dataset_df,
            dataset,
            metadata,
            preprocessing_parameters=None
    ):
        dataset[feature['name']] = CategoryFeatureMixin.feature_data(
            dataset_df[feature['name']].astype(str),
            metadata[feature['name']]
        )


class CategoryInputFeature(CategoryFeatureMixin, InputFeature):
    encoder = 'dense'

    def __init__(self, feature, encoder_obj=None):
        super().__init__(feature)
        self.overwrite_defaults(feature)
        if encoder_obj:
            self.encoder_obj = encoder_obj
        else:
            self.encoder_obj = self.initialize_encoder(feature)

    def call(self, inputs, training=None, mask=None):
        assert isinstance(inputs, tf.Tensor)
        assert inputs.dtype == tf.int8 or inputs.dtype == tf.int16 or \
               inputs.dtype == tf.int32 or inputs.dtype == tf.int64
        assert len(inputs.shape) == 1

        if inputs.dtype == tf.int8 or inputs.dtype == tf.int16:
            inputs = tf.cast(inputs, tf.int32)
        encoder_output = self.encoder_obj(
            inputs, training=training, mask=mask
        )

        return {'encoder_output': encoder_output}

    def get_input_dtype(self):
        return tf.int32

    def get_input_shape(self):
        return ()

    @staticmethod
    def update_model_definition_with_metadata(
            input_feature,
            feature_metadata,
            *args,
            **kwargs
    ):
        input_feature['vocab'] = feature_metadata['idx2str']

    @staticmethod
    def populate_defaults(input_feature):
        set_default_value(input_feature, TIED, None)

    encoder_registry = {
        'dense': CategoricalEmbedEncoder,
        'sparse': CategoricalSparseEncoder,
        'passthrough': PassthroughEncoder,
        'null': PassthroughEncoder,
        'none': PassthroughEncoder,
        'None': PassthroughEncoder,
        None: PassthroughEncoder
    }


class CategoryOutputFeature(CategoryFeatureMixin, OutputFeature):
    decoder = 'classifier'
    loss = {TYPE: SOFTMAX_CROSS_ENTROPY}
    metric_functions = {LOSS: None, ACCURACY: None, HITS_AT_K: None}
    default_validation_metric = ACCURACY
    num_classes = 0
    top_k = 3

    def __init__(self, feature):
        super().__init__(feature)
        self.overwrite_defaults(feature)
        self.decoder_obj = self.initialize_decoder(feature)
        self._setup_loss()
        self._setup_metrics()

    def logits(
            self,
            inputs,  # hidden
            **kwargs
    ):
        hidden = inputs[HIDDEN]
        return self.decoder_obj(hidden)

    def predictions(
            self,
            inputs,  # logits
            **kwargs
    ):
        logits = inputs[LOGITS]

        probabilities = tf.nn.softmax(
            logits,
            name='probabilities_{}'.format(self.feature_name)
        )

        predictions = tf.argmax(
            logits,
            -1,
            name='predictions_{}'.format(self.feature_name)
        )
        predictions = tf.cast(predictions, dtype=tf.int64)

        return {
            PREDICTIONS: predictions,
            PROBABILITIES: probabilities,
            LOGITS: logits
        }

    def get_output_dtype(self):
        return tf.int64

    def get_output_shape(self):
        return ()

    def _setup_loss(self):
        if self.loss[TYPE] == 'softmax_cross_entropy':
            self.train_loss_function = SoftmaxCrossEntropyLoss(
                num_classes=self.num_classes,
                feature_loss=self.loss,
                name='train_loss'
            )
        elif self.loss[TYPE] == 'sampled_softmax_cross_entropy':
            self.train_loss_function = SampledSoftmaxCrossEntropyLoss(
                decoder_obj=self.decoder_obj,
                num_classes=self.num_classes,
                feature_loss=self.loss,
                name='train_loss'
            )
        else:
            raise ValueError(
                "Loss type {} is not supported. Valid values are "
                "'softmax_cross_entropy' or "
                "'sampled_softmax_cross_entropy'".format(self.loss[TYPE])
            )

        self.eval_loss_function = SoftmaxCrossEntropyMetric(
            num_classes=self.num_classes,
            feature_loss=self.loss,
            name='eval_loss'
        )

    def _setup_metrics(self):
        self.metric_functions[LOSS] = self.eval_loss_function
        self.metric_functions[ACCURACY] = CategoryAccuracy(
            name='metric_accuracy'
        )
        self.metric_functions[HITS_AT_K] = HitsAtKMetric(
            k=self.top_k,
            name='metric_top_k_hits'
        )

    @staticmethod
    def update_model_definition_with_metadata(
            output_feature,
            feature_metadata,
            *args,
            **kwargs
    ):
        output_feature['num_classes'] = feature_metadata['vocab_size']
        output_feature['top_k'] = min(
            output_feature['num_classes'],
            output_feature['top_k']
        )

        if isinstance(output_feature[LOSS]['class_weights'], (list, tuple)):
            if (len(output_feature[LOSS]['class_weights']) !=
                    output_feature['num_classes']):
                raise ValueError(
                    'The length of class_weights ({}) is not compatible with '
                    'the number of classes ({}) for feature {}. '
                    'Check the metadata JSON file to see the classes '
                    'and their order and consider there needs to be a weight '
                    'for the <UNK> class too.'.format(
                        len(output_feature[LOSS]['class_weights']),
                        output_feature['num_classes'],
                        output_feature['name']
                    )
                )

        if isinstance(output_feature[LOSS]['class_weights'], dict):
            if (
                    feature_metadata['str2idx'].keys() !=
                    output_feature[LOSS]['class_weights'].keys()
            ):
                raise ValueError(
                    'The class_weights keys ({}) are not compatible with '
                    'the classes ({}) of feature {}. '
                    'Check the metadata JSON file to see the classes '
                    'and consider there needs to be a weight '
                    'for the <UNK> class too.'.format(
                        output_feature[LOSS]['class_weights'].keys(),
                        feature_metadata['str2idx'].keys(),
                        output_feature['name']
                    )
                )
            else:
                class_weights = output_feature[LOSS]['class_weights']
                idx2str = feature_metadata['idx2str']
                class_weights_list = [class_weights[s] for s in idx2str]
                output_feature[LOSS]['class_weights'] = class_weights_list

        if output_feature[LOSS]['class_similarities_temperature'] > 0:
            if 'class_similarities' in output_feature[LOSS]:
                similarities = output_feature[LOSS]['class_similarities']
                temperature = output_feature[LOSS][
                    'class_similarities_temperature']

                curr_row = 0
                first_row_length = 0
                is_first_row = True
                for row in similarities:
                    if is_first_row:
                        first_row_length = len(row)
                        is_first_row = False
                        curr_row += 1
                    else:
                        curr_row_length = len(row)
                        if curr_row_length != first_row_length:
                            raise ValueError(
                                'The length of row {} of the class_similarities '
                                'of {} is {}, different from the length of '
                                'the first row {}. All rows must have '
                                'the same length.'.format(
                                    curr_row,
                                    output_feature['name'],
                                    curr_row_length,
                                    first_row_length
                                )
                            )
                        else:
                            curr_row += 1
                all_rows_length = first_row_length

                if all_rows_length != len(similarities):
                    raise ValueError(
                        'The class_similarities matrix of {} has '
                        '{} rows and {} columns, '
                        'their number must be identical.'.format(
                            output_feature['name'],
                            len(similarities),
                            all_rows_length
                        )
                    )

                if all_rows_length != output_feature['num_classes']:
                    raise ValueError(
                        'The size of the class_similarities matrix of {} is '
                        '{}, different from the number of classe ({}). '
                        'Check the metadata JSON file to see the classes '
                        'and their order and '
                        'consider <UNK> class too.'.format(
                            output_feature['name'],
                            all_rows_length,
                            output_feature['num_classes']
                        )
                    )

                similarities = np.array(similarities, dtype=np.float32)
                for i in range(len(similarities)):
                    similarities[i, :] = softmax(
                        similarities[i, :],
                        temperature=temperature
                    )

                output_feature[LOSS]['class_similarities'] = similarities
            else:
                raise ValueError(
                    'class_similarities_temperature > 0, '
                    'but no class_similarities are provided '
                    'for feature {}'.format(output_feature['name'])
                )

        if output_feature[LOSS][TYPE] == 'sampled_softmax_cross_entropy':
            output_feature[LOSS]['class_counts'] = [
                feature_metadata['str2freq'][cls]
                for cls in feature_metadata['idx2str']
            ]

    @staticmethod
    def calculate_overall_stats(
            overall_stats,
            predictions,
            targets,
            train_set_metadata
    ):
        # feature_name = output_feature['name']
        # stats = test_stats[feature_name]
        confusion_matrix = ConfusionMatrix(
            targets, #dataset.get(feature_name),
            predictions[PREDICTIONS], #stats[PREDICTIONS],
            labels=train_set_metadata['idx2str']
        )
        overall_stats['confusion_matrix'] = confusion_matrix.cm.tolist()
        overall_stats['overall_stats'] = confusion_matrix.stats()
        overall_stats['per_class_stats'] = confusion_matrix.per_class_stats()

    def postprocess_predictions(
            self,
            predictions,
            metadata,
            experiment_dir_name,
            skip_save_unprocessed_output=False,
    ):
        postprocessed = {}
<<<<<<< HEAD
        name = output_feature.feature_name
=======
        name = self.feature_name
>>>>>>> 58ce4e16

        npy_filename = None
        if is_on_master():
            npy_filename = os.path.join(experiment_dir_name, '{}_{}.npy')
        else:
            skip_save_unprocessed_output = True

        if PREDICTIONS in predictions and len(predictions[PREDICTIONS]) > 0:
            preds = predictions[PREDICTIONS]
            if 'idx2str' in metadata:
                postprocessed[PREDICTIONS] = [
                    metadata['idx2str'][pred] for pred in preds
                ]

            else:
                postprocessed[PREDICTIONS] = preds

            if not skip_save_unprocessed_output:
                np.save(npy_filename.format(name, PREDICTIONS), preds)

            del predictions[PREDICTIONS]

        if PROBABILITIES in predictions and len(predictions[PROBABILITIES]) > 0:
            probs = predictions[PROBABILITIES].numpy()
            prob = np.amax(probs, axis=1)
            postprocessed[PROBABILITIES] = probs
            postprocessed[PROBABILITY] = prob

            if not skip_save_unprocessed_output:
                np.save(npy_filename.format(name, PROBABILITIES), probs)
                np.save(npy_filename.format(name, PROBABILITY), probs)

            del predictions[PROBABILITIES]

        if ('predictions_top_k' in predictions and
            len(predictions['predictions_top_k'])) > 0:

            preds_top_k = predictions['predictions_top_k']
            if 'idx2str' in metadata:
                postprocessed['predictions_top_k'] = [
                    [metadata['idx2str'][pred] for pred in pred_top_k]
                    for pred_top_k in preds_top_k
                ]
            else:
                postprocessed['predictions_top_k'] = preds_top_k

            if not skip_save_unprocessed_output:
                np.save(
                    npy_filename.format(name, 'predictions_top_k'),
                    preds_top_k
                )

            del predictions['predictions_top_k']

        return postprocessed

    @staticmethod
    def populate_defaults(output_feature):
        # If Loss is not defined, set an empty dictionary
        set_default_value(output_feature, LOSS, {})

        # Populate the default values for LOSS if they aren't defined already
        set_default_values(
            output_feature[LOSS],
            {
                'type': 'softmax_cross_entropy',
                'labels_smoothing': 0,
                'class_weights': 1,
                'robust_lambda': 0,
                'confidence_penalty': 0,
                'class_similarities_temperature': 0,
                'weight': 1
            }
        )

        if output_feature[LOSS][TYPE] == 'sampled_softmax_cross_entropy':
            set_default_values(
                output_feature[LOSS],
                {
                    'sampler': 'log_uniform',
                    'unique': False,
                    'negative_samples': 25,
                    'distortion': 0.75
                }
            )

        set_default_values(
            output_feature,
            {
                'top_k': 3,
                'dependencies': [],
                'reduce_input': SUM,
                'reduce_dependencies': SUM
            }
        )

    decoder_registry = {
        'classifier': Classifier,
        'null': Classifier,
        'none': Classifier,
        'None': Classifier,
        None: Classifier
    }<|MERGE_RESOLUTION|>--- conflicted
+++ resolved
@@ -394,11 +394,7 @@
             skip_save_unprocessed_output=False,
     ):
         postprocessed = {}
-<<<<<<< HEAD
-        name = output_feature.feature_name
-=======
         name = self.feature_name
->>>>>>> 58ce4e16
 
         npy_filename = None
         if is_on_master():

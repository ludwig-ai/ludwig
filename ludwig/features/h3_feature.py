--- conflicted
+++ resolved
@@ -13,11 +13,7 @@
 # limitations under the License.
 # ==============================================================================
 import logging
-<<<<<<< HEAD
-from typing import Dict, List, Union
-=======
-from typing import Any, Dict, List
->>>>>>> b1ec7d74
+from typing import List
 
 import numpy as np
 import torch
@@ -25,11 +21,7 @@
 from ludwig.constants import COLUMN, H3, PROC_COLUMN
 from ludwig.features.base_feature import BaseFeatureMixin, InputFeature
 from ludwig.schema.features.h3_feature import H3InputFeatureConfig
-<<<<<<< HEAD
-from ludwig.schema.features.utils import register_input_feature
 from ludwig.types import TrainingSetMetadata
-=======
->>>>>>> b1ec7d74
 from ludwig.utils.h3_util import h3_to_components
 from ludwig.utils.types import TorchscriptPreprocessingInput
 
@@ -147,17 +139,7 @@
         pass
 
     @staticmethod
-<<<<<<< HEAD
-    def populate_defaults(input_feature):
-        defaults = H3InputFeatureConfig()
-        set_default_value(input_feature, TIED, defaults.tied)
-        set_default_values(input_feature, {ENCODER: {TYPE: defaults.encoder.type}})
-
-    @staticmethod
     def create_preproc_module(metadata: TrainingSetMetadata) -> torch.nn.Module:
-=======
-    def create_preproc_module(metadata: Dict[str, Any]) -> torch.nn.Module:
->>>>>>> b1ec7d74
         return _H3Preprocessing(metadata)
 
     @staticmethod

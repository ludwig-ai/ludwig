--- conflicted
+++ resolved
@@ -71,17 +71,12 @@
         if column.dtype == object:
             column = column.map(int)
         column = column.map(H3FeatureMixin.h3_to_list)
-<<<<<<< HEAD
 
-        dataset[feature[NAME]] = backend.processor.map_objects(
+        dataset[feature[PROC_COLUMN]] = backend.processor.map_objects(
             column,
             lambda x: np.array(x, dtype=np.uint8)
         )
         return dataset
-=======
-        dataset[feature[PROC_COLUMN]] = np.array(column.tolist(),
-                                                 dtype=np.uint8)
->>>>>>> d76e84a3
 
 
 class H3InputFeature(H3FeatureMixin, InputFeature):

#! /usr/bin/env python
# coding=utf-8
# Copyright (c) 2019 Uber Technologies, Inc.
#
# Licensed under the Apache License, Version 2.0 (the "License");
# you may not use this file except in compliance with the License.
# You may obtain a copy of the License at
#
#     http://www.apache.org/licenses/LICENSE-2.0
#
# Unless required by applicable law or agreed to in writing, software
# distributed under the License is distributed on an "AS IS" BASIS,
# WITHOUT WARRANTIES OR CONDITIONS OF ANY KIND, either express or implied.
# See the License for the specific language governing permissions and
# limitations under the License.
# ==============================================================================
import logging
import os

import numpy as np
import tensorflow as tf
from tensorflow.keras.metrics import \
    MeanAbsoluteError as MeanAbsoluteErrorMetric
from tensorflow.keras.metrics import MeanSquaredError as MeanSquaredErrorMetric

from ludwig.constants import *
from ludwig.decoders.generic_decoders import Projector
from ludwig.encoders.generic_encoders import PassthroughEncoder, \
    DenseEncoder
from ludwig.features.base_feature import InputFeature
from ludwig.features.base_feature import OutputFeature
from ludwig.modules.loss_modules import SoftmaxCrossEntropyLoss, MSELoss, \
    MAELoss
from ludwig.modules.metric_modules import ErrorScore, \
    SoftmaxCrossEntropyMetric, MSEMetric, MAEMetric
from ludwig.modules.metric_modules import R2Score
from ludwig.utils.horovod_utils import is_on_master
from ludwig.utils.misc_utils import set_default_value

logger = logging.getLogger(__name__)


class VectorFeatureMixin(object):
    type = VECTOR
    preprocessing_defaults = {
        'missing_value_strategy': FILL_WITH_CONST,
        'fill_value': ""
    }

    @staticmethod
    def get_feature_meta(column, preprocessing_parameters, backend):
        return {
            'preprocessing': preprocessing_parameters
        }

    @staticmethod
    def add_feature_data(
            feature,
            input_df,
            proc_df,
            metadata,
            preprocessing_parameters,
            backend
    ):
        """
                Expects all the vectors to be of the same size. The vectors need to be
                whitespace delimited strings. Missing values are not handled.
                """
        if len(input_df) == 0:
            raise ValueError("There are no vectors in the dataset provided")

        # Convert the string of features into a numpy array
        try:
<<<<<<< HEAD
            dataset[feature[PROC_COLUMN]] = backend.processor.map_objects(
                dataset[feature[COLUMN]],
=======
            proc_df[feature[PROC_COLUMN]] = backend.df_engine.map_objects(
                input_df[feature[COLUMN]],
>>>>>>> 48dafb92
                lambda x: np.array(x.split(), dtype=np.float32)
            )
        except ValueError:
            logger.error(
                'Unable to read the vector data. Make sure that all the vectors'
                ' are of the same size and do not have missing/null values.'
            )
            raise

        # Determine vector size
<<<<<<< HEAD
        vector_size = backend.processor.compute(dataset[feature[PROC_COLUMN]].map(len).max())
=======
        vector_size = backend.df_engine.compute(proc_df[feature[PROC_COLUMN]].map(len).max())
>>>>>>> 48dafb92
        if 'vector_size' in preprocessing_parameters:
            if vector_size != preprocessing_parameters['vector_size']:
                raise ValueError(
                    'The user provided value for vector size ({}) does not '
                    'match the value observed in the data: {}'.format(
                        preprocessing_parameters, vector_size
                    )
                )
        else:
            logger.debug('Observed vector size: {}'.format(vector_size))

        metadata[feature[NAME]]['vector_size'] = vector_size
<<<<<<< HEAD
        return dataset
=======
        return proc_df
>>>>>>> 48dafb92


class VectorInputFeature(VectorFeatureMixin, InputFeature):
    encoder = 'dense'
    vector_size = 0

    def __init__(self, feature, encoder_obj=None):
        super().__init__(feature)
        self.overwrite_defaults(feature)
        if encoder_obj:
            self.encoder_obj = encoder_obj
        else:
            self.encoder_obj = self.initialize_encoder(feature)

    def call(self, inputs, training=None, mask=None):
        assert isinstance(inputs, tf.Tensor)
        assert inputs.dtype == tf.float32 or inputs.dtype == tf.float64
        assert len(inputs.shape) == 2

        inputs_encoded = self.encoder_obj(
            inputs, training=training, mask=mask
        )

        return inputs_encoded

    @classmethod
    def get_input_dtype(cls):
        return tf.float32

    def get_input_shape(self):
        return self.vector_size,

    @staticmethod
    def update_config_with_metadata(
            input_feature,
            feature_metadata,
            *args,
            **kwargs
    ):
        for key in ['vector_size']:
            input_feature[key] = feature_metadata[key]

    @staticmethod
    def populate_defaults(input_feature):
        set_default_value(input_feature, TIED, None)
        set_default_value(input_feature, 'preprocessing', {})

    encoder_registry = {
        'dense': DenseEncoder,
        'passthrough': PassthroughEncoder,
        'null': PassthroughEncoder,
        'none': PassthroughEncoder,
        'None': PassthroughEncoder,
        None: PassthroughEncoder
    }


class VectorOutputFeature(VectorFeatureMixin, OutputFeature):
    decoder = 'projector'
    loss = {TYPE: MEAN_SQUARED_ERROR}
    metric_functions = {LOSS: None, ERROR: None, MEAN_SQUARED_ERROR: None,
                        MEAN_ABSOLUTE_ERROR: None, R2: None}
    default_validation_metric = MEAN_SQUARED_ERROR
    vector_size = 0

    def __init__(self, feature):
        super().__init__(feature)
        self.overwrite_defaults(feature)
        self.decoder_obj = self.initialize_decoder(feature)
        self._setup_loss()
        self._setup_metrics()

    def logits(
            self,
            inputs,  # hidden
            **kwargs
    ):
        hidden = inputs[HIDDEN]
        return self.decoder_obj(hidden)

    def predictions(
            self,
            inputs,  # logits
            **kwargs
    ):
        return {PREDICTIONS: inputs[LOGITS], LOGITS: inputs[LOGITS]}

    def _setup_loss(self):
        if self.loss[TYPE] == 'mean_squared_error':
            self.train_loss_function = MSELoss()
            self.eval_loss_function = MSEMetric(name='eval_loss')
        elif self.loss[TYPE] == 'mean_absolute_error':
            self.train_loss_function = MAELoss()
            self.eval_loss_function = MAEMetric(name='eval_loss')
        elif self.loss[TYPE] == SOFTMAX_CROSS_ENTROPY:
            self.train_loss_function = SoftmaxCrossEntropyLoss(
                num_classes=self.vector_size,
                feature_loss=self.loss,
                name='train_loss'
            )
            self.eval_loss_function = SoftmaxCrossEntropyMetric(
                num_classes=self.vector_size,
                feature_loss=self.loss,
                name='eval_loss'
            )
        else:
            raise ValueError(
                'Unsupported loss type {}'.format(self.loss[TYPE])
            )

    def _setup_metrics(self):
        self.metric_functions = {}  # needed to shadow class variable
        self.metric_functions[LOSS] = self.eval_loss_function
        self.metric_functions[ERROR] = ErrorScore(name='metric_error')
        self.metric_functions[MEAN_SQUARED_ERROR] = MeanSquaredErrorMetric(
            name='metric_mse'
        )
        self.metric_functions[MEAN_ABSOLUTE_ERROR] = MeanAbsoluteErrorMetric(
            name='metric_mae'
        )
        self.metric_functions[R2] = R2Score(name='metric_r2')

    @classmethod
    def get_output_dtype(cls):
        return tf.float32

    def get_output_shape(self):
        return self.vector_size,

    @staticmethod
    def update_config_with_metadata(
            output_feature,
            feature_metadata,
            *args,
            **kwargs
    ):
        output_feature['vector_size'] = feature_metadata['vector_size']

    @staticmethod
    def calculate_overall_stats(
            predictions,
            targets,
            train_set_metadata
    ):
        # no overall stats, just return empty dictionary
        return {}

    def postprocess_predictions(
            self,
            result,
            metadata,
            output_directory,
            skip_save_unprocessed_output=False,
    ):
        postprocessed = {}
        name = self.feature_name

        npy_filename = None
        if is_on_master():
            npy_filename = os.path.join(output_directory, '{}_{}.npy')
        else:
            skip_save_unprocessed_output = True

        if PREDICTIONS in result and len(result[PREDICTIONS]) > 0:
            postprocessed[PREDICTIONS] = result[PREDICTIONS].numpy()
            if not skip_save_unprocessed_output:
                np.save(
                    npy_filename.format(name, PREDICTIONS),
                    postprocessed[PREDICTIONS]
                )
            del result[PREDICTIONS]

        return postprocessed

    @staticmethod
    def populate_defaults(output_feature):
        set_default_value(output_feature, LOSS, {})
        set_default_value(output_feature[LOSS], TYPE, MEAN_SQUARED_ERROR)
        set_default_value(output_feature[LOSS], 'weight', 1)
        set_default_value(output_feature, 'reduce_input', None)
        set_default_value(output_feature, 'reduce_dependencies', None)
        set_default_value(output_feature, 'decoder', 'projector')
        set_default_value(output_feature, 'dependencies', [])

    decoder_registry = {
        'projector': Projector,
        'null': Projector,
        'none': Projector,
        'None': Projector,
        None: Projector
    }<|MERGE_RESOLUTION|>--- conflicted
+++ resolved
@@ -71,13 +71,8 @@
 
         # Convert the string of features into a numpy array
         try:
-<<<<<<< HEAD
-            dataset[feature[PROC_COLUMN]] = backend.processor.map_objects(
-                dataset[feature[COLUMN]],
-=======
             proc_df[feature[PROC_COLUMN]] = backend.df_engine.map_objects(
                 input_df[feature[COLUMN]],
->>>>>>> 48dafb92
                 lambda x: np.array(x.split(), dtype=np.float32)
             )
         except ValueError:
@@ -88,11 +83,7 @@
             raise
 
         # Determine vector size
-<<<<<<< HEAD
-        vector_size = backend.processor.compute(dataset[feature[PROC_COLUMN]].map(len).max())
-=======
         vector_size = backend.df_engine.compute(proc_df[feature[PROC_COLUMN]].map(len).max())
->>>>>>> 48dafb92
         if 'vector_size' in preprocessing_parameters:
             if vector_size != preprocessing_parameters['vector_size']:
                 raise ValueError(
@@ -105,11 +96,7 @@
             logger.debug('Observed vector size: {}'.format(vector_size))
 
         metadata[feature[NAME]]['vector_size'] = vector_size
-<<<<<<< HEAD
-        return dataset
-=======
         return proc_df
->>>>>>> 48dafb92
 
 
 class VectorInputFeature(VectorFeatureMixin, InputFeature):

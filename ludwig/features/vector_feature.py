#! /usr/bin/env python
# Copyright (c) 2019 Uber Technologies, Inc.
#
# Licensed under the Apache License, Version 2.0 (the "License");
# you may not use this file except in compliance with the License.
# You may obtain a copy of the License at
#
#     http://www.apache.org/licenses/LICENSE-2.0
#
# Unless required by applicable law or agreed to in writing, software
# distributed under the License is distributed on an "AS IS" BASIS,
# WITHOUT WARRANTIES OR CONDITIONS OF ANY KIND, either express or implied.
# See the License for the specific language governing permissions and
# limitations under the License.
# ==============================================================================
import logging
<<<<<<< HEAD
from typing import Any, Dict, List
=======
from typing import Any, Dict, List, Union
>>>>>>> 1e6dbeff

import numpy as np
import torch

from ludwig.constants import (
    COLUMN,
    DECODER,
    DEPENDENCIES,
    ENCODER,
    ERROR,
    HIDDEN,
    LOGITS,
    LOSS,
    MEAN_ABSOLUTE_ERROR,
    MEAN_SQUARED_ERROR,
    NAME,
    PREDICTIONS,
    PREPROCESSING,
    PROC_COLUMN,
    R2,
    REDUCE_DEPENDENCIES,
    REDUCE_INPUT,
    TIED,
    TYPE,
    VECTOR,
)
from ludwig.features.base_feature import InputFeature, OutputFeature, PredictModule
from ludwig.schema.features.utils import register_input_feature, register_output_feature
from ludwig.schema.features.vector_feature import VectorInputFeatureConfig, VectorOutputFeatureConfig
from ludwig.utils import output_feature_utils
from ludwig.utils.misc_utils import set_default_value, set_default_values
from ludwig.utils.types import TorchscriptPreprocessingInput

logger = logging.getLogger(__name__)


class _VectorPreprocessing(torch.nn.Module):
    def forward(self, v: TorchscriptPreprocessingInput) -> torch.Tensor:
        if torch.jit.isinstance(v, torch.Tensor):
            out = v
        elif torch.jit.isinstance(v, List[torch.Tensor]):
            out = torch.stack(v)
        elif torch.jit.isinstance(v, List[str]):
            vectors = []
            for sample in v:
                vector = torch.tensor([float(x) for x in sample.split()], dtype=torch.float32)
                vectors.append(vector)
            out = torch.stack(vectors)
        else:
            raise ValueError(f"Unsupported input: {v}")

        if out.isnan().any():
            raise ValueError("Scripted NaN handling not implemented for Vector feature")
        return out


class _VectorPostprocessing(torch.nn.Module):
    def __init__(self):
        super().__init__()
        self.predictions_key = PREDICTIONS
        self.logits_key = LOGITS

    def forward(self, preds: Dict[str, torch.Tensor], feature_name: str) -> Dict[str, Any]:
        predictions = output_feature_utils.get_output_feature_tensor(preds, feature_name, self.predictions_key)
        logits = output_feature_utils.get_output_feature_tensor(preds, feature_name, self.logits_key)

        return {self.predictions_key: predictions, self.logits_key: logits}


class _VectorPredict(PredictModule):
    def forward(self, inputs: Dict[str, torch.Tensor], feature_name: str) -> Dict[str, torch.Tensor]:
        logits = output_feature_utils.get_output_feature_tensor(inputs, feature_name, self.logits_key)

        return {self.predictions_key: logits, self.logits_key: logits}


class VectorFeatureMixin:
    @staticmethod
    def type():
        return VECTOR

    @staticmethod
    def preprocessing_defaults():
        return VectorInputFeatureConfig().preprocessing.__dict__

    @staticmethod
    def cast_column(column, backend):
        return column

    @staticmethod
    def get_feature_meta(column, preprocessing_parameters, backend):
        return {"preprocessing": preprocessing_parameters}

    @staticmethod
    def add_feature_data(
        feature_config, input_df, proc_df, metadata, preprocessing_parameters, backend, skip_save_processed_input
    ):
        """Expects all the vectors to be of the same size.

        The vectors need to be whitespace delimited strings. Missing values are not handled.
        """
        if len(input_df[feature_config[COLUMN]]) == 0:
            raise ValueError("There are no vectors in the dataset provided")

        # Convert the string of features into a numpy array
        try:
            proc_df[feature_config[PROC_COLUMN]] = backend.df_engine.map_objects(
                input_df[feature_config[COLUMN]], lambda x: np.array(x.split(), dtype=np.float32)
            )
        except ValueError:
            logger.error(
                "Unable to read the vector data. Make sure that all the vectors"
                " are of the same size and do not have missing/null values."
            )
            raise

        # Determine vector size
        vector_size = backend.df_engine.compute(proc_df[feature_config[PROC_COLUMN]].map(len).max())
        if "vector_size" in preprocessing_parameters:
            if vector_size != preprocessing_parameters["vector_size"]:
                raise ValueError(
                    "The user provided value for vector size ({}) does not "
                    "match the value observed in the data: {}".format(preprocessing_parameters, vector_size)
                )
        else:
            logger.debug(f"Observed vector size: {vector_size}")

        metadata[feature_config[NAME]]["vector_size"] = vector_size
        return proc_df


@register_input_feature(VECTOR)
class VectorInputFeature(VectorFeatureMixin, InputFeature):
<<<<<<< HEAD
    def __init__(self, input_feature_config: VectorInputFeatureConfig, encoder_obj=None, **kwargs):
        input_feature_config = self.load_config(input_feature_config)
        super().__init__(input_feature_config, **kwargs)
        self.encoder_config = input_feature_config.encoder
        # self.encoder_config.input_size = self.encoder_config.vector_size
        if encoder_obj:
            self.encoder_obj = encoder_obj
        else:
            self.encoder_obj = self.initialize_encoder()
=======
    def __init__(self, input_feature_config: Union[VectorInputFeatureConfig, Dict], encoder_obj=None, **kwargs):
        input_feature_config = self.load_config(input_feature_config)
        super().__init__(input_feature_config, **kwargs)

        # input_feature_config.encoder.input_size = input_feature_config.encoder.vector_size
        if encoder_obj:
            self.encoder_obj = encoder_obj
        else:
            self.encoder_obj = self.initialize_encoder(input_feature_config.encoder)
>>>>>>> 1e6dbeff

    def forward(self, inputs: torch.Tensor) -> torch.Tensor:
        assert isinstance(inputs, torch.Tensor)
        assert inputs.dtype in [torch.float32, torch.float64]
        assert len(inputs.shape) == 2

        inputs_encoded = self.encoder_obj(inputs)

        return inputs_encoded

    @property
    def input_shape(self) -> torch.Size:
<<<<<<< HEAD
        return torch.Size([self.encoder_config.input_size])
=======
        return torch.Size([self.encoder_obj.config.input_size])
>>>>>>> 1e6dbeff

    @property
    def output_shape(self) -> torch.Size:
        return self.encoder_obj.output_shape

    @staticmethod
    def update_config_with_metadata(input_feature, feature_metadata, *args, **kwargs):
        input_feature[ENCODER]["input_size"] = feature_metadata["vector_size"]

    @staticmethod
    def populate_defaults(input_feature):
        defaults = VectorInputFeatureConfig()
        set_default_value(input_feature, TIED, defaults.tied)
        set_default_values(input_feature, {ENCODER: {TYPE: defaults.encoder.type}})
        set_default_value(input_feature, PREPROCESSING, {})

    @staticmethod
    def create_preproc_module(metadata: Dict[str, Any]) -> torch.nn.Module:
        return _VectorPreprocessing()

    @staticmethod
    def get_schema_cls():
        return VectorInputFeatureConfig


@register_output_feature(VECTOR)
class VectorOutputFeature(VectorFeatureMixin, OutputFeature):
    metric_functions = {LOSS: None, ERROR: None, MEAN_SQUARED_ERROR: None, MEAN_ABSOLUTE_ERROR: None, R2: None}
    default_validation_metric = MEAN_SQUARED_ERROR

    def __init__(
<<<<<<< HEAD
        self, output_feature_config: VectorOutputFeatureConfig, output_features: Dict[str, OutputFeature], **kwargs
    ):
        output_feature_config = self.load_config(output_feature_config)
        super().__init__(output_feature_config, output_features, **kwargs)
        self.decoder_config.output_size = self.decoder_config.vector_size
        self.decoder_obj = self.initialize_decoder()
=======
        self,
        output_feature_config: Union[VectorOutputFeatureConfig, Dict],
        output_features: Dict[str, OutputFeature],
        **kwargs,
    ):
        output_feature_config = self.load_config(output_feature_config)
        self.vector_size = output_feature_config.vector_size
        super().__init__(output_feature_config, output_features, **kwargs)
        output_feature_config.decoder.output_size = self.vector_size

        self.decoder_obj = self.initialize_decoder(output_feature_config.decoder)
>>>>>>> 1e6dbeff
        self._setup_loss()
        self._setup_metrics()

    def logits(self, inputs, **kwargs):  # hidden
        hidden = inputs[HIDDEN]
        return self.decoder_obj(hidden)

    def loss_kwargs(self):
        return self.loss

    def metric_kwargs(self):
        return dict(num_outputs=self.output_shape[0])

    def create_predict_module(self) -> PredictModule:
        return _VectorPredict()

    def get_prediction_set(self):
        return {PREDICTIONS, LOGITS}

    @classmethod
    def get_output_dtype(cls):
        return torch.float32

    @property
    def output_shape(self) -> torch.Size:
        return torch.Size([self.decoder_config.vector_size])

    @property
    def input_shape(self) -> torch.Size:
<<<<<<< HEAD
        return torch.Size([self.decoder_config.input_size])
=======
        return torch.Size([self.input_size])
>>>>>>> 1e6dbeff

    @staticmethod
    def update_config_with_metadata(output_feature, feature_metadata, *args, **kwargs):
        output_feature[DECODER]["vector_size"] = feature_metadata["vector_size"]

    @staticmethod
    def calculate_overall_stats(predictions, targets, train_set_metadata):
        # no overall stats, just return empty dictionary
        return {}

    def postprocess_predictions(
        self,
        result,
        metadata,
    ):
        predictions_col = f"{self.feature_name}_{PREDICTIONS}"
        if predictions_col in result:
            result[predictions_col] = result[predictions_col].map(lambda pred: pred.tolist())
        return result

    @staticmethod
    def populate_defaults(output_feature):
        defaults = VectorOutputFeatureConfig()

        # If Loss is not defined, set an empty dictionary
        set_default_value(output_feature, LOSS, {})
        set_default_values(output_feature[LOSS], defaults.loss)

        set_default_values(
            output_feature,
            {
                DECODER: {
                    TYPE: defaults.decoder.type,
                },
                DEPENDENCIES: defaults.dependencies,
                REDUCE_INPUT: defaults.reduce_input,
                REDUCE_DEPENDENCIES: defaults.reduce_dependencies,
            },
        )

    @staticmethod
    def create_postproc_module(metadata: Dict[str, Any]) -> torch.nn.Module:
        return _VectorPostprocessing()

    @staticmethod
    def get_schema_cls():
        return VectorOutputFeatureConfig<|MERGE_RESOLUTION|>--- conflicted
+++ resolved
@@ -14,11 +14,7 @@
 # limitations under the License.
 # ==============================================================================
 import logging
-<<<<<<< HEAD
-from typing import Any, Dict, List
-=======
 from typing import Any, Dict, List, Union
->>>>>>> 1e6dbeff
 
 import numpy as np
 import torch
@@ -152,17 +148,6 @@
 
 @register_input_feature(VECTOR)
 class VectorInputFeature(VectorFeatureMixin, InputFeature):
-<<<<<<< HEAD
-    def __init__(self, input_feature_config: VectorInputFeatureConfig, encoder_obj=None, **kwargs):
-        input_feature_config = self.load_config(input_feature_config)
-        super().__init__(input_feature_config, **kwargs)
-        self.encoder_config = input_feature_config.encoder
-        # self.encoder_config.input_size = self.encoder_config.vector_size
-        if encoder_obj:
-            self.encoder_obj = encoder_obj
-        else:
-            self.encoder_obj = self.initialize_encoder()
-=======
     def __init__(self, input_feature_config: Union[VectorInputFeatureConfig, Dict], encoder_obj=None, **kwargs):
         input_feature_config = self.load_config(input_feature_config)
         super().__init__(input_feature_config, **kwargs)
@@ -172,7 +157,6 @@
             self.encoder_obj = encoder_obj
         else:
             self.encoder_obj = self.initialize_encoder(input_feature_config.encoder)
->>>>>>> 1e6dbeff
 
     def forward(self, inputs: torch.Tensor) -> torch.Tensor:
         assert isinstance(inputs, torch.Tensor)
@@ -185,11 +169,7 @@
 
     @property
     def input_shape(self) -> torch.Size:
-<<<<<<< HEAD
-        return torch.Size([self.encoder_config.input_size])
-=======
         return torch.Size([self.encoder_obj.config.input_size])
->>>>>>> 1e6dbeff
 
     @property
     def output_shape(self) -> torch.Size:
@@ -221,14 +201,6 @@
     default_validation_metric = MEAN_SQUARED_ERROR
 
     def __init__(
-<<<<<<< HEAD
-        self, output_feature_config: VectorOutputFeatureConfig, output_features: Dict[str, OutputFeature], **kwargs
-    ):
-        output_feature_config = self.load_config(output_feature_config)
-        super().__init__(output_feature_config, output_features, **kwargs)
-        self.decoder_config.output_size = self.decoder_config.vector_size
-        self.decoder_obj = self.initialize_decoder()
-=======
         self,
         output_feature_config: Union[VectorOutputFeatureConfig, Dict],
         output_features: Dict[str, OutputFeature],
@@ -240,7 +212,6 @@
         output_feature_config.decoder.output_size = self.vector_size
 
         self.decoder_obj = self.initialize_decoder(output_feature_config.decoder)
->>>>>>> 1e6dbeff
         self._setup_loss()
         self._setup_metrics()
 
@@ -270,11 +241,7 @@
 
     @property
     def input_shape(self) -> torch.Size:
-<<<<<<< HEAD
-        return torch.Size([self.decoder_config.input_size])
-=======
         return torch.Size([self.input_size])
->>>>>>> 1e6dbeff
 
     @staticmethod
     def update_config_with_metadata(output_feature, feature_metadata, *args, **kwargs):

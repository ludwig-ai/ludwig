#! /usr/bin/env python
# coding=utf-8
# Copyright (c) 2019 Uber Technologies, Inc.
#
# Licensed under the Apache License, Version 2.0 (the "License");
# you may not use this file except in compliance with the License.
# You may obtain a copy of the License at
#
#     http://www.apache.org/licenses/LICENSE-2.0
#
# Unless required by applicable law or agreed to in writing, software
# distributed under the License is distributed on an "AS IS" BASIS,
# WITHOUT WARRANTIES OR CONDITIONS OF ANY KIND, either express or implied.
# See the License for the specific language governing permissions and
# limitations under the License.
# ==============================================================================
import logging
import os

import numpy as np
import tensorflow as tf

from ludwig.constants import *
from ludwig.decoders.generic_decoders import Classifier
from ludwig.encoders.set_encoders import ENCODER_REGISTRY
from ludwig.features.base_feature import InputFeature
from ludwig.features.base_feature import OutputFeature
from ludwig.features.feature_utils import set_str_to_idx
from ludwig.modules.loss_modules import SigmoidCrossEntropyLoss
from ludwig.modules.metric_modules import JaccardMetric
<<<<<<< HEAD
=======
from ludwig.modules.metric_modules import SigmoidCrossEntropyMetric
from ludwig.utils.horovod_utils import is_on_master
>>>>>>> 576b74b2
from ludwig.utils.misc_utils import set_default_value
from ludwig.utils.strings_utils import create_vocabulary, UNKNOWN_SYMBOL

logger = logging.getLogger(__name__)


class SetFeatureMixin(object):
    type = SET
    preprocessing_defaults = {
        'tokenizer': 'space',
        'most_common': 10000,
        'lowercase': False,
        'missing_value_strategy': FILL_WITH_CONST,
        'fill_value': UNKNOWN_SYMBOL
    }

    @staticmethod
<<<<<<< HEAD
    def get_feature_meta(column, preprocessing_parameters, backend):
=======
    def cast_column(feature, dataset_df, backend):
        return dataset_df

    @staticmethod
    def get_feature_meta(column, preprocessing_parameters, backend):
        column = column.astype(str)
>>>>>>> 576b74b2
        idx2str, str2idx, str2freq, max_size, _, _, _ = create_vocabulary(
            column,
            preprocessing_parameters['tokenizer'],
            num_most_frequent=preprocessing_parameters['most_common'],
            lowercase=preprocessing_parameters['lowercase'],
<<<<<<< HEAD
            processor=backend.processor
=======
            processor=backend.df_engine
>>>>>>> 576b74b2
        )
        return {
            'idx2str': idx2str,
            'str2idx': str2idx,
            'str2freq': str2freq,
            'vocab_size': len(str2idx),
            'max_set_size': max_size
        }

    @staticmethod
    def feature_data(column, metadata, preprocessing_parameters, backend):
        def to_dense(x):
            feature_vector = set_str_to_idx(
                x,
                metadata['str2idx'],
                preprocessing_parameters['tokenizer']
            )

            set_vector = np.zeros((len(metadata['str2idx']),))
            set_vector[feature_vector] = 1
            return set_vector.astype(np.bool)

<<<<<<< HEAD
        return backend.processor.map_objects(column, to_dense)
=======
        return backend.df_engine.map_objects(column, to_dense)
>>>>>>> 576b74b2

    @staticmethod
    def add_feature_data(
            feature,
            input_df,
            proc_df,
            metadata,
            preprocessing_parameters,
            backend
    ):
        proc_df[feature[PROC_COLUMN]] = SetFeatureMixin.feature_data(
            input_df[feature[COLUMN]].astype(str),
            metadata[feature[NAME]],
            preprocessing_parameters,
            backend
        )
<<<<<<< HEAD
        return dataset
=======
        return proc_df
>>>>>>> 576b74b2


class SetInputFeature(SetFeatureMixin, InputFeature):
    encoder = 'embed'
    vocab = []

    def __init__(self, feature, encoder_obj=None):
        super().__init__(feature)
        self.overwrite_defaults(feature)
        if encoder_obj:
            self.encoder_obj = encoder_obj
        else:
            self.encoder_obj = self.initialize_encoder(feature)

    def call(self, inputs, training=None, mask=None):
        assert isinstance(inputs, tf.Tensor)
        assert inputs.dtype == tf.bool

        encoder_output = self.encoder_obj(
            inputs, training=training, mask=mask
        )

        return {'encoder_output': encoder_output}

    @classmethod
    def get_input_dtype(cls):
        return tf.bool

    def get_input_shape(self):
        return len(self.vocab),

    @staticmethod
    def update_config_with_metadata(
            input_feature,
            feature_metadata,
            *args,
            **kwargs
    ):
        input_feature['vocab'] = feature_metadata['idx2str']

    @staticmethod
    def populate_defaults(input_feature):
        set_default_value(input_feature, TIED, None)

    encoder_registry = ENCODER_REGISTRY


class SetOutputFeature(SetFeatureMixin, OutputFeature):
    decoder = 'classifier'
    num_classes = 0
    loss = {TYPE: SIGMOID_CROSS_ENTROPY}
    metric_functions = {LOSS: None, JACCARD: None}
    default_validation_metric = JACCARD

    def __init__(self, feature):
        super().__init__(feature)

        self.num_classes = 0
        self.threshold = 0.5

        self.overwrite_defaults(feature)
        self.decoder_obj = self.initialize_decoder(feature)
        self._setup_loss()
        self._setup_metrics()

    def logits(
            self,
            inputs,  # hidden
            **kwargs
    ):
        hidden = inputs[HIDDEN]
        return self.decoder_obj(hidden)

    def predictions(
            self,
            inputs,  # logits
            **kwargs
    ):
        logits = inputs[LOGITS]

        probabilities = tf.nn.sigmoid(
            logits,
            name='probabilities_{}'.format(self.feature_name)
        )

        predictions = tf.greater_equal(
            probabilities,
            self.threshold,
            name='predictions_{}'.format(self.feature_name)
        )
        predictions = tf.cast(predictions, dtype=tf.int64)

        return {
            PREDICTIONS: predictions,
            PROBABILITIES: probabilities,
            LOGITS: logits
        }

    def _setup_loss(self):
        self.train_loss_function = SigmoidCrossEntropyLoss(
            feature_loss=self.loss,
            name='train_loss'
        )

        self.eval_loss_function = SigmoidCrossEntropyMetric(
            feature_loss=self.loss,
            name='eval_loss'
        )

    def _setup_metrics(self):
        self.metric_functions = {}  # needed to shadow class variable
        self.metric_functions[LOSS] = self.eval_loss_function
        self.metric_functions[JACCARD] = JaccardMetric()

    @classmethod
    def get_output_dtype(cls):
        return tf.bool

    def get_output_shape(self):
        return self.num_classes,

    @staticmethod
    def update_config_with_metadata(
            output_feature,
            feature_metadata,
            *args,
            **kwargs
    ):
        output_feature[LOSS][TYPE] = None
        output_feature['num_classes'] = feature_metadata['vocab_size']

        if isinstance(output_feature[LOSS]['class_weights'], (list, tuple)):
            if (len(output_feature[LOSS]['class_weights']) !=
                    output_feature['num_classes']):
                raise ValueError(
                    'The length of class_weights ({}) is not compatible with '
                    'the number of classes ({}) for feature {}. '
                    'Check the metadata JSON file to see the classes '
                    'and their order and consider there needs to be a weight '
                    'for the <UNK> and <PAD> class too.'.format(
                        len(output_feature[LOSS]['class_weights']),
                        output_feature['num_classes'],
                        output_feature[NAME]
                    )
                )

        if isinstance(output_feature[LOSS]['class_weights'], dict):
            if (
                    feature_metadata['str2idx'].keys() !=
                    output_feature[LOSS]['class_weights'].keys()
            ):
                raise ValueError(
                    'The class_weights keys ({}) are not compatible with '
                    'the classes ({}) of feature {}. '
                    'Check the metadata JSON file to see the classes '
                    'and consider there needs to be a weight '
                    'for the <UNK> and <PAD> class too.'.format(
                        output_feature[LOSS]['class_weights'].keys(),
                        feature_metadata['str2idx'].keys(),
                        output_feature[NAME]
                    )
                )
            else:
                class_weights = output_feature[LOSS]['class_weights']
                idx2str = feature_metadata['idx2str']
                class_weights_list = [class_weights[s] for s in idx2str]
                output_feature[LOSS]['class_weights'] = class_weights_list

    @staticmethod
    def calculate_overall_stats(
            predictions,
            targets,
            train_set_metadata
    ):
        # no overall stats, just return empty dictionary
        return {}

    def postprocess_predictions(
            self,
            result,
            metadata,
            output_directory,
            skip_save_unprocessed_output=False,
    ):
        postprocessed = {}
        name = self.feature_name

        npy_filename = os.path.join(output_directory, '{}_{}.npy')
        if PREDICTIONS in result and len(result[PREDICTIONS]) > 0:
            preds = result[PREDICTIONS].numpy()
            if 'idx2str' in metadata:
                postprocessed[PREDICTIONS] = [
                    [metadata['idx2str'][i] for i, pred in enumerate(pred_set)
                     if pred] for pred_set in preds
                ]
            else:
                postprocessed[PREDICTIONS] = preds

            if not skip_save_unprocessed_output:
                np.save(npy_filename.format(name, PREDICTIONS), preds)

            del result[PREDICTIONS]

        if PROBABILITIES in result and len(result[PROBABILITIES]) > 0:
            probs = result[PROBABILITIES].numpy()
            prob = [[prob for prob in prob_set if
                     prob >= self.threshold] for prob_set in
                    probs]
            postprocessed[PROBABILITIES] = probs
            postprocessed[PROBABILITY] = prob

            if not skip_save_unprocessed_output:
                np.save(npy_filename.format(name, PROBABILITIES), probs)
                np.save(npy_filename.format(name, PROBABILITY), probs)

            del result[PROBABILITIES]

        return postprocessed

    @staticmethod
    def populate_defaults(output_feature):
        set_default_value(output_feature, LOSS,
                          {TYPE: SIGMOID_CROSS_ENTROPY, 'weight': 1})
        set_default_value(output_feature[LOSS], 'weight', 1)
        set_default_value(output_feature[LOSS], 'class_weights', 1)

        set_default_value(output_feature, 'threshold', 0.5)
        set_default_value(output_feature, 'dependencies', [])
        set_default_value(output_feature, 'reduce_input', SUM)
        set_default_value(output_feature, 'reduce_dependencies', SUM)

    decoder_registry = {
        'classifier': Classifier,
        'null': Classifier,
        'none': Classifier,
        'None': Classifier,
        None: Classifier
    }<|MERGE_RESOLUTION|>--- conflicted
+++ resolved
@@ -28,11 +28,7 @@
 from ludwig.features.feature_utils import set_str_to_idx
 from ludwig.modules.loss_modules import SigmoidCrossEntropyLoss
 from ludwig.modules.metric_modules import JaccardMetric
-<<<<<<< HEAD
-=======
 from ludwig.modules.metric_modules import SigmoidCrossEntropyMetric
-from ludwig.utils.horovod_utils import is_on_master
->>>>>>> 576b74b2
 from ludwig.utils.misc_utils import set_default_value
 from ludwig.utils.strings_utils import create_vocabulary, UNKNOWN_SYMBOL
 
@@ -50,26 +46,18 @@
     }
 
     @staticmethod
-<<<<<<< HEAD
-    def get_feature_meta(column, preprocessing_parameters, backend):
-=======
     def cast_column(feature, dataset_df, backend):
         return dataset_df
 
     @staticmethod
     def get_feature_meta(column, preprocessing_parameters, backend):
         column = column.astype(str)
->>>>>>> 576b74b2
         idx2str, str2idx, str2freq, max_size, _, _, _ = create_vocabulary(
             column,
             preprocessing_parameters['tokenizer'],
             num_most_frequent=preprocessing_parameters['most_common'],
             lowercase=preprocessing_parameters['lowercase'],
-<<<<<<< HEAD
-            processor=backend.processor
-=======
             processor=backend.df_engine
->>>>>>> 576b74b2
         )
         return {
             'idx2str': idx2str,
@@ -92,11 +80,7 @@
             set_vector[feature_vector] = 1
             return set_vector.astype(np.bool)
 
-<<<<<<< HEAD
-        return backend.processor.map_objects(column, to_dense)
-=======
         return backend.df_engine.map_objects(column, to_dense)
->>>>>>> 576b74b2
 
     @staticmethod
     def add_feature_data(
@@ -113,11 +97,7 @@
             preprocessing_parameters,
             backend
         )
-<<<<<<< HEAD
-        return dataset
-=======
         return proc_df
->>>>>>> 576b74b2
 
 
 class SetInputFeature(SetFeatureMixin, InputFeature):

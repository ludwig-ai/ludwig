# coding=utf-8
# Copyright (c) 2019 Uber Technologies, Inc.
#
# Licensed under the Apache License, Version 2.0 (the "License");
# you may not use this file except in compliance with the License.
# You may obtain a copy of the License at
#
#     http://www.apache.org/licenses/LICENSE-2.0
#
# Unless required by applicable law or agreed to in writing, software
# distributed under the License is distributed on an "AS IS" BASIS,
# WITHOUT WARRANTIES OR CONDITIONS OF ANY KIND, either express or implied.
# See the License for the specific language governing permissions and
# limitations under the License.
# ==============================================================================
import logging
from abc import ABC, abstractmethod
from typing import Dict

<<<<<<< HEAD
import torch
=======
try:
    import dask.dataframe as dd
except ImportError:
    pass
import pandas as pd
import tensorflow as tf
>>>>>>> f344a267

from ludwig.constants import *
from ludwig.features.feature_utils import compute_feature_hash
from ludwig.modules.fully_connected_modules import FCStack
from ludwig.modules.reduction_modules import SequenceReducer
from ludwig.utils.misc_utils import merge_dict, get_from_registry
#from ludwig.utils.tf_utils import sequence_length_3D
from ludwig.utils.torch_utils import sequence_length_3D, sequence_mask, LudwigModule

import numpy as np

logger = logging.getLogger(__name__)


class BaseFeature:
    """Base class for all features.

    Note that this class is not-cooperative (does not forward kwargs), so when constructing
    feature class hierarchies, there should be only one parent class that derives from base
    feature.  Other functionality should be put into mixin classes to avoid the diamond
    pattern.
    """

    def __init__(self, feature, *args, **kwargs):
        super().__init__()

        if NAME not in feature:
            raise ValueError('Missing feature name')
        self.feature_name = feature[NAME]

        if COLUMN not in feature:
            feature[COLUMN] = self.feature_name
        self.column = feature[COLUMN]

        if PROC_COLUMN not in feature:
            feature[PROC_COLUMN] = compute_feature_hash(feature)
        self.proc_column = feature[PROC_COLUMN]

        self.type = None

    def overwrite_defaults(self, feature):
        attributes = set(self.__dict__.keys())
        attributes.update(self.__class__.__dict__.keys())

        for k in feature.keys():
            if k in attributes:
                if (isinstance(feature[k], dict) and hasattr(self, k)
                        and isinstance(getattr(self, k), dict)):
                    setattr(self, k, merge_dict(getattr(self, k),
                                                feature[k]))
                else:
                    setattr(self, k, feature[k])


class InputFeature(BaseFeature, LudwigModule, ABC):
    """Parent class for all input features."""

    def __init__(self, *args, **kwargs):
        super().__init__(*args, **kwargs)

    def create_input(self):
        return torch.rand(self.input_shape, dtype=self.input_dtype)

    @staticmethod
    @abstractmethod
    def update_config_with_metadata(
            input_feature,
            feature_metadata,
            *args,
            **kwargs
    ):
        pass

    @staticmethod
    @abstractmethod
    def populate_defaults(input_feature):
        pass

    @property
    @abstractmethod
    def encoder_registry(self):
        pass

    def initialize_encoder(self, encoder_parameters):
        return get_from_registry(self.encoder, self.encoder_registry)(
            **encoder_parameters
        )


class OutputFeature(BaseFeature, LudwigModule, ABC):
    """Parent class for all output features."""

    #train_loss_function = None
    #eval_loss_function = None

    def __init__(self, feature, *args, **kwargs):
        super().__init__(*args, feature=feature, **kwargs)

        self.reduce_input = None
        self.reduce_dependencies = None
        self.dependencies = []

        self.fc_layers = None
        self.num_fc_layers = 0
        self.fc_size = 256
        self.use_bias = True
        self.weights_initializer = 'glorot_uniform'
        self.bias_initializer = 'zeros'
        self.weights_regularizer = None
        self.bias_regularizer = None
        self.activity_regularizer = None
        # self.weights_constraint=None
        # self.bias_constraint=None
        self.norm = None
        self.norm_params = None
        self.activation = 'relu'
        self.dropout = 0
        self.input_size = None

        self.overwrite_defaults(feature)

        logger.debug(' output feature fully connected layers')
        logger.debug('  FCStack')
        self.fc_stack = FCStack(
            first_layer_input_size=self.input_size,
            layers=self.fc_layers,
            num_layers=self.num_fc_layers,
            default_fc_size=self.fc_size,
            default_use_bias=self.use_bias,
            default_weights_initializer=self.weights_initializer,
            default_bias_initializer=self.bias_initializer,
            default_weights_regularizer=self.weights_regularizer,
            default_bias_regularizer=self.bias_regularizer,
            default_activity_regularizer=self.activity_regularizer,
            # default_weights_constraint=self.weights_constraint,
            # default_bias_constraint=self.bias_constraint,
            default_norm=self.norm,
            default_norm_params=self.norm_params,
            default_activation=self.activation,
            default_dropout=self.dropout,
        )

        # set up two sequence reducers, one for inputs and other for dependencies
        self.reduce_sequence_input = SequenceReducer(
            reduce_mode=self.reduce_input
        )
        if self.dependencies:
            self.dependency_reducers = {}
            for dependency in self.dependencies:
                self.dependency_reducers[dependency] = SequenceReducer(
                    reduce_mode=self.reduce_dependencies
                )

    def create_input(self):
        return torch.rand(self.output_shape, dtype=self.get_output_dtype())

    @abstractmethod
    def get_prediction_set(self):
        """Returns the set of prediction columns returned by this feature."""
        pass

    @classmethod
    @abstractmethod
    def get_output_dtype(cls):
        """Returns the Tensor data type feature outputs."""
        pass

    @property
    @abstractmethod
    def metric_functions(self) -> Dict:
        pass

    @property
    @abstractmethod
    def decoder_registry(self):
        pass

    def initialize_decoder(self, decoder_parameters):
        return get_from_registry(self.decoder, self.decoder_registry)(
            **decoder_parameters
        )

    def train_loss(self, targets, predictions):
        #return self.train_loss_function(targets, predictions)
        return self.train_loss_function(predictions, targets)

    def eval_loss(self, targets, predictions):
        #return self.eval_loss_function(targets, predictions)
        return self.eval_loss_function(predictions, targets)

    def update_metrics(self, targets, predictions):
        for metric, metric_fn in self.metric_functions.items():
            if metric == LOSS or metric == HITS_AT_K:
                #metric_fn.update_state(targets, predictions)
                metric_fn.update(predictions, targets)
            else:
                #metric_fn.update_state(targets, predictions[PREDICTIONS])
                metric_fn.update(predictions, targets)

    def get_metrics(self):
        metric_vals = {}
        for metric_name, metric_onj in self.metric_functions.items():
            #metric_vals[metric_name] = metric_onj.result().numpy()
            metric_vals[metric_name] = metric_onj.compute().detach().numpy().item()
        return metric_vals

    def reset_metrics(self):
        for of_name, metric_fn in self.metric_functions.items():
            if metric_fn is not None:
                #metric_fn.reset_states()
                metric_fn.reset()

    def forward(
            self,
            inputs,
            # ((hidden, other_output_hidden), target) or (hidden, other_output_hidden)
            training=None,
            mask=None
    ):
        # account for output feature target
        if isinstance(inputs[0], tuple):
            local_inputs, target = inputs
        else:
            local_inputs = inputs
            target = None

        combiner_outputs, other_output_hidden = local_inputs

        # extract the combined hidden layer
        combiner_output = combiner_outputs['combiner_output']
        hidden = self.prepare_decoder_inputs(
            combiner_output,
            other_output_hidden,
            training=training,
            mask=mask
        )

        # ================ Predictions ================
        logits_input = {
            HIDDEN: hidden
        }
        # pass supplemental data from encoders to decoder
        if 'encoder_output_state' in combiner_outputs:
            logits_input['encoder_output_state'] = \
                combiner_outputs['encoder_output_state']
        if LENGTHS in combiner_outputs:
            logits_input[LENGTHS] = combiner_outputs[LENGTHS]
        logits = self.logits(logits_input, target=target,
                             training=training)

        # most of the cases the output of self.logits() is a tensor
        # there are three special cases:
        # categorical feature: logits is a dictionary
        #   with keys: logits, projection_input
        # sequence feature with Generator Decoder: 'logits' is a dictionary
        #   with keys: logits, projection_input
        # sequence feature with Tagger Decoder: 'logits' is a dictionary
        #   with keys: logits, lengths, projection_input
        #

        if isinstance(logits, torch.Tensor):
            logits = {'logits': logits}

        return {
            # last_hidden used for dependencies processing
            'last_hidden': hidden,
            **logits
        }

    def overall_statistics_metadata(self):
        """Additional metadata used to extend `training_set_metadata`.

        Used when calculating the overall statistics.
        """
        return {}

    @property
    @abstractmethod
    def default_validation_metric(self):
        pass

    @abstractmethod
    def postprocess_predictions(
            self,
            result,
            metadata,
            output_directory,
            backend,
    ):
        pass

    @staticmethod
    @abstractmethod
    def update_config_with_metadata(
            output_feature,
            feature_metadata,
            *args,
            **kwargs
    ):
        pass

    @staticmethod
    @abstractmethod
    def calculate_overall_stats(
            predictions,
            targets,
            train_set_metadata
    ):
        pass

    @staticmethod
    @abstractmethod
    def populate_defaults(input_feature):
        pass

    def concat_dependencies(self, hidden, other_features_hidden):
        if len(self.dependencies) > 0:
            dependencies_hidden = []
            for dependency in self.dependencies:
                # the dependent feature is ensured to be present in final_hidden
                # because we did the topological sort of the features before
                dependency_final_hidden = other_features_hidden[dependency]

                if len(hidden.shape) > 2:
                    if len(dependency_final_hidden.shape) > 2:
                        # matrix matrix -> concat
                        assert hidden.shape[1] == \
                               dependency_final_hidden.shape[1]
                        dependencies_hidden.append(dependency_final_hidden)
                    else:
                        # matrix vector -> tile concat
                        sequence_max_length = hidden.shape[1]
                        '''
                        multipliers = tf.concat(
                            [[1], [sequence_max_length], [1]],
                            0
                        )
                        '''
                        multipliers = torch.cat(
                            [[1], [sequence_max_length], [1]],
                            dim=0
                        )

                        '''
                        tiled_representation = tf.tile(
                            tf.expand_dims(dependency_final_hidden, 1),
                            multipliers
                        )
                        '''
                        tiled_representation = torch.tile(
                            torch.unsqueeze(dependency_final_hidden, 1),
                            multipliers
                        )

                        # todo future: maybe modify this with TF2 mask mechanics
                        sequence_length = sequence_length_3D(hidden)
                        '''
                        mask = tf.sequence_mask(
                            sequence_length,
                            sequence_max_length
                        )
                        tiled_representation = tf.multiply(
                            tiled_representation,
                            tf.cast(mask[:, :, tf.newaxis], dtype=tf.float32)
                        )
                        '''
                        mask = sequence_mask(
                            sequence_length,
                            sequence_max_length
                        )
                        tiled_representation = torch.mul(
                            tiled_representation,
                            mask[:, :, np.newaxis].type(torch.float32)
                        )

                        dependencies_hidden.append(tiled_representation)

                else:
                    if len(dependency_final_hidden.shape) > 2:
                        # vector matrix -> reduce concat
                        reducer = self.dependency_reducers[dependency]
                        dependencies_hidden.append(
                            reducer(dependency_final_hidden)
                        )
                    else:
                        # vector vector -> concat
                        dependencies_hidden.append(dependency_final_hidden)

            try:
                hidden = torch.cat([hidden] + dependencies_hidden, dim=-1)
            except:
                raise ValueError(
                    'Shape mismatch while concatenating dependent features of '
                    '{}: {}. Concatenating the feature activations tensor {} '
                    'with activation tensors of dependencies: {}. The error is '
                    'likely due to a mismatch of the second dimension (sequence'
                    ' length) or a difference in ranks. Likely solutions are '
                    'setting the maximum_sequence_length of all sequential '
                    'features to be the same,  or reduce the output of some '
                    'features, or disabling the bucketing setting '
                    'bucketing_field to None / null, as activating it will '
                    'reduce the length of the field the bucketing is performed '
                    'on.'.format(
                        self.column,
                        self.dependencies,
                        hidden,
                        dependencies_hidden
                    )
                )

        return hidden

    def output_specific_fully_connected(
            self,
            inputs,  # feature_hidden
            training=None,
            mask=None
    ):
        feature_hidden = inputs
        original_feature_hidden = inputs

        # flatten inputs
        if len(original_feature_hidden.shape) > 2:
            '''
            feature_hidden = tf.reshape(
                feature_hidden,
                [-1, feature_hidden.shape[-1]]
            )
            '''
            feature_hidden = torch.reshape(
                feature_hidden,
                (-1, list(feature_hidden.shape)[-1])
            )

        # pass it through fc_stack
        feature_hidden = self.fc_stack(
            feature_hidden,
            training=training,
            mask=mask
        )
        feature_hidden_size = feature_hidden.shape[-1]

        # reshape back to original first and second dimension
        if len(original_feature_hidden.shape) > 2:
            sequence_length = original_feature_hidden.shape[1]
            '''
            feature_hidden = tf.reshape(
                feature_hidden,
                [-1, sequence_length, feature_hidden_size]
            )
            '''
            feature_hidden = torch.reshape(
                feature_hidden,
                (-1, sequence_length, feature_hidden_size)
            )

        return feature_hidden

    def prepare_decoder_inputs(
            self,
            combiner_output,
            other_output_features,
            training=None,
            mask=None
    ):
        """
        Takes the combiner output and the outputs of other outputs features
        computed so far and performs:
        - reduction of combiner outputs (if needed)
        - concatenating the outputs of dependent features (if needed)
        - output_specific fully connected layers (if needed)

        :param combiner_output: output tensor of the combiner
        :param other_output_features: output tensors from other features
        :return: tensor
        """
        feature_hidden = combiner_output

        # ================ Reduce Inputs ================
        if self.reduce_input is not None and len(feature_hidden.shape) > 2:
            feature_hidden = self.reduce_sequence_input(
                feature_hidden
            )

        # ================ Concat Dependencies ================
        feature_hidden = self.concat_dependencies(
            feature_hidden,
            other_output_features
        )

        # ================ Output-wise Fully Connected ================
        feature_hidden = self.output_specific_fully_connected(
            feature_hidden,
            training=training,
            mask=mask
        )

        return feature_hidden

    def flatten(self, df: pd.DataFrame) -> pd.DataFrame:
        """ Converts the output of batch_predict to a 1D array. """
        return df

    def unflatten(self, df: dd.DataFrame) -> dd.DataFrame:
        """ Reshapes a flattened 1D array into its original shape. """
        return df
<|MERGE_RESOLUTION|>--- conflicted
+++ resolved
@@ -17,16 +17,12 @@
 from abc import ABC, abstractmethod
 from typing import Dict
 
-<<<<<<< HEAD
-import torch
-=======
 try:
     import dask.dataframe as dd
 except ImportError:
     pass
 import pandas as pd
-import tensorflow as tf
->>>>>>> f344a267
+import torch
 
 from ludwig.constants import *
 from ludwig.features.feature_utils import compute_feature_hash

# Copyright (c) 2019 Uber Technologies, Inc.
#
# Licensed under the Apache License, Version 2.0 (the "License");
# you may not use this file except in compliance with the License.
# You may obtain a copy of the License at
#
#     http://www.apache.org/licenses/LICENSE-2.0
#
# Unless required by applicable law or agreed to in writing, software
# distributed under the License is distributed on an "AS IS" BASIS,
# WITHOUT WARRANTIES OR CONDITIONS OF ANY KIND, either express or implied.
# See the License for the specific language governing permissions and
# limitations under the License.
# ==============================================================================
import logging
from abc import ABC, abstractmethod, abstractstaticmethod
from typing import Any, Dict, Optional, Union

import torch
from torch import Tensor

from ludwig.constants import HIDDEN, LENGTHS, LOGITS, LOSS, PREDICTIONS, PROBABILITIES, TYPE
from ludwig.decoders.registry import get_decoder_cls
from ludwig.encoders.registry import get_encoder_cls
from ludwig.features.feature_utils import compute_feature_hash, get_input_size_with_dependencies
from ludwig.modules.fully_connected_modules import FCStack
from ludwig.modules.loss_modules import get_loss_cls
from ludwig.modules.metric_modules import MeanMetric
from ludwig.modules.metric_registry import get_metric_classes, get_metric_cls
from ludwig.modules.reduction_modules import SequenceReducer
from ludwig.schema.features.base import BaseFeatureConfig, BaseOutputFeatureConfig
from ludwig.schema.utils import assert_is_a_marshmallow_class
from ludwig.utils import output_feature_utils
from ludwig.utils.calibration import CalibrationModule
from ludwig.utils.metric_utils import get_scalar_from_ludwig_metric
from ludwig.utils.torch_utils import LudwigModule
from ludwig.utils.types import DataFrame

logger = logging.getLogger(__name__)


class BaseFeatureMixin(ABC):
    """Parent class for feature mixins.

    Feature mixins support preprocessing functionality shared across input and output features.
    """

    @abstractstaticmethod
    def type() -> str:
        """Returns the type of feature this mixin supports."""
        raise NotImplementedError

    @abstractstaticmethod
    def preprocessing_defaults() -> Dict[str, Any]:
        """Returns dict of preprocessing defaults."""
        raise NotImplementedError

    @abstractstaticmethod
    def cast_column(column: DataFrame, backend) -> DataFrame:
        """Returns a copy of the dataset column for the given feature, potentially after a type cast.

        Args:
            column: Pandas column of values.
            backend: (Union[Backend, str]) Backend to use for feature data processing.
        """
        raise NotImplementedError

    @abstractstaticmethod
    def get_feature_meta(column: DataFrame, preprocessing_parameters: Dict[str, Any], backend) -> Dict[str, Any]:
        """Returns a dictionary of feature metadata.

        Args:
            column: Pandas column of values.
            preprocessing_parameters: Preprocessing configuration for this feature.
            backend: (Union[Backend, str]) Backend to use for feature data processing.
        """
        raise NotImplementedError

    @abstractstaticmethod
    def add_feature_data(
        feature_config: Dict[str, Any],
        input_df: DataFrame,
        proc_df: Dict[str, DataFrame],
        metadata: Dict[str, Any],
        preprocessing_parameters: Dict[str, Any],
        backend,  # Union[Backend, str]
        skip_save_processed_input: bool,
    ) -> None:
        """Runs preprocessing on the input_df and stores results in the proc_df and metadata dictionaries.

        Args:
            feature_config: Feature configuration.
            input_df: Pandas column of values.
            proc_df: Dict of processed columns of data. Feature data is added to this.
            metadata: Metadata returned by get_feature_meta(). Additional information may be added to this.
            preprocessing_parameters: Preprocessing configuration for this feature.
            backend: (Union[Backend, str]) Backend to use for feature data processing.
            skip_save_processed_input: Whether to skip saving the processed input.
        """
        raise NotImplementedError


class PredictModule(torch.nn.Module):
    """Base class for all modules that convert model outputs to predictions.

    Explicit member variables needed here for scripting, as Torchscript will not be able to recognize global variables
    during scripting.
    """

    def __init__(self):
        super().__init__()
        self.predictions_key = PREDICTIONS
        self.probabilities_key = PROBABILITIES
        self.logits_key = LOGITS


class BaseFeature:
    """Base class for all features.

    Note that this class is not-cooperative (does not forward kwargs), so when constructing feature class hierarchies,
    there should be only one parent class that derives from base feature.  Other functionality should be put into mixin
    classes to avoid the diamond pattern.
    """

    def __init__(self, feature: BaseFeatureConfig):
        super().__init__()

        if not feature.name:
            raise ValueError("Missing feature name")
        self.feature_name = feature.name

        if not feature.column:
            feature.column = self.feature_name
        self.column = feature.column

        if not feature.proc_column:
            feature.proc_column = compute_feature_hash(type(feature).Schema().dump(feature))
        self.proc_column = feature.proc_column

    @classmethod
    def load_config(cls, feature: Union[BaseFeatureConfig, Dict]) -> BaseFeatureConfig:
        if isinstance(feature, dict):
            schema_cls = cls.get_schema_cls()
            assert_is_a_marshmallow_class(schema_cls)
            return schema_cls.Schema().load(feature)
        return feature


class InputFeature(BaseFeature, LudwigModule, ABC):
    """Parent class for all input features."""

    def create_sample_input(self):
        # Used by get_model_inputs(), which is used for tracing-based torchscript generation.
        return torch.rand([2, *self.input_shape]).to(self.input_dtype)

    @staticmethod
    @abstractmethod
    def update_config_with_metadata(input_feature, feature_metadata, *args, **kwargs):
        pass

    @staticmethod
    @abstractmethod
    def populate_defaults(input_feature):
        pass

<<<<<<< HEAD
    def initialize_encoder(self):
        encoder_cls = get_encoder_cls(self.type(), self.encoder_config.type)
        encoder_schema = encoder_cls.get_schema_cls().Schema()
        encoder_params_dict = encoder_schema.dump(self.encoder_config)
        return encoder_cls(**encoder_params_dict)
=======
    def initialize_encoder(self, encoder_config):
        encoder_cls = get_encoder_cls(self.type(), encoder_config.type)
        encoder_schema = encoder_cls.get_schema_cls().Schema()
        encoder_params_dict = encoder_schema.dump(encoder_config)
        return encoder_cls(encoder_config=encoder_config, **encoder_params_dict)
>>>>>>> 1e6dbeff

    @classmethod
    def get_preproc_input_dtype(cls, metadata: Dict[str, Any]) -> str:
        return "string"

    @staticmethod
    def create_preproc_module(metadata: Dict[str, Any]) -> torch.nn.Module:
        raise NotImplementedError("Torchscript tracing not supported for feature")


class OutputFeature(BaseFeature, LudwigModule, ABC):
    """Parent class for all output features."""

    def __init__(
        self,
<<<<<<< HEAD
        feature: Union[BaseOutputFeatureConfig, dict],
=======
        feature: BaseOutputFeatureConfig,
>>>>>>> 1e6dbeff
        other_output_features: Dict[str, "OutputFeature"],
        *args,
        **kwargs,
    ):
        """Defines defaults, overwrites them based on the feature dictionary, and sets up dependencies.

        Any output feature can depend on one or more other output features. The `other_output_features` input dictionary
        should contain entries for any dependent output features, which is accomplished by constructing output features
        in topographically sorted order. Attributes of any dependent output features are used to properly initialize
        this feature's sizes.
        """
<<<<<<< HEAD
        feature = self.load_config(feature)
        super().__init__(feature)

        self.decoder_config = feature.decoder
=======
        super().__init__(feature)

>>>>>>> 1e6dbeff
        self.loss = feature.loss
        self.reduce_input = feature.reduce_input
        self.reduce_dependencies = feature.reduce_dependencies

        # List of feature names that this output feature is dependent on.
<<<<<<< HEAD
        self.dependencies = []
=======
        self.dependencies = feature.dependencies
>>>>>>> 1e6dbeff

        logger.debug(" output feature fully connected layers")
        logger.debug("  FCStack")

<<<<<<< HEAD
        feature.decoder.input_size = get_input_size_with_dependencies(
            feature.decoder.input_size, self.dependencies, other_output_features
        )

        self.fc_stack = FCStack(
            first_layer_input_size=feature.decoder.input_size,
            layers=feature.decoder.fc_layers,
            num_layers=feature.decoder.num_fc_layers,
            default_output_size=feature.decoder.output_size,
            default_use_bias=feature.decoder.use_bias,
            default_weights_initializer=feature.decoder.weights_initializer,
            default_bias_initializer=feature.decoder.bias_initializer,
            default_norm=feature.decoder.norm,
            default_norm_params=feature.decoder.norm_params,
            default_activation=feature.decoder.activation,
            default_dropout=feature.decoder.dropout,
=======
        self.input_size = get_input_size_with_dependencies(feature.input_size, self.dependencies, other_output_features)
        feature.input_size = self.input_size

        self.fc_stack = FCStack(
            first_layer_input_size=self.input_size,
            layers=feature.fc_layers,
            num_layers=feature.num_fc_layers,
            default_output_size=feature.output_size,
            default_use_bias=feature.use_bias,
            default_weights_initializer=feature.weights_initializer,
            default_bias_initializer=feature.bias_initializer,
            default_norm=feature.norm,
            default_norm_params=feature.norm_params,
            default_activation=feature.activation,
            default_dropout=feature.dropout,
>>>>>>> 1e6dbeff
        )
        self._calibration_module = self.create_calibration_module(kwargs)
        self._prediction_module = self.create_predict_module()

        # set up two sequence reducers, one for inputs and other for dependencies
        self.reduce_sequence_input = SequenceReducer(reduce_mode=self.reduce_input)
        if self.dependencies:
            self.dependency_reducers = torch.nn.ModuleDict()
            # todo: re-evaluate need for separate handling of `attention` reducer
            #       currently this code does not support `attention`
            for dependency in self.dependencies:
                self.dependency_reducers[dependency] = SequenceReducer(reduce_mode=self.reduce_dependencies)

    def create_sample_output(self):
        return torch.rand(self.output_shape, dtype=self.get_output_dtype())

    @abstractmethod
    def get_prediction_set(self):
        """Returns the set of prediction keys returned by this feature."""
        raise NotImplementedError("OutputFeature is missing implementation for get_prediction_set.")

    @classmethod
    @abstractmethod
    def get_output_dtype(cls):
        """Returns the Tensor data type feature outputs."""
        pass

    @property
    @abstractmethod
    def metric_functions(self) -> Dict:
        pass

<<<<<<< HEAD
    def initialize_decoder(self):
        # Input to the decoder is the output feature's FC hidden layer.
        self.decoder_config.input_size = self.fc_stack.output_shape[-1]
        decoder = self.decoder_config.type
        return get_decoder_cls(self.type(), decoder)(**self.decoder_config.__dict__)
=======
    def initialize_decoder(self, decoder_config):
        # Input to the decoder is the output feature's FC hidden layer.
        decoder_config.input_size = self.fc_stack.output_shape[-1]
        decoder_cls = get_decoder_cls(self.type(), decoder_config.type)
        decoder_schema = decoder_cls.get_schema_cls().Schema()
        decoder_params_dict = decoder_schema.dump(decoder_config)
        return decoder_cls(decoder_config=decoder_config, **decoder_params_dict)
>>>>>>> 1e6dbeff

    def train_loss(self, targets: Tensor, predictions: Dict[str, Tensor], feature_name):
        loss_class = type(self.train_loss_function)
        prediction_key = output_feature_utils.get_feature_concat_name(feature_name, loss_class.get_loss_inputs())
        return self.train_loss_function(predictions[prediction_key], targets)

    def eval_loss(self, targets: Tensor, predictions: Dict[str, Tensor]):
        loss_class = type(self.train_loss_function)
        prediction_key = loss_class.get_loss_inputs()
        if isinstance(self.eval_loss_metric, MeanMetric):
            # MeanMetric's forward() implicitly updates the running average.
            # For MeanMetrics, we use get_current_value() to compute the loss without changing the state. All metrics
            # are updated at the BaseModel level as part of update_metrics().
            return self.eval_loss_metric.get_current_value(predictions[prediction_key].detach(), targets)
        return self.eval_loss_metric(predictions[prediction_key].detach(), targets)

    def _setup_loss(self):
        loss_kwargs = self.loss_kwargs()
        self.train_loss_function = get_loss_cls(self.type(), self.loss[TYPE])(**loss_kwargs)
        self.eval_loss_metric = get_metric_cls(self.type(), self.loss[TYPE])(**loss_kwargs)

    def _setup_metrics(self):
        # needed to shadow class variable
        self.metric_functions = {
            LOSS: self.eval_loss_metric,
            **{
                name: cls(**self.loss_kwargs(), **self.metric_kwargs())
                for name, cls in get_metric_classes(self.type()).items()
                if cls.can_report(self)
            },
        }

    def create_calibration_module(self, feature) -> CalibrationModule:
        """Creates and returns a CalibrationModule that converts logits to a probability distribution."""
        return None

    @property
    def calibration_module(self) -> torch.nn.Module:
        """Returns the CalibrationModule used to convert logits to a probability distribution."""
        return self._calibration_module

    @abstractmethod
    def create_predict_module(self) -> PredictModule:
        """Creates and returns a `nn.Module` that converts raw model outputs (logits) to predictions.

        This module is needed when generating the Torchscript model using scripting.
        """
        raise NotImplementedError()

    @property
    def prediction_module(self) -> PredictModule:
        """Returns the PredictModule used to convert model outputs to predictions."""
        return self._prediction_module

    def predictions(self, all_decoder_outputs: Dict[str, torch.Tensor], feature_name: str) -> Dict[str, torch.Tensor]:
        """Computes actual predictions from the outputs of feature decoders.

        TODO(Justin): Consider refactoring this to accept feature-specific decoder outputs.

        Args:
            all_decoder_outputs: A dictionary of {feature name}::{tensor_name} -> output tensor.
        Returns:
            Dictionary of tensors with predictions as well as any additional tensors that may be
            necessary for computing evaluation metrics.
        """
        return self.prediction_module(all_decoder_outputs, feature_name)

    @abstractmethod
    def logits(self, combiner_outputs: Dict[str, torch.Tensor], target=None, **kwargs) -> Dict[str, torch.Tensor]:
        """Unpacks and feeds combiner_outputs to the decoder. Invoked as part of the output feature's forward pass.

        If target is not None, then we are in training.

        Args:
            combiner_outputs: Dictionary of tensors from the combiner's forward pass.
        Returns:
            Dictionary of decoder's output tensors (non-normalized), as well as any additional
            tensors that may be necessary for computing predictions or evaluation metrics.
        """
        raise NotImplementedError("OutputFeature is missing logits() implementation.")

    def loss_kwargs(self) -> Dict[str, Any]:
        """Returns arguments that are used to instantiate an instance of the loss class."""
        return {}

    def metric_kwargs(self) -> Dict[str, Any]:
        """Returns arguments that are used to instantiate an instance of each metric class."""
        return {}

    def update_metrics(self, targets: Tensor, predictions: Dict[str, Tensor]) -> None:
        """Updates metrics with the given targets and predictions.

        Args:
            targets: Tensor with target values for this output feature.
            predictions: Dict of tensors returned by predictions().
        """
        for _, metric_fn in self.metric_functions.items():
            metric_class = type(metric_fn)
            prediction_key = metric_class.get_inputs()
            # TODO(shreya): Metrics should ideally just move to the correct device
            #  and not require the user to do this. This is a temporary fix. See
            #  if this can be removed before merging the PR.
            metric_fn = metric_fn.to(predictions[prediction_key].device)
            metric_fn.update(predictions[prediction_key].detach(), targets)

    def get_metrics(self):
        metric_vals = {}
        for metric_name, metric_fn in self.metric_functions.items():
            try:
                metric_vals[metric_name] = get_scalar_from_ludwig_metric(metric_fn)
            except Exception as e:
                logger.error(f"Caught exception computing metric: {metric_name}. Exception: {e}")
        return metric_vals

    def reset_metrics(self):
        for _, metric_fn in self.metric_functions.items():
            if metric_fn is not None:
                metric_fn.reset()

    def forward(
        self,
        combiner_outputs: Dict[str, torch.Tensor],
        other_output_feature_outputs: Dict[str, torch.Tensor],
        mask: Optional[torch.Tensor] = None,
        target: Optional[torch.Tensor] = None,
    ) -> Dict[str, torch.Tensor]:
        """Forward pass that takes in output from the combiner, and passes it through to the decoder.

        Args:
            combiner_outputs: Dict of outputs from the combiner.
            other_output_feature_outputs: Dict of tensors from other output features. Used for resolving dependencies.
            mask: (Unused). Tensor for masking.
            target: Tensor with targets. During training, targets != None. During prediction, targets = None.

        Returns:
            Dict of output tensors, with at least 'last_hidden' and 'logits' as keys, as well as any additional tensor
            results from the decoder.
        """
        # extract the combined hidden layer
        combiner_hidden = combiner_outputs["combiner_output"]
        hidden = self.prepare_decoder_inputs(combiner_hidden, other_output_feature_outputs, mask=mask)

        # ================ Predictions ================
        logits_input = {HIDDEN: hidden}
        # pass supplemental data from encoders to decoder
        if "encoder_output_state" in combiner_outputs:
            logits_input["encoder_output_state"] = combiner_outputs["encoder_output_state"]
        if LENGTHS in combiner_outputs:
            logits_input[LENGTHS] = combiner_outputs[LENGTHS]

        logits = self.logits(logits_input, target=target)

        # For binary and number features, self.logits() is a tensor.
        # There are two special cases where self.logits() is a dict:
        #   categorical
        #       keys: logits, projection_input
        #   sequence
        #       keys: logits
        # TODO(Justin): Clean this up.
        if isinstance(logits, Tensor):
            logits = {"logits": logits}

        # For multi-class features, we must choose a consistent tuple subset.
        return {
            # last_hidden used for dependencies processing
            "last_hidden": hidden,
            **logits,
        }

    @property
    @abstractmethod
    def default_validation_metric(self):
        pass

    @abstractmethod
    def postprocess_predictions(
        self,
        result: Dict[str, Tensor],
        metadata: Dict[str, Any],
    ):
        raise NotImplementedError

    @classmethod
    def get_postproc_output_dtype(cls, metadata: Dict[str, Any]) -> str:
        return "string"

    @staticmethod
    def create_postproc_module(metadata: Dict[str, Any]) -> torch.nn.Module:
        raise NotImplementedError("Torchscript tracing not supported for feature")

    @staticmethod
    @abstractmethod
    def update_config_with_metadata(output_feature, feature_metadata, *args, **kwargs):
        pass

    @staticmethod
    @abstractmethod
    def calculate_overall_stats(predictions, targets, train_set_metadata):
        pass

    @staticmethod
    @abstractmethod
    def populate_defaults(input_feature):
        pass

    def output_specific_fully_connected(self, inputs, mask=None):
        feature_hidden = inputs
        original_feature_hidden = inputs

        # flatten inputs
        if len(original_feature_hidden.shape) > 2:
            feature_hidden = torch.reshape(feature_hidden, (-1, list(feature_hidden.shape)[-1]))

        # pass it through fc_stack
        feature_hidden = self.fc_stack(feature_hidden, mask=mask)
        feature_hidden_size = feature_hidden.shape[-1]

        # reshape back to original first and second dimension
        if len(original_feature_hidden.shape) > 2:
            sequence_length = original_feature_hidden.shape[1]
            feature_hidden = torch.reshape(feature_hidden, (-1, sequence_length, feature_hidden_size))

        return feature_hidden

    def prepare_decoder_inputs(
        self, combiner_hidden: Tensor, other_output_features: Dict[str, Tensor], mask=None
    ) -> Tensor:
        """Takes the combiner output and the outputs of other outputs features computed so far and performs:

        - reduction of combiner outputs (if needed)
        - concatenating the outputs of dependent features (if needed)
        - output_specific fully connected layers (if needed)

        Args:
            combiner_hidden: hidden state of the combiner
            other_output_features: output tensors from other output features
        """
        # ================ Reduce Inputs ================
        feature_hidden = combiner_hidden
        if self.reduce_input is not None and len(combiner_hidden.shape) > 2:
            feature_hidden = self.reduce_sequence_input(combiner_hidden)

        # ================ Concat Dependencies ================
        if self.dependencies:
            feature_hidden = output_feature_utils.concat_dependencies(
                self.column, self.dependencies, self.dependency_reducers, feature_hidden, other_output_features
            )

        # ================ Output-wise Fully Connected ================
        feature_hidden = self.output_specific_fully_connected(feature_hidden, mask=mask)

        return feature_hidden

    def flatten(self, df: DataFrame) -> DataFrame:
        """Converts the output of batch_predict to a 1D array."""
        return df

    def unflatten(self, df: DataFrame) -> DataFrame:
        """Reshapes a flattened 1D array into its original shape."""
        return df<|MERGE_RESOLUTION|>--- conflicted
+++ resolved
@@ -163,19 +163,11 @@
     def populate_defaults(input_feature):
         pass
 
-<<<<<<< HEAD
-    def initialize_encoder(self):
-        encoder_cls = get_encoder_cls(self.type(), self.encoder_config.type)
-        encoder_schema = encoder_cls.get_schema_cls().Schema()
-        encoder_params_dict = encoder_schema.dump(self.encoder_config)
-        return encoder_cls(**encoder_params_dict)
-=======
     def initialize_encoder(self, encoder_config):
         encoder_cls = get_encoder_cls(self.type(), encoder_config.type)
         encoder_schema = encoder_cls.get_schema_cls().Schema()
         encoder_params_dict = encoder_schema.dump(encoder_config)
         return encoder_cls(encoder_config=encoder_config, **encoder_params_dict)
->>>>>>> 1e6dbeff
 
     @classmethod
     def get_preproc_input_dtype(cls, metadata: Dict[str, Any]) -> str:
@@ -191,11 +183,7 @@
 
     def __init__(
         self,
-<<<<<<< HEAD
-        feature: Union[BaseOutputFeatureConfig, dict],
-=======
         feature: BaseOutputFeatureConfig,
->>>>>>> 1e6dbeff
         other_output_features: Dict[str, "OutputFeature"],
         *args,
         **kwargs,
@@ -207,47 +195,18 @@
         in topographically sorted order. Attributes of any dependent output features are used to properly initialize
         this feature's sizes.
         """
-<<<<<<< HEAD
-        feature = self.load_config(feature)
         super().__init__(feature)
 
-        self.decoder_config = feature.decoder
-=======
-        super().__init__(feature)
-
->>>>>>> 1e6dbeff
         self.loss = feature.loss
         self.reduce_input = feature.reduce_input
         self.reduce_dependencies = feature.reduce_dependencies
 
         # List of feature names that this output feature is dependent on.
-<<<<<<< HEAD
-        self.dependencies = []
-=======
         self.dependencies = feature.dependencies
->>>>>>> 1e6dbeff
 
         logger.debug(" output feature fully connected layers")
         logger.debug("  FCStack")
 
-<<<<<<< HEAD
-        feature.decoder.input_size = get_input_size_with_dependencies(
-            feature.decoder.input_size, self.dependencies, other_output_features
-        )
-
-        self.fc_stack = FCStack(
-            first_layer_input_size=feature.decoder.input_size,
-            layers=feature.decoder.fc_layers,
-            num_layers=feature.decoder.num_fc_layers,
-            default_output_size=feature.decoder.output_size,
-            default_use_bias=feature.decoder.use_bias,
-            default_weights_initializer=feature.decoder.weights_initializer,
-            default_bias_initializer=feature.decoder.bias_initializer,
-            default_norm=feature.decoder.norm,
-            default_norm_params=feature.decoder.norm_params,
-            default_activation=feature.decoder.activation,
-            default_dropout=feature.decoder.dropout,
-=======
         self.input_size = get_input_size_with_dependencies(feature.input_size, self.dependencies, other_output_features)
         feature.input_size = self.input_size
 
@@ -263,7 +222,6 @@
             default_norm_params=feature.norm_params,
             default_activation=feature.activation,
             default_dropout=feature.dropout,
->>>>>>> 1e6dbeff
         )
         self._calibration_module = self.create_calibration_module(kwargs)
         self._prediction_module = self.create_predict_module()
@@ -296,13 +254,6 @@
     def metric_functions(self) -> Dict:
         pass
 
-<<<<<<< HEAD
-    def initialize_decoder(self):
-        # Input to the decoder is the output feature's FC hidden layer.
-        self.decoder_config.input_size = self.fc_stack.output_shape[-1]
-        decoder = self.decoder_config.type
-        return get_decoder_cls(self.type(), decoder)(**self.decoder_config.__dict__)
-=======
     def initialize_decoder(self, decoder_config):
         # Input to the decoder is the output feature's FC hidden layer.
         decoder_config.input_size = self.fc_stack.output_shape[-1]
@@ -310,7 +261,6 @@
         decoder_schema = decoder_cls.get_schema_cls().Schema()
         decoder_params_dict = decoder_schema.dump(decoder_config)
         return decoder_cls(decoder_config=decoder_config, **decoder_params_dict)
->>>>>>> 1e6dbeff
 
     def train_loss(self, targets: Tensor, predictions: Dict[str, Tensor], feature_name):
         loss_class = type(self.train_loss_function)

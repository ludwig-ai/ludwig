#! /usr/bin/env python
# Copyright (c) 2019 Uber Technologies, Inc.
#
# Licensed under the Apache License, Version 2.0 (the "License");
# you may not use this file except in compliance with the License.
# You may obtain a copy of the License at
#
#     http://www.apache.org/licenses/LICENSE-2.0
#
# Unless required by applicable law or agreed to in writing, software
# distributed under the License is distributed on an "AS IS" BASIS,
# WITHOUT WARRANTIES OR CONDITIONS OF ANY KIND, either express or implied.
# See the License for the specific language governing permissions and
# limitations under the License.
# ==============================================================================
import logging
import random
from typing import Any, Dict, Union

import numpy as np
import pandas as pd
import torch
from torch import nn

from ludwig.constants import (
    CLIP,
    COLUMN,
    HIDDEN,
    LOGITS,
    LOSS,
    MEAN_ABSOLUTE_ERROR,
    MEAN_SQUARED_ERROR,
    NAME,
    NUMBER,
    PREDICTIONS,
    PROC_COLUMN,
    R2,
    ROOT_MEAN_SQUARED_ERROR,
    ROOT_MEAN_SQUARED_PERCENTAGE_ERROR,
)
from ludwig.features.base_feature import BaseFeatureMixin, InputFeature, OutputFeature, PredictModule
from ludwig.schema.features.number_feature import NumberInputFeatureConfig, NumberOutputFeatureConfig
from ludwig.schema.features.utils import register_input_feature, register_output_feature
from ludwig.utils import output_feature_utils
from ludwig.utils.misc_utils import get_from_registry
from ludwig.utils.types import TorchscriptPreprocessingInput

logger = logging.getLogger(__name__)


class ZScoreTransformer(nn.Module):
    def __init__(self, mean: float = None, std: float = None, **kwargs: dict):
        super().__init__()
        self.mu = float(mean) if mean is not None else mean
        self.sigma = float(std) if std is not None else std

    def transform(self, x: np.ndarray) -> np.ndarray:
        return (x - self.mu) / self.sigma

    def inverse_transform(self, x: np.ndarray) -> np.ndarray:
        return x * self.sigma + self.mu

    def transform_inference(self, x: torch.Tensor) -> torch.Tensor:
        return (x - self.mu) / self.sigma

    def inverse_transform_inference(self, x: torch.Tensor) -> torch.Tensor:
        return x * self.sigma + self.mu

    @staticmethod
    def fit_transform_params(column: np.ndarray, backend: "Backend") -> dict:  # noqa
        compute = backend.df_engine.compute
        return {
            "mean": compute(column.astype(np.float32).mean()),
            "std": compute(column.astype(np.float32).std()),
        }


class MinMaxTransformer(nn.Module):
    def __init__(self, min: float = None, max: float = None, **kwargs: dict):
        super().__init__()
        self.min_value = float(min) if min is not None else min
        self.max_value = float(max) if max is not None else max
        if self.min_value is None or self.max_value is None:
            self.range = None
        else:
            self.range = self.max_value - self.min_value

    def transform(self, x: np.ndarray) -> np.ndarray:
        return (x - self.min_value) / self.range

    def inverse_transform(self, x: np.ndarray) -> np.ndarray:
        if self.range is None:
            raise ValueError("Numeric transformer needs to be instantiated with " "min and max values.")
        return x * self.range + self.min_value

    def transform_inference(self, x: torch.Tensor) -> torch.Tensor:
        return (x - self.min_value) / self.range

    def inverse_transform_inference(self, x: torch.Tensor) -> torch.Tensor:
        if self.range is None:
            raise ValueError("Numeric transformer needs to be instantiated with " "min and max values.")
        return x * self.range + self.min_value

    @staticmethod
    def fit_transform_params(column: np.ndarray, backend: "Backend") -> dict:  # noqa
        compute = backend.df_engine.compute
        return {
            "min": compute(column.astype(np.float32).min()),
            "max": compute(column.astype(np.float32).max()),
        }


class Log1pTransformer(nn.Module):
    def __init__(self, **kwargs: dict):
        super().__init__()

    def transform(self, x: np.ndarray) -> np.ndarray:
        if np.any(x <= 0):
            raise ValueError(
                "One or more values are non-positive.  " "log1p normalization is defined only for positive values."
            )
        return np.log1p(x)

    def inverse_transform(self, x: np.ndarray) -> np.ndarray:
        return np.expm1(x)

    def transform_inference(self, x: torch.Tensor) -> torch.Tensor:
        return torch.log1p(x)

    def inverse_transform_inference(self, x: torch.Tensor) -> torch.Tensor:
        return torch.expm1(x)

    @staticmethod
    def fit_transform_params(column: np.ndarray, backend: "Backend") -> dict:  # noqa
        return {}


class IdentityTransformer(nn.Module):
    def __init__(self, **kwargs):
        super().__init__()

    def transform(self, x: np.ndarray) -> np.ndarray:
        return x

    def inverse_transform(self, x: np.ndarray) -> np.ndarray:
        return x

    def transform_inference(self, x: torch.Tensor) -> torch.Tensor:
        return x

    def inverse_transform_inference(self, x: torch.Tensor) -> torch.Tensor:
        return x

    @staticmethod
    def fit_transform_params(column: np.ndarray, backend: "Backend") -> dict:  # noqa
        return {}


numeric_transformation_registry = {
    "minmax": MinMaxTransformer,
    "zscore": ZScoreTransformer,
    "log1p": Log1pTransformer,
    None: IdentityTransformer,
}


def get_transformer(metadata, preprocessing_parameters):
    return get_from_registry(
        preprocessing_parameters.get("normalization", None),
        numeric_transformation_registry,
    )(**metadata)


class _NumberPreprocessing(torch.nn.Module):
    def __init__(self, metadata: Dict[str, Any]):
        super().__init__()
        self.computed_fill_value = float(metadata["preprocessing"]["computed_fill_value"])
        self.numeric_transformer = get_transformer(metadata, metadata["preprocessing"])

    def forward(self, v: TorchscriptPreprocessingInput) -> torch.Tensor:
        if not torch.jit.isinstance(v, torch.Tensor):
            raise ValueError(f"Unsupported input: {v}")

        v = torch.nan_to_num(v, nan=self.computed_fill_value)

        v = v.to(dtype=torch.float32)
        return self.numeric_transformer.transform_inference(v)


class _NumberPostprocessing(torch.nn.Module):
    def __init__(self, metadata: Dict[str, Any]):
        super().__init__()
        self.numeric_transformer = get_transformer(metadata, metadata["preprocessing"])
        self.predictions_key = PREDICTIONS

    def forward(self, preds: Dict[str, torch.Tensor], feature_name: str) -> Dict[str, Any]:
        predictions = output_feature_utils.get_output_feature_tensor(preds, feature_name, self.predictions_key)

        return {self.predictions_key: self.numeric_transformer.inverse_transform_inference(predictions)}


class _NumberPredict(PredictModule):
    def __init__(self, clip):
        super().__init__()
        self.clip = clip

    def forward(self, inputs: Dict[str, torch.Tensor], feature_name: str) -> Dict[str, torch.Tensor]:
        logits = output_feature_utils.get_output_feature_tensor(inputs, feature_name, self.logits_key)
        predictions = logits

        if self.clip is not None:
            predictions = torch.clamp(logits, self.clip[0], self.clip[1])
            logger.debug(f"  clipped_predictions: {predictions}")

        return {self.predictions_key: predictions, self.logits_key: logits}


class NumberFeatureMixin(BaseFeatureMixin):
    @staticmethod
    def type():
        return NUMBER

    @staticmethod
<<<<<<< HEAD
=======
    def preprocessing_defaults():
        return NumberInputFeatureConfig().preprocessing.to_dict()

    @staticmethod
>>>>>>> e69451c0
    def cast_column(column, backend):
        return backend.df_engine.df_lib.to_numeric(column, errors="coerce").astype(np.float32)

    @staticmethod
    def get_feature_meta(column, preprocessing_parameters, backend):
        numeric_transformer = get_from_registry(
            preprocessing_parameters.get("normalization", None),
            numeric_transformation_registry,
        )

        return numeric_transformer.fit_transform_params(column, backend)

    @staticmethod
    def add_feature_data(
        feature_config,
        input_df,
        proc_df,
        metadata,
        preprocessing_parameters,
        backend,
        skip_save_processed_input,
    ):
        # Had to replace normalize() function due to issue #1911
        # this comment is to provide context for the change.
        # original code
        # def normalize(series: pd.Series) -> pd.Series:
        #     series = series.copy()
        #     numeric_transformer = get_transformer(metadata[feature_config[NAME]], preprocessing_parameters)
        #     series.update(numeric_transformer.transform(series.values))
        #     return series

        def normalize(series: pd.Series) -> pd.Series:
            # retrieve request numeric transformer
            numeric_transformer = get_transformer(metadata[feature_config[NAME]], preprocessing_parameters)

            # transform input numeric values with specified transformer
            transformed_values = numeric_transformer.transform(series.values)

            # return transformed values with same index values as original series.
            return pd.Series(transformed_values, index=series.index)

        input_series = input_df[feature_config[COLUMN]].astype(np.float32)
        proc_df[feature_config[PROC_COLUMN]] = backend.df_engine.map_partitions(
            input_series, normalize, meta=input_series
        )

        return proc_df


@register_input_feature(NUMBER)
class NumberInputFeature(NumberFeatureMixin, InputFeature):
    def __init__(self, input_feature_config: NumberInputFeatureConfig, encoder_obj=None, **kwargs):
        super().__init__(input_feature_config, **kwargs)
        input_feature_config.encoder.input_size = self.input_shape[-1]

        if encoder_obj:
            self.encoder_obj = encoder_obj
        else:
            self.encoder_obj = self.initialize_encoder(input_feature_config.encoder)

    def forward(self, inputs):
        assert isinstance(inputs, torch.Tensor)
        assert inputs.dtype == torch.float32 or inputs.dtype == torch.float64
        assert len(inputs.shape) == 1 or (len(inputs.shape) == 2 and inputs.shape[1] == 1)

        if len(inputs.shape) == 1:
            inputs = inputs[:, None]
        inputs_encoded = self.encoder_obj(inputs)

        return inputs_encoded

    def create_sample_input(self):
        # Used by get_model_inputs(), which is used for tracing-based torchscript generation.
        return torch.Tensor([random.randint(1, 100), random.randint(1, 100)])

    @property
    def input_shape(self) -> torch.Size:
        return torch.Size([1])

    @property
    def output_shape(self) -> torch.Size:
        return torch.Size(self.encoder_obj.output_shape)

    @staticmethod
    def update_config_with_metadata(input_feature, feature_metadata, *args, **kwargs):
        pass

    @staticmethod
    def get_schema_cls():
        return NumberInputFeatureConfig

    @classmethod
    def get_preproc_input_dtype(cls, metadata: Dict[str, Any]) -> str:
        return "float32"

    @staticmethod
    def create_preproc_module(metadata: Dict[str, Any]) -> torch.nn.Module:
        return _NumberPreprocessing(metadata)


@register_output_feature(NUMBER)
class NumberOutputFeature(NumberFeatureMixin, OutputFeature):
    metric_functions = {
        LOSS: None,
        MEAN_SQUARED_ERROR: None,
        MEAN_ABSOLUTE_ERROR: None,
        ROOT_MEAN_SQUARED_ERROR: None,
        ROOT_MEAN_SQUARED_PERCENTAGE_ERROR: None,
        R2: None,
    }
    default_validation_metric = MEAN_SQUARED_ERROR

    def __init__(
        self,
        output_feature_config: Union[NumberOutputFeatureConfig, Dict],
        output_features: Dict[str, OutputFeature],
        **kwargs,
    ):
        output_feature_config = self.load_config(output_feature_config)
        self.clip = output_feature_config.clip
        super().__init__(output_feature_config, output_features, **kwargs)
        self.decoder_obj = self.initialize_decoder(output_feature_config.decoder)
        self._setup_loss()
        self._setup_metrics()

    def logits(self, inputs, **kwargs):  # hidden
        hidden = inputs[HIDDEN]
        return self.decoder_obj(hidden)

    def create_predict_module(self) -> PredictModule:
        if getattr(self, "clip", None) and not (isinstance(self.clip, (list, tuple)) and len(self.clip) == 2):
            raise ValueError(
                f"The clip parameter of {self.feature_name} is {self.clip}. "
                f"It must be a list or a tuple of length 2."
            )
        return _NumberPredict(getattr(self, "clip", None))

    def get_prediction_set(self):
        return {PREDICTIONS, LOGITS}

    @property
    def input_shape(self) -> torch.Size:
        return torch.Size([self.decoder_obj.config.input_size])

    @classmethod
    def get_output_dtype(cls):
        return torch.float32

    @property
    def output_shape(self) -> torch.Size:
        return torch.Size([1])

    @staticmethod
    def update_config_with_metadata(output_feature, feature_metadata, *args, **kwargs):
        pass

    @staticmethod
    def calculate_overall_stats(predictions, targets, metadata):
        # no overall stats, just return empty dictionary
        return {}

    def postprocess_predictions(
        self,
        predictions,
        metadata,
    ):
        predictions_col = f"{self.feature_name}_{PREDICTIONS}"
        if predictions_col in predictions:
            # as needed convert predictions make to original value space
            numeric_transformer = get_from_registry(
                metadata["preprocessing"].get("normalization", None),
                numeric_transformation_registry,
            )(**metadata)
            predictions[predictions_col] = predictions[predictions_col].map(
                lambda pred: numeric_transformer.inverse_transform(pred)
            )

        return predictions

    @staticmethod
<<<<<<< HEAD
=======
    def populate_defaults(output_feature):
        defaults = NumberOutputFeatureConfig()
        set_default_value(output_feature, LOSS, {})
        set_default_values(output_feature[LOSS], defaults.loss.Schema().dump(defaults.loss))
        set_default_values(
            output_feature,
            {
                DECODER: {
                    TYPE: defaults.decoder.type,
                },
                CLIP: defaults.clip,
                DEPENDENCIES: defaults.dependencies,
                REDUCE_INPUT: defaults.reduce_input,
                REDUCE_DEPENDENCIES: defaults.reduce_dependencies,
            },
        )

    @staticmethod
>>>>>>> e69451c0
    def get_schema_cls():
        return NumberOutputFeatureConfig

    @classmethod
    def get_postproc_output_dtype(cls, metadata: Dict[str, Any]) -> str:
        return "float32"

    @staticmethod
    def create_postproc_module(metadata: Dict[str, Any]) -> torch.nn.Module:
        return _NumberPostprocessing(metadata)<|MERGE_RESOLUTION|>--- conflicted
+++ resolved
@@ -221,13 +221,6 @@
         return NUMBER
 
     @staticmethod
-<<<<<<< HEAD
-=======
-    def preprocessing_defaults():
-        return NumberInputFeatureConfig().preprocessing.to_dict()
-
-    @staticmethod
->>>>>>> e69451c0
     def cast_column(column, backend):
         return backend.df_engine.df_lib.to_numeric(column, errors="coerce").astype(np.float32)
 
@@ -408,27 +401,6 @@
         return predictions
 
     @staticmethod
-<<<<<<< HEAD
-=======
-    def populate_defaults(output_feature):
-        defaults = NumberOutputFeatureConfig()
-        set_default_value(output_feature, LOSS, {})
-        set_default_values(output_feature[LOSS], defaults.loss.Schema().dump(defaults.loss))
-        set_default_values(
-            output_feature,
-            {
-                DECODER: {
-                    TYPE: defaults.decoder.type,
-                },
-                CLIP: defaults.clip,
-                DEPENDENCIES: defaults.dependencies,
-                REDUCE_INPUT: defaults.reduce_input,
-                REDUCE_DEPENDENCIES: defaults.reduce_dependencies,
-            },
-        )
-
-    @staticmethod
->>>>>>> e69451c0
     def get_schema_cls():
         return NumberOutputFeatureConfig
 

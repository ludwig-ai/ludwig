#! /usr/bin/env python
# coding=utf-8
# Copyright (c) 2019 Uber Technologies, Inc.
#
# Licensed under the Apache License, Version 2.0 (the "License");
# you may not use this file except in compliance with the License.
# You may obtain a copy of the License at
#
#     http://www.apache.org/licenses/LICENSE-2.0
#
# Unless required by applicable law or agreed to in writing, software
# distributed under the License is distributed on an "AS IS" BASIS,
# WITHOUT WARRANTIES OR CONDITIONS OF ANY KIND, either express or implied.
# See the License for the specific language governing permissions and
# limitations under the License.
# ==============================================================================
import logging
import numpy as np
<<<<<<< HEAD
import torch
from tensorflow.keras.metrics import Accuracy as BinaryAccuracy
=======
# import tensorflow as tf
# from tensorflow.keras.metrics import Accuracy as BinaryAccuracy
import torch
>>>>>>> e6afc7a7

from ludwig.constants import *
from ludwig.decoders.generic_decoders import Regressor
from ludwig.encoders.binary_encoders import ENCODER_REGISTRY
from ludwig.features.base_feature import InputFeature
from ludwig.features.base_feature import OutputFeature
# from ludwig.modules.loss_modules import BWCEWLoss
# from ludwig.modules.metric_modules import BWCEWLMetric, ROCAUCMetric
from ludwig.utils.metrics_utils import ConfusionMatrix
from ludwig.utils.metrics_utils import average_precision_score
from ludwig.utils.metrics_utils import precision_recall_curve
from ludwig.utils.metrics_utils import roc_auc_score
from ludwig.utils.metrics_utils import roc_curve
from ludwig.utils.misc_utils import set_default_value
from ludwig.utils.misc_utils import set_default_values
from ludwig.utils import strings_utils

logger = logging.getLogger(__name__)


class BinaryFeatureMixin:
    type = BINARY
    preprocessing_defaults = {
        "missing_value_strategy": FILL_WITH_CONST,
        "fill_value": 0,
    }

    fill_value_schema = {
        "anyOf": [
            {"type": "integer", "minimum": 0, "maximum": 1},
            {"type": "string", "enum": strings_utils.all_bool_strs()},
        ]
    }

    preprocessing_schema = {
        "missing_value_strategy": {
            "type": "string",
            "enum": MISSING_VALUE_STRATEGY_OPTIONS,
        },
        "fill_value": fill_value_schema,
        "computed_fill_value": fill_value_schema,
    }

    @staticmethod
    def cast_column(column, backend):
        # todo maybe move code from add_feature_data here
        #  + figure out what NaN is in a bool column
        return column

    @staticmethod
    def get_feature_meta(column, preprocessing_parameters, backend):
        if column.dtype != object:
            return {}

        distinct_values = backend.df_engine.compute(column.drop_duplicates())
        if len(distinct_values) > 2:
            raise ValueError(
                f"Binary feature column {column.name} expects 2 distinct values, "
                f"found: {distinct_values.values.tolist()}"
            )

        str2bool = {v: strings_utils.str2bool(v) for v in distinct_values}
        bool2str = [
            k for k, v in sorted(str2bool.items(), key=lambda item: item[1])
        ]

        return {
            "str2bool": str2bool,
            "bool2str": bool2str,
        }

    @staticmethod
    def add_feature_data(
        feature,
        input_df,
        proc_df,
        metadata,
        preprocessing_parameters,
        backend,
        skip_save_processed_input,
    ):
        column = input_df[feature[COLUMN]]

        if column.dtype == object:
            metadata = metadata[feature[NAME]]
            if "str2bool" in metadata:
                column = column.map(lambda x: metadata["str2bool"][x])
            else:
                # No predefined mapping from string to bool, so compute it directly
                column = column.map(strings_utils.str2bool)

        proc_df[feature[PROC_COLUMN]] = column.astype(np.bool_).values
        return proc_df


class BinaryInputFeature(BinaryFeatureMixin, InputFeature):
    encoder = "passthrough"
    norm = None
    dropout = False

    def __init__(self, feature, encoder_obj=None):
        super().__init__(feature)
        self.overwrite_defaults(feature)
        if encoder_obj:
            self.encoder_obj = encoder_obj
        else:
            self.encoder_obj = self.initialize_encoder(feature)

    def call(self, inputs, training=None, mask=None):
        assert isinstance(inputs, torch.Tensor)
        assert inputs.dtype in [torch.bool, torch.int64]
        assert len(inputs.shape) == 1

        # inputs = tf.cast(inputs, dtype=torch.float32)
        inputs = torch.tensor.type(torch.tensor.float32)
        # inputs_exp = inputs[:, tf.newaxis]
        inputs_exp = inputs[:, None]
        encoder_outputs = self.encoder_obj(
            inputs_exp, training=training, mask=mask
        )

        return encoder_outputs

    @classmethod
    def get_input_dtype(cls):
        return torch.bool

    def get_input_shape(self):
        return ()

    @staticmethod
    def update_config_with_metadata(
        input_feature, feature_metadata, *args, **kwargs
    ):
        pass

    @staticmethod
    def populate_defaults(input_feature):
        set_default_value(input_feature, TIED, None)

    encoder_registry = ENCODER_REGISTRY


class BinaryOutputFeature(BinaryFeatureMixin, OutputFeature):
    decoder = "regressor"
    loss = {TYPE: SOFTMAX_CROSS_ENTROPY}
    metric_functions = {LOSS: None, ACCURACY: None}
    default_validation_metric = ACCURACY
    threshold = 0.5

    def __init__(self, feature):
        super().__init__(feature)
        self.overwrite_defaults(feature)
        self.decoder_obj = self.initialize_decoder(feature)
        self._setup_loss()
        self._setup_metrics()

    def logits(self, inputs, **kwargs):  # hidden
        hidden = inputs[HIDDEN]
        return self.decoder_obj(hidden)

    def predictions(self, inputs, **kwargs):  # hidden
        logits = inputs[LOGITS]

        probabilities = torch.sigmoid(
            logits, name="probabilities_{}".format(self.name)
        )
        # predictions = tf.greater_equal(
        #    probabilities,
        #    self.threshold,
        #    name="predictions_{}".format(self.name),
        # )

        predictions = probabilities >= self.threshold


        return {
            PROBABILITIES: probabilities,
            PREDICTIONS: predictions,
            LOGITS: logits,
        }

    def _setup_loss(self):
        self.train_loss_function = BWCEWLoss(
            positive_class_weight=self.loss["positive_class_weight"],
            robust_lambda=self.loss["robust_lambda"],
            confidence_penalty=self.loss["confidence_penalty"],
        )
        self.eval_loss_function = self.train_loss_function

    def _setup_metrics(self):
        self.metric_functions = {}  # needed to shadow class variable
        self.metric_functions[LOSS] = BWCEWLMetric(
            positive_class_weight=self.loss["positive_class_weight"],
            robust_lambda=self.loss["robust_lambda"],
            confidence_penalty=self.loss["confidence_penalty"],
            name="eval_loss",
        )
        self.metric_functions[ACCURACY] = BinaryAccuracy(
            name="metric_accuracy"
        )
        self.metric_functions[ROC_AUC] = ROCAUCMetric(name="metric_auc")

    def get_prediction_set(self):
        return {PREDICTIONS, PROBABILITIES, LOGITS}

    # def update_metrics(self, targets, predictions):
    #     for metric, metric_fn in self.metric_functions.items():
    #         if metric == LOSS:
    #             metric_fn.update_state(targets, predictions[LOGITS])
    #         else:
    #             metric_fn.update_state(targets, predictions[PREDICTIONS])

    @classmethod
    def get_output_dtype(cls):
        return torch.bool

    def get_output_shape(self):
        return ()

    @staticmethod
    def update_config_with_metadata(
        input_feature, feature_metadata, *args, **kwargs
    ):
        pass

    @staticmethod
    def calculate_overall_stats(predictions, targets, train_set_metadata):
        overall_stats = {}
        confusion_matrix = ConfusionMatrix(
            targets, predictions[PREDICTIONS], labels=["False", "True"]
        )
        overall_stats["confusion_matrix"] = confusion_matrix.cm.tolist()
        overall_stats["overall_stats"] = confusion_matrix.stats()
        overall_stats["per_class_stats"] = confusion_matrix.per_class_stats()
        fpr, tpr, thresholds = roc_curve(targets, predictions[PROBABILITIES])
        overall_stats["roc_curve"] = {
            "false_positive_rate": fpr.tolist(),
            "true_positive_rate": tpr.tolist(),
        }
        overall_stats["roc_auc_macro"] = roc_auc_score(
            targets, predictions[PROBABILITIES], average="macro"
        )
        overall_stats["roc_auc_micro"] = roc_auc_score(
            targets, predictions[PROBABILITIES], average="micro"
        )
        ps, rs, thresholds = precision_recall_curve(
            targets, predictions[PROBABILITIES]
        )
        overall_stats["precision_recall_curve"] = {
            "precisions": ps.tolist(),
            "recalls": rs.tolist(),
        }
        overall_stats["average_precision_macro"] = average_precision_score(
            targets, predictions[PROBABILITIES], average="macro"
        )
        overall_stats["average_precision_micro"] = average_precision_score(
            targets, predictions[PROBABILITIES], average="micro"
        )
        overall_stats["average_precision_samples"] = average_precision_score(
            targets, predictions[PROBABILITIES], average="samples"
        )

        return overall_stats

    def postprocess_predictions(
        self,
        result,
        metadata,
        output_directory,
        backend,
    ):
        class_names = ["False", "True"]
        if "bool2str" in metadata:
            class_names = metadata["bool2str"]

        predictions_col = f"{self.feature_name}_{PREDICTIONS}"
        if predictions_col in result:
            if "bool2str" in metadata:
                result[predictions_col] = backend.df_engine.map_objects(
                    result[predictions_col],
                    lambda pred: metadata["bool2str"][pred],
                )

        probabilities_col = f"{self.feature_name}_{PROBABILITIES}"
        if probabilities_col in result:
            false_col = f"{probabilities_col}_{class_names[0]}"
            result[false_col] = backend.df_engine.map_objects(
                result[probabilities_col], lambda prob: 1 - prob
            )

            true_col = f"{probabilities_col}_{class_names[1]}"
            result[true_col] = result[probabilities_col]

            prob_col = f"{self.feature_name}_{PROBABILITY}"
            result[prob_col] = result[[false_col, true_col]].max(axis=1)

            result[probabilities_col] = backend.df_engine.map_objects(
                result[probabilities_col], lambda prob: [1 - prob, prob]
            )

        return result

    @staticmethod
    def populate_defaults(output_feature):
        # If Loss is not defined, set an empty dictionary
        set_default_value(output_feature, LOSS, {})
        set_default_values(
            output_feature[LOSS],
            {
                "robust_lambda": 0,
                "confidence_penalty": 0,
                "positive_class_weight": 1,
                "weight": 1,
            },
        )

        set_default_value(output_feature[LOSS], "robust_lambda", 0)
        set_default_value(output_feature[LOSS], "confidence_penalty", 0)
        set_default_value(output_feature[LOSS], "positive_class_weight", 1)
        set_default_value(output_feature[LOSS], "weight", 1)

        set_default_values(
            output_feature,
            {
                "threshold": 0.5,
                "dependencies": [],
                "reduce_input": SUM,
                "reduce_dependencies": SUM,
            },
        )

    decoder_registry = {
        "regressor": Regressor,
        "null": Regressor,
        "none": Regressor,
        "None": Regressor,
        None: Regressor,
    }<|MERGE_RESOLUTION|>--- conflicted
+++ resolved
@@ -16,14 +16,10 @@
 # ==============================================================================
 import logging
 import numpy as np
-<<<<<<< HEAD
-import torch
-from tensorflow.keras.metrics import Accuracy as BinaryAccuracy
-=======
 # import tensorflow as tf
 # from tensorflow.keras.metrics import Accuracy as BinaryAccuracy
 import torch
->>>>>>> e6afc7a7
+
 
 from ludwig.constants import *
 from ludwig.decoders.generic_decoders import Regressor

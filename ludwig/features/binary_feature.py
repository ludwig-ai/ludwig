--- conflicted
+++ resolved
@@ -194,17 +194,12 @@
     #         else:
     #             metric_fn.update_state(targets, predictions[PREDICTIONS])
 
-<<<<<<< HEAD
-    default_validation_metric = ACCURACY
-
     def get_output_dtype(self):
         return tf.bool
 
     def get_output_shape(self):
         return ()
 
-=======
->>>>>>> 21ce7061
     @staticmethod
     def update_model_definition_with_metadata(
             input_feature,

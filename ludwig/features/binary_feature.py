#! /usr/bin/env python
# Copyright (c) 2019 Uber Technologies, Inc.
#
# Licensed under the Apache License, Version 2.0 (the "License");
# you may not use this file except in compliance with the License.
# You may obtain a copy of the License at
#
#     http://www.apache.org/licenses/LICENSE-2.0
#
# Unless required by applicable law or agreed to in writing, software
# distributed under the License is distributed on an "AS IS" BASIS,
# WITHOUT WARRANTIES OR CONDITIONS OF ANY KIND, either express or implied.
# See the License for the specific language governing permissions and
# limitations under the License.
# ==============================================================================
import logging
from typing import Any, Dict, List, Tuple

import numpy as np
import torch

from ludwig.constants import (
    ACCURACY,
    BINARY,
    BINARY_WEIGHTED_CROSS_ENTROPY,
    COLUMN,
    DECODER,
    ENCODER,
    FILL_WITH_FALSE,
    HIDDEN,
    LOGITS,
    LOSS,
    NAME,
    PREDICTIONS,
    PROBABILITIES,
    PROBABILITY,
    PROC_COLUMN,
    ROC_AUC,
    SUM,
    TIED,
    TYPE,
)
from ludwig.features.base_feature import BaseFeatureMixin, InputFeature, OutputFeature, PredictModule
from ludwig.utils import calibration, output_feature_utils, strings_utils
from ludwig.utils.eval_utils import (
    average_precision_score,
    ConfusionMatrix,
    precision_recall_curve,
    roc_auc_score,
    roc_curve,
)
from ludwig.utils.misc_utils import set_default_value, set_default_values
from ludwig.utils.types import DataFrame, TorchscriptPreprocessingInput

from ludwig.schema.features.utils import register_input_feature, register_output_feature
from ludwig.schema.features.binary_feature import BinaryInputFeatureConfig, BinaryOutputFeatureConfig

logger = logging.getLogger(__name__)


class _BinaryPreprocessing(torch.nn.Module):
    def __init__(self, metadata: Dict[str, Any]):
        super().__init__()
        str2bool = metadata.get("str2bool")
        self.str2bool = str2bool or {v: True for v in strings_utils.BOOL_TRUE_STRS}
        self.should_lower = str2bool is None

    def forward(self, v: TorchscriptPreprocessingInput) -> torch.Tensor:
        if torch.jit.isinstance(v, List[Tuple[torch.Tensor, int]]):
            raise ValueError(f"Unsupported input: {v}")

        if torch.jit.isinstance(v, List[torch.Tensor]):
            v = torch.stack(v)

        if torch.jit.isinstance(v, torch.Tensor):
            return v.to(dtype=torch.float32)

        v = [s.strip() for s in v]
        if self.should_lower:
            v = [s.lower() for s in v]
        indices = [self.str2bool.get(s, False) for s in v]
        return torch.tensor(indices, dtype=torch.float32)


class _BinaryPostprocessing(torch.nn.Module):
    def __init__(self, metadata: Dict[str, Any]):
        super().__init__()
        bool2str = metadata.get("bool2str")
        self.bool2str = {i: v for i, v in enumerate(bool2str)} if bool2str is not None else None
        self.predictions_key = PREDICTIONS
        self.probabilities_key = PROBABILITIES

    def forward(self, preds: Dict[str, torch.Tensor], feature_name: str) -> Dict[str, Any]:
        predictions = output_feature_utils.get_output_feature_tensor(preds, feature_name, self.predictions_key)
        probabilities = output_feature_utils.get_output_feature_tensor(preds, feature_name, self.probabilities_key)

        if self.bool2str is not None:
            predictions = predictions.to(dtype=torch.int32)
            predictions = [self.bool2str.get(pred, self.bool2str[0]) for pred in predictions]

        probabilities = torch.stack([1 - probabilities, probabilities], dim=-1)

        return {
            self.predictions_key: predictions,
            self.probabilities_key: probabilities,
        }


class _BinaryPredict(PredictModule):
    def __init__(self, threshold, calibration_module=None):
        super().__init__()
        self.threshold = threshold
        self.calibration_module = calibration_module

    def forward(self, inputs: Dict[str, torch.Tensor], feature_name: str) -> Dict[str, torch.Tensor]:
        logits = output_feature_utils.get_output_feature_tensor(inputs, feature_name, self.logits_key)

        if self.calibration_module is not None:
            probabilities = self.calibration_module(logits)
        else:
            probabilities = torch.sigmoid(logits)

        predictions = probabilities >= self.threshold
        return {
            self.probabilities_key: probabilities,
            self.predictions_key: predictions,
            self.logits_key: logits,
        }


class BinaryFeatureMixin(BaseFeatureMixin):
    @staticmethod
    def type():
        return BINARY

    @staticmethod
    def preprocessing_defaults() -> Dict[str, Any]:
        return {
            "missing_value_strategy": FILL_WITH_FALSE,
        }

    @staticmethod
    def cast_column(column, backend):
        """Cast column of dtype object to bool.

        Unchecked casting to boolean when given a column of dtype object converts all non-empty cells to True. We check
        the values of the column directly and manually determine the best dtype to use.
        """
        values = backend.df_engine.compute(column.drop_duplicates())

        if strings_utils.values_are_pandas_numbers(values):
            # If numbers, convert to float so it can be converted to bool
            column = column.astype(float).astype(bool)
        elif strings_utils.values_are_pandas_bools(values):
            # If booleans, manually assign boolean values
            column = backend.df_engine.map_objects(
                column, lambda x: x.lower() in strings_utils.PANDAS_TRUE_STRS
            ).astype(bool)
        else:
            # If neither numbers or booleans, they are strings (objects)
            column = column.astype(object)
        return column

    @staticmethod
    def get_feature_meta(column: DataFrame, preprocessing_parameters: Dict[str, Any], backend) -> Dict[str, Any]:
        if column.dtype != object:
            return {}

        distinct_values = backend.df_engine.compute(column.drop_duplicates())
        if len(distinct_values) > 2:
            raise ValueError(
                f"Binary feature column {column.name} expects 2 distinct values, "
                f"found: {distinct_values.values.tolist()}"
            )
        if "fallback_true_label" in preprocessing_parameters:
            fallback_true_label = preprocessing_parameters["fallback_true_label"]
        else:
            fallback_true_label = sorted(distinct_values)[0]

        try:
            str2bool = {v: strings_utils.str2bool(v) for v in distinct_values}
        except Exception as e:
            logger.warning(
                f"Binary feature {column.name} has at least 1 unconventional boolean value: {e}. "
                f"We will now interpret {fallback_true_label} as 1 and the other values as 0. "
                f"If this is incorrect, please use the category feature type or "
                f"manually specify the true value with `preprocessing.fallback_true_label`."
            )
            str2bool = {v: strings_utils.str2bool(v, fallback_true_label) for v in distinct_values}

        bool2str = [k for k, v in sorted(str2bool.items(), key=lambda item: item[1])]
        return {"str2bool": str2bool, "bool2str": bool2str, "fallback_true_label": fallback_true_label}

    @staticmethod
    def add_feature_data(
        feature_config: Dict[str, Any],
        input_df: DataFrame,
        proc_df: Dict[str, DataFrame],
        metadata: Dict[str, Any],
        preprocessing_parameters: Dict[str, Any],
        backend,
        skip_save_processed_input: bool,
    ) -> None:
        column = input_df[feature_config[COLUMN]]

        if column.dtype == object:
            metadata = metadata[feature_config[NAME]]
            if "str2bool" in metadata:
                column = backend.df_engine.map_objects(column, lambda x: metadata["str2bool"][str(x)])
            else:
                # No predefined mapping from string to bool, so compute it directly
                column = backend.df_engine.map_objects(column, strings_utils.str2bool)

        proc_df[feature_config[PROC_COLUMN]] = column.astype(np.bool_)
        return proc_df


@register_input_feature(BINARY)
class BinaryInputFeature(BinaryFeatureMixin, InputFeature):
    encoder = {
        TYPE: "passthrough",
        "norm": None,
        "dropout": None}

    def __init__(self, feature, encoder_obj=None):
        super().__init__(feature)
        self.overwrite_defaults(feature)
        if encoder_obj:
            self.encoder_obj = encoder_obj
        else:
            self.encoder_obj = self.initialize_encoder()

    def forward(self, inputs):
        assert isinstance(inputs, torch.Tensor)
        assert inputs.dtype in [torch.bool, torch.int64, torch.float32]
        assert len(inputs.shape) == 1 or (len(inputs.shape) == 2 and inputs.shape[1] == 1)

        if len(inputs.shape) == 1:
            inputs = inputs[:, None]
        encoder_outputs = self.encoder_obj(inputs)
        return {"encoder_output": encoder_outputs}

    @property
    def input_dtype(self):
        return torch.bool

    @property
    def input_shape(self) -> torch.Size:
        return torch.Size([1])

    @property
    def output_shape(self) -> torch.Size:
        return self.encoder_obj.output_shape

    @staticmethod
    def update_config_with_metadata(input_feature, feature_metadata, *args, **kwargs):
        pass

    @staticmethod
    def populate_defaults(input_feature):
        set_default_value(input_feature, TIED, None)
        set_default_values(input_feature, {ENCODER: {TYPE: "passthrough"}})

    @staticmethod
    def get_schema_cls():
        return BinaryInputFeatureConfig

    def create_sample_input(self):
        return torch.Tensor([True, False])

    @classmethod
    def get_preproc_input_dtype(cls, metadata: Dict[str, Any]) -> str:
        return "string" if metadata.get("str2bool") else "int32"

    @staticmethod
    def create_preproc_module(metadata: Dict[str, Any]) -> torch.nn.Module:
        return _BinaryPreprocessing(metadata)


@register_output_feature(BINARY)
class BinaryOutputFeature(BinaryFeatureMixin, OutputFeature):
    decoder = {
        TYPE: "regressor",
        "threshold": 0.5
    }
    loss = {TYPE: BINARY_WEIGHTED_CROSS_ENTROPY}
    metric_functions = {LOSS: None, ACCURACY: None, ROC_AUC: None}
    default_validation_metric = ROC_AUC

    def __init__(self, feature, output_features: Dict[str, OutputFeature]):
        super().__init__(feature, output_features)
        self.overwrite_defaults(feature)
        self.decoder_obj = self.initialize_decoder()
        self._setup_loss()
        self._setup_metrics()

    def logits(self, inputs, **kwargs):
        hidden = inputs[HIDDEN]
        return self.decoder_obj(hidden)

    def loss_kwargs(self):
        return dict(
            positive_class_weight=self.loss["positive_class_weight"],
            robust_lambda=self.loss["robust_lambda"],
            confidence_penalty=self.loss["confidence_penalty"],
        )

    def create_calibration_module(self, feature) -> torch.nn.Module:
        """Creates the appropriate calibration module based on the feature config.

        Today, only one type of calibration ("temperature_scaling") is available, but more options may be supported in
        the future.
        """
        if feature.get("calibration"):
            calibration_cls = calibration.get_calibration_cls(BINARY, "temperature_scaling")
            return calibration_cls(binary=True)
        return None

    def create_predict_module(self) -> PredictModule:
        return _BinaryPredict(self.decoder["threshold"], calibration_module=self.calibration_module)

    def get_prediction_set(self):
        return {PREDICTIONS, PROBABILITIES, LOGITS}

    @classmethod
    def get_output_dtype(cls):
        return torch.bool

    @property
    def output_shape(self) -> torch.Size:
        return torch.Size([1])

    @property
    def input_shape(self) -> torch.Size:
        return torch.Size([1])

    @staticmethod
    def update_config_with_metadata(input_feature, feature_metadata, *args, **kwargs):
        pass

    @staticmethod
    def calculate_overall_stats(predictions, targets, train_set_metadata):
        overall_stats = {}
        confusion_matrix = ConfusionMatrix(targets, predictions[PREDICTIONS], labels=["False", "True"])
        overall_stats["confusion_matrix"] = confusion_matrix.cm.tolist()
        overall_stats["overall_stats"] = confusion_matrix.stats()
        overall_stats["per_class_stats"] = confusion_matrix.per_class_stats()
        fpr, tpr, thresholds = roc_curve(targets, predictions[PROBABILITIES])
        overall_stats["roc_curve"] = {
            "false_positive_rate": fpr.tolist(),
            "true_positive_rate": tpr.tolist(),
        }
        overall_stats["roc_auc_macro"] = roc_auc_score(targets, predictions[PROBABILITIES], average="macro")
        overall_stats["roc_auc_micro"] = roc_auc_score(targets, predictions[PROBABILITIES], average="micro")
        ps, rs, thresholds = precision_recall_curve(targets, predictions[PROBABILITIES])
        overall_stats["precision_recall_curve"] = {
            "precisions": ps.tolist(),
            "recalls": rs.tolist(),
        }
        overall_stats["average_precision_macro"] = average_precision_score(
            targets, predictions[PROBABILITIES], average="macro"
        )
        overall_stats["average_precision_micro"] = average_precision_score(
            targets, predictions[PROBABILITIES], average="micro"
        )
        overall_stats["average_precision_samples"] = average_precision_score(
            targets, predictions[PROBABILITIES], average="samples"
        )

        return overall_stats

    def postprocess_predictions(
        self,
        result,
        metadata,
    ):
        class_names = ["False", "True"]
        if "bool2str" in metadata:
            class_names = metadata["bool2str"]

        predictions_col = f"{self.feature_name}_{PREDICTIONS}"
        if predictions_col in result:
            if "bool2str" in metadata:
                result[predictions_col] = result[predictions_col].map(
                    lambda pred: metadata["bool2str"][pred],
                )

        probabilities_col = f"{self.feature_name}_{PROBABILITIES}"
        if probabilities_col in result:
            false_col = f"{probabilities_col}_{class_names[0]}"
            true_col = f"{probabilities_col}_{class_names[1]}"
            prob_col = f"{self.feature_name}_{PROBABILITY}"

            result = result.assign(
                **{
                    false_col: lambda x: 1 - x[probabilities_col],
                    true_col: lambda x: x[probabilities_col],
                    prob_col: np.where(
                        result[probabilities_col] > 0.5, result[probabilities_col], 1 - result[probabilities_col]
                    ),
                    probabilities_col: result.apply(lambda x: [1 - x[probabilities_col], x[probabilities_col]], axis=1),
                }
            )

        return result

    @staticmethod
    def populate_defaults(output_feature):
        # If Loss is not defined, set an empty dictionary
        set_default_value(output_feature, LOSS, {})
        set_default_values(
            output_feature[LOSS],
            {
                "robust_lambda": 0,
                "confidence_penalty": 0,
                "positive_class_weight": None,  # Weight for each label.
                "weight": 1,  # Weight across output features.
            },
        )

        set_default_values(
            output_feature,
            {
                DECODER: {
                    TYPE: "regressor",
<<<<<<< HEAD
                },
                "threshold": 0.5,
=======
                    "threshold": 0.5,
                },
>>>>>>> bc1fa6ee
                "dependencies": [],
                "reduce_input": SUM,
                "reduce_dependencies": SUM,
            },
        )

    @staticmethod
    def get_schema_cls():
        return BinaryOutputFeatureConfig

    @classmethod
    def get_postproc_output_dtype(cls, metadata: Dict[str, Any]) -> str:
        return "string" if metadata.get("bool2str") else "int32"

    @staticmethod
    def create_postproc_module(metadata: Dict[str, Any]) -> torch.nn.Module:
        return _BinaryPostprocessing(metadata)<|MERGE_RESOLUTION|>--- conflicted
+++ resolved
@@ -423,13 +423,8 @@
             {
                 DECODER: {
                     TYPE: "regressor",
-<<<<<<< HEAD
-                },
-                "threshold": 0.5,
-=======
                     "threshold": 0.5,
                 },
->>>>>>> bc1fa6ee
                 "dependencies": [],
                 "reduce_input": SUM,
                 "reduce_dependencies": SUM,

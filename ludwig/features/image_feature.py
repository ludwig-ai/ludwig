--- conflicted
+++ resolved
@@ -18,11 +18,7 @@
 import warnings
 from collections import Counter
 from functools import partial
-<<<<<<< HEAD
 from typing import Any, Callable, Dict, List, Optional, Tuple, Union
-=======
-from typing import List, Optional, Tuple, Union
->>>>>>> 9f5dd65f
 
 import numpy as np
 import torch
@@ -73,11 +69,7 @@
 class _ImagePreprocessing(torch.nn.Module):
     """Torchscript-enabled version of preprocessing done by ImageFeatureMixin.add_feature_data."""
 
-<<<<<<< HEAD
-    def __init__(self, metadata: Dict[str, Any], tv_transforms: Optional[torch.nn.Module] = None):
-=======
-    def __init__(self, metadata: TrainingSetMetadataDict):
->>>>>>> 9f5dd65f
+    def __init__(self, metadata: TrainingSetMetadataDict, tv_transforms: Optional[torch.nn.Module] = None):
         super().__init__()
         self.height = metadata["preprocessing"]["height"]
         self.width = metadata["preprocessing"]["width"]
@@ -606,7 +598,6 @@
         return ImageInputFeatureConfig
 
     @staticmethod
-<<<<<<< HEAD
     def create_preproc_module(metadata: Dict[str, Any]) -> torch.nn.Module:
         torchvision_model_id = metadata["preprocessing"].get("torchvision_model_id")
         if torchvision_model_id:
@@ -614,8 +605,4 @@
         else:
             tv_transforms = None
 
-        return _ImagePreprocessing(metadata, tv_transforms=tv_transforms)
-=======
-    def create_preproc_module(metadata: TrainingSetMetadataDict) -> torch.nn.Module:
-        return _ImagePreprocessing(metadata)
->>>>>>> 9f5dd65f
+        return _ImagePreprocessing(metadata, tv_transforms=tv_transforms)
#! /usr/bin/env python
# coding=utf-8
# Copyright (c) 2019 Uber Technologies, Inc.
#
# Licensed under the Apache License, Version 2.0 (the "License");
# you may not use this file except in compliance with the License.
# You may obtain a copy of the License at
#
#     http://www.apache.org/licenses/LICENSE-2.0
#
# Unless required by applicable law or agreed to in writing, software
# distributed under the License is distributed on an "AS IS" BASIS,
# WITHOUT WARRANTIES OR CONDITIONS OF ANY KIND, either express or implied.
# See the License for the specific language governing permissions and
# limitations under the License.
# ==============================================================================
import logging
import os
import sys
from functools import partial
from multiprocessing import Pool

import h5py
import numpy as np
import tensorflow as tf

from ludwig.constants import *
from ludwig.encoders.image_encoders import Stacked2DCNN, ResNetEncoder
from ludwig.features.base_feature import InputFeature
from ludwig.utils.data_utils import get_abs_path
from ludwig.utils.image_utils import greyscale
from ludwig.utils.image_utils import num_channels_in_image
from ludwig.utils.image_utils import resize_image
from ludwig.utils.misc_utils import set_default_value

logger = logging.getLogger(__name__)


class ImageFeatureMixin(object):
    type = IMAGE
    preprocessing_defaults = {
        'missing_value_strategy': BACKFILL,
        'in_memory': True,
        'resize_method': 'interpolate',
        'scaling': 'pixel_normalization',
        'num_processes': 1
    }

    @staticmethod
    def get_feature_meta(column, preprocessing_parameters, backend):
        return {
            PREPROCESSING: preprocessing_parameters
        }

    @staticmethod
    def _read_image_and_resize(
            filepath,
            img_width,
            img_height,
            should_resize,
            num_channels,
            resize_method,
            user_specified_num_channels
    ):
        """
        :param filepath: path to the image
        :param img_width: expected width of the image
        :param img_height: expected height of the image
        :param should_resize: Should the image be resized?
        :param resize_method: type of resizing method
        :param num_channels: expected number of channels in the first image
        :param user_specified_num_channels: did the user specify num channels?
        :return: image object

        Helper method to read and resize an image according to model defn.
        If the user doesn't specify a number of channels, we use the first image
        in the dataset as the source of truth. If any image in the dataset
        doesn't have the same number of channels as the first image,
        raise an exception.

        If the user specifies a number of channels, we try to convert all the
        images to the specifications by dropping channels/padding 0 channels
        """
        try:
            from skimage.io import imread
        except ImportError:
            logger.error(
                ' scikit-image is not installed. '
                'In order to install all image feature dependencies run '
                'pip install ludwig[image]'
            )
            sys.exit(-1)

        img = imread(filepath)
        img_num_channels = num_channels_in_image(img)
        if img_num_channels == 1:
            img = img.reshape((img.shape[0], img.shape[1], 1))

        if should_resize:
            img = resize_image(img, (img_height, img_width), resize_method)

        if user_specified_num_channels is True:

            # convert to greyscale if needed
            if num_channels == 1 and (
                    img_num_channels == 3 or img_num_channels == 4):
                img = greyscale(img)
                img_num_channels = 1

            # Number of channels is specified by the user
            img_padded = np.zeros((img_height, img_width, num_channels),
                                  dtype=np.uint8)
            min_num_channels = min(num_channels, img_num_channels)
            img_padded[:, :, :min_num_channels] = img[:, :, :min_num_channels]
            img = img_padded

            if img_num_channels != num_channels:
                logger.warning(
                    "Image {0} has {1} channels, where as {2}"
                    " channels are expected. Dropping/adding channels"
                    "with 0s as appropriate".format(
                        filepath, img_num_channels, num_channels))
        else:
            # If the image isn't like the first image, raise exception
            if img_num_channels != num_channels:
                raise ValueError(
                    'Image {0} has {1} channels, unlike the first image, which'
                    ' has {2} channels. Make sure all the iamges have the same'
                    'number of channels or use the num_channels property in'
                    'image preprocessing'.format(filepath,
                                                 img_num_channels,
                                                 num_channels))

        if img.shape[0] != img_height or img.shape[1] != img_width:
            raise ValueError(
                "Images are not of the same size. "
                "Expected size is {0}, "
                "current image size is {1}."
                "Images are expected to be all of the same size"
                "or explicit image width and height are expected"
                "to be provided. "
                "Additional information: "
                "https://ludwig-ai.github.io/ludwig-docs/user_guide/#image-features-preprocessing"
                    .format([img_height, img_width, num_channels], img.shape)
            )

        return img

    @staticmethod
    def _finalize_preprocessing_parameters(
            preprocessing_parameters,
            first_image_path
    ):
        """
        Helper method to determine the height, width and number of channels for
        preprocessing the image data. This is achieved by looking at the
        parameters provided by the user. When there are some missing parameters,
        we fall back on to the first image in the dataset. The assumption being
        that all the images in the data are expected be of the same size with
        the same number of channels
        """
        # Read the first image in the dataset
        try:
            from skimage.io import imread
        except ImportError:
            logger.error(
                ' scikit-image is not installed. '
                'In order to install all image feature dependencies run '
                'pip install ludwig[image]'
            )
            sys.exit(-1)

        first_image = imread(first_image_path)
        first_img_height = first_image.shape[0]
        first_img_width = first_image.shape[1]
        first_img_num_channels = num_channels_in_image(first_image)

        should_resize = False
        if (HEIGHT in preprocessing_parameters or
                WIDTH in preprocessing_parameters):
            should_resize = True
            try:
                height = int(preprocessing_parameters[HEIGHT])
                width = int(preprocessing_parameters[WIDTH])
            except ValueError as e:
                raise ValueError(
                    'Image height and width must be set and have '
                    'positive integer values: ' + str(e)
                )
            if height <= 0 or width <= 0:
                raise ValueError(
                    'Image height and width must be positive integers'
                )
        else:
            # User hasn't specified height and width.
            # So we assume that all images have the same width and height.
            # Thus the width and height of the first one are the same
            # as all the other ones
            height = first_img_height
            width = first_img_width

        if NUM_CHANNELS in preprocessing_parameters:
            # User specified num_channels in the model/feature config
            user_specified_num_channels = True
            num_channels = preprocessing_parameters[NUM_CHANNELS]
        else:
            user_specified_num_channels = False
            num_channels = first_img_num_channels

        assert isinstance(num_channels, int), ValueError(
            'Number of image channels needs to be an integer'
        )

        return (
            should_resize,
            width,
            height,
            num_channels,
            user_specified_num_channels,
            first_image
        )

    @staticmethod
    def add_feature_data(
            feature,
            dataset_df,
            dataset,
            metadata,
            preprocessing_parameters,
            backend
    ):
        set_default_value(
            feature[PREPROCESSING],
            'in_memory',
            preprocessing_parameters['in_memory']
        )
        set_default_value(
            feature[PREPROCESSING],
            'num_processes',
            preprocessing_parameters['num_processes']
        )
        src_path = None
        if hasattr(dataset_df, 'src'):
            src_path = os.path.dirname(os.path.abspath(dataset_df.src))

        num_images = len(dataset_df)
        if num_images == 0:
            raise ValueError('There are no images in the dataset provided.')

        first_path = next(iter(dataset_df[feature[COLUMN]]))

        if src_path is None and not os.path.isabs(first_path):
            raise ValueError('Image file paths must be absolute')

        first_path = get_abs_path(src_path, first_path)

        (
            should_resize,
            width,
            height,
            num_channels,
            user_specified_num_channels,
            first_image
        ) = ImageFeatureMixin._finalize_preprocessing_parameters(
            preprocessing_parameters, first_path
        )

        metadata[feature[NAME]][PREPROCESSING]['height'] = height
        metadata[feature[NAME]][PREPROCESSING]['width'] = width
        metadata[feature[NAME]][PREPROCESSING][
            'num_channels'] = num_channels

        read_image_and_resize = partial(
            ImageFeatureMixin._read_image_and_resize,
            img_width=width,
            img_height=height,
            should_resize=should_resize,
            num_channels=num_channels,
            resize_method=preprocessing_parameters['resize_method'],
            user_specified_num_channels=user_specified_num_channels
        )
<<<<<<< HEAD
=======
        all_file_paths = [get_abs_path(src_path, file_path)
                          for file_path in dataset_df[feature[COLUMN]]]
>>>>>>> d76e84a3

        if feature[PREPROCESSING]['in_memory']:
            # Number of processes to run in parallel for preprocessing
            num_processes = feature[PREPROCESSING]['num_processes']
            metadata[feature[NAME]][PREPROCESSING][
                'num_processes'] = num_processes
            metadata[feature[NAME]]['reshape'] = (height, width, num_channels)

<<<<<<< HEAD
=======
            dataset[feature[PROC_COLUMN]] = np.empty(
                (num_images, height, width, num_channels),
                dtype=np.uint8
            )
>>>>>>> d76e84a3
            # Split the dataset into pools only if we have an explicit request to use
            # multiple processes. In case we have multiple input images use the
            # standard code anyway.
            if backend.supports_multiprocessing and (num_processes > 1 or num_images > 1):
                all_file_paths = [get_abs_path(src_path, file_path)
                                  for file_path in dataset_df[feature[NAME]]]

                with Pool(num_processes) as pool:
                    logger.debug(
                        'Using {} processes for preprocessing images'.format(
                            num_processes
                        )
                    )
<<<<<<< HEAD
                    dataset[feature[NAME]] = pool.map(read_image_and_resize, all_file_paths)
=======
                    dataset[feature[PROC_COLUMN]] = np.array(
                        pool.map(read_image_and_resize, all_file_paths)
                    )

>>>>>>> d76e84a3
            else:
                # If we're not running multiple processes and we are only processing one
                # image just use this faster shortcut, bypassing multiprocessing.Pool.map
                logger.debug(
                    'No process pool initialized. Using internal process for preprocessing images'
                )

                dataset[feature[NAME]] = backend.processor.map_objects(
                    dataset[feature[NAME]],
                    lambda file_path: read_image_and_resize(get_abs_path(src_path, file_path))
                )
<<<<<<< HEAD
=======
                img = read_image_and_resize(all_file_paths[0])
                dataset[feature[PROC_COLUMN]] = np.array([img])
>>>>>>> d76e84a3
        else:
            backend.check_lazy_load_supported(feature)

            all_file_paths = [get_abs_path(src_path, file_path)
                              for file_path in dataset_df[feature[NAME]]]

            data_fp = os.path.splitext(dataset_df.src)[0] + '.hdf5'
            mode = 'w'
            if os.path.isfile(data_fp):
                mode = 'r+'

            with h5py.File(data_fp, mode) as h5_file:
                # todo future add multiprocessing/multithreading
                image_dataset = h5_file.create_dataset(
                    feature[PROC_COLUMN] + '_data',
                    (num_images, height, width, num_channels),
                    dtype=np.uint8
                )
                for i, filepath in enumerate(all_file_paths):
                    image_dataset[i, :height, :width, :] = (
                        read_image_and_resize(filepath)
                    )
                h5_file.flush()

<<<<<<< HEAD
            dataset[feature[NAME]] = np.arange(num_images)
        return dataset
=======
            dataset[feature[PROC_COLUMN]] = np.arange(num_images)
>>>>>>> d76e84a3


class ImageInputFeature(ImageFeatureMixin, InputFeature):
    height = 0
    width = 0
    num_channels = 0
    scaling = 'pixel_normalization'
    encoder = 'stacked_cnn'

    def __init__(self, feature, encoder_obj=None):
        super().__init__(feature)
        self.overwrite_defaults(feature)
        if encoder_obj:
            self.encoder_obj = encoder_obj
        else:
            self.encoder_obj = self.initialize_encoder(feature)

    def call(self, inputs, training=None, mask=None):
        assert isinstance(inputs, tf.Tensor)
        assert inputs.dtype == tf.uint8

        # csting and rescaling
        inputs = tf.cast(inputs, tf.float32) / 255

        inputs_encoded = self.encoder_obj(
            inputs, training=training, mask=mask
        )

        return inputs_encoded

    @classmethod
    def get_input_dtype(cls):
        return tf.uint8

    def get_input_shape(self):
        return self.height, self.width, self.num_channels

    @staticmethod
    def update_config_with_metadata(
            input_feature,
            feature_metadata,
            *args,
            **kwargs
    ):
        for key in ['height', 'width', 'num_channels', 'scaling']:
            input_feature[key] = feature_metadata[PREPROCESSING][key]

    @staticmethod
    def populate_defaults(input_feature):
        set_default_value(input_feature, TIED, None)
        set_default_value(input_feature, PREPROCESSING, {})

    encoder_registry = {
        'stacked_cnn': Stacked2DCNN,
        'resnet': ResNetEncoder,
        None: Stacked2DCNN
    }


image_scaling_registry = {
    'pixel_normalization': lambda x: x * 1.0 / 255,
    'pixel_standardization': lambda x: tf.map_fn(
        lambda f: tf.image.per_image_standardization(f), x)
}<|MERGE_RESOLUTION|>--- conflicted
+++ resolved
@@ -279,11 +279,6 @@
             resize_method=preprocessing_parameters['resize_method'],
             user_specified_num_channels=user_specified_num_channels
         )
-<<<<<<< HEAD
-=======
-        all_file_paths = [get_abs_path(src_path, file_path)
-                          for file_path in dataset_df[feature[COLUMN]]]
->>>>>>> d76e84a3
 
         if feature[PREPROCESSING]['in_memory']:
             # Number of processes to run in parallel for preprocessing
@@ -292,13 +287,6 @@
                 'num_processes'] = num_processes
             metadata[feature[NAME]]['reshape'] = (height, width, num_channels)
 
-<<<<<<< HEAD
-=======
-            dataset[feature[PROC_COLUMN]] = np.empty(
-                (num_images, height, width, num_channels),
-                dtype=np.uint8
-            )
->>>>>>> d76e84a3
             # Split the dataset into pools only if we have an explicit request to use
             # multiple processes. In case we have multiple input images use the
             # standard code anyway.
@@ -312,14 +300,7 @@
                             num_processes
                         )
                     )
-<<<<<<< HEAD
-                    dataset[feature[NAME]] = pool.map(read_image_and_resize, all_file_paths)
-=======
-                    dataset[feature[PROC_COLUMN]] = np.array(
-                        pool.map(read_image_and_resize, all_file_paths)
-                    )
-
->>>>>>> d76e84a3
+                    dataset[feature[PROC_COLUMN]] = pool.map(read_image_and_resize, all_file_paths)
             else:
                 # If we're not running multiple processes and we are only processing one
                 # image just use this faster shortcut, bypassing multiprocessing.Pool.map
@@ -327,15 +308,10 @@
                     'No process pool initialized. Using internal process for preprocessing images'
                 )
 
-                dataset[feature[NAME]] = backend.processor.map_objects(
-                    dataset[feature[NAME]],
+                dataset[feature[PROC_COLUMN]] = backend.processor.map_objects(
+                    dataset[feature[COLUMN]],
                     lambda file_path: read_image_and_resize(get_abs_path(src_path, file_path))
                 )
-<<<<<<< HEAD
-=======
-                img = read_image_and_resize(all_file_paths[0])
-                dataset[feature[PROC_COLUMN]] = np.array([img])
->>>>>>> d76e84a3
         else:
             backend.check_lazy_load_supported(feature)
 
@@ -360,12 +336,8 @@
                     )
                 h5_file.flush()
 
-<<<<<<< HEAD
-            dataset[feature[NAME]] = np.arange(num_images)
+            dataset[feature[PROC_COLUMN]] = np.arange(num_images)
         return dataset
-=======
-            dataset[feature[PROC_COLUMN]] = np.arange(num_images)
->>>>>>> d76e84a3
 
 
 class ImageInputFeature(ImageFeatureMixin, InputFeature):

#! /usr/bin/env python
# coding=utf-8
# Copyright (c) 2019 Uber Technologies, Inc.
#
# Licensed under the Apache License, Version 2.0 (the "License");
# you may not use this file except in compliance with the License.
# You may obtain a copy of the License at
#
#     http://www.apache.org/licenses/LICENSE-2.0
#
# Unless required by applicable law or agreed to in writing, software
# distributed under the License is distributed on an "AS IS" BASIS,
# WITHOUT WARRANTIES OR CONDITIONS OF ANY KIND, either express or implied.
# See the License for the specific language governing permissions and
# limitations under the License.
# ==============================================================================
import logging
import os
import sys
from functools import partial
from multiprocessing import Pool
from typing import Union

import numpy as np
import tensorflow as tf

from ludwig.constants import *
from ludwig.encoders.image_encoders import ENCODER_REGISTRY
from ludwig.features.base_feature import InputFeature
from ludwig.utils.data_utils import get_abs_path
from ludwig.utils.fs_utils import upload_h5
from ludwig.utils.image_utils import greyscale
from ludwig.utils.image_utils import num_channels_in_image
from ludwig.utils.image_utils import resize_image
from ludwig.utils.misc_utils import set_default_value

logger = logging.getLogger(__name__)


<<<<<<< HEAD
image_scaling_registry = {
    'pixel_normalization': lambda x: x * 1.0 / 255,
    'pixel_standardization': lambda x: tf.map_fn(
        lambda f: tf.image.per_image_standardization(f), x)
}


class ImageFeatureMixin(object):
=======
class ImageFeatureMixin:
>>>>>>> cc269963
    type = IMAGE
    preprocessing_defaults = {
        'missing_value_strategy': BACKFILL,
        'in_memory': True,
        'resize_method': 'interpolate',
        'scaling': 'pixel_normalization',
        'num_processes': 1
    }

    preprocessing_schema = {
        'missing_value_strategy': {'type': 'string', 'enum': MISSING_VALUE_STRATEGY_OPTIONS},
        'in_memory': {'type': 'boolean'},
        'resize_method': {'type': 'string', 'enum': RESIZE_METHODS},
        'scaling': {'type': 'string', 'enum': list(image_scaling_registry.keys())},
        'num_processes': {'type': 'integer', 'minimum': 0},
        'height': {'type': 'integer', 'minimum': 0},
        'width': {'type': 'integer', 'minimum': 0},
        'num_channels': {'type': 'integer', 'minimum': 0},
    }

    @staticmethod
    def cast_column(feature, dataset_df, backend):
        return dataset_df

    @staticmethod
    def get_feature_meta(column, preprocessing_parameters, backend):
        return {
            PREPROCESSING: preprocessing_parameters
        }

    @staticmethod
    def _read_image_and_resize(
            img_entry: Union[str, 'numpy.array'],
            img_width: int,
            img_height: int,
            should_resize: bool,
            num_channels: int,
            resize_method: str,
            user_specified_num_channels: int
    ):
        """
        :param img_entry Union[str, 'numpy.array']: if str file path to the
                image else numpy.array of the image itself
        :param img_width: expected width of the image
        :param img_height: expected height of the image
        :param should_resize: Should the image be resized?
        :param resize_method: type of resizing method
        :param num_channels: expected number of channels in the first image
        :param user_specified_num_channels: did the user specify num channels?
        :return: image object

        Helper method to read and resize an image according to model defn.
        If the user doesn't specify a number of channels, we use the first image
        in the dataset as the source of truth. If any image in the dataset
        doesn't have the same number of channels as the first image,
        raise an exception.

        If the user specifies a number of channels, we try to convert all the
        images to the specifications by dropping channels/padding 0 channels
        """
        try:
            from skimage.io import imread
        except ImportError:
            logger.error(
                ' scikit-image is not installed. '
                'In order to install all image feature dependencies run '
                'pip install ludwig[image]'
            )
            sys.exit(-1)

        if isinstance(img_entry, str):
            img = imread(img_entry)
        else:
            img = img_entry
        img_num_channels = num_channels_in_image(img)
        if img_num_channels == 1:
            img = img.reshape((img.shape[0], img.shape[1], 1))

        if should_resize:
            img = resize_image(img, (img_height, img_width), resize_method)

        if user_specified_num_channels is True:

            # convert to greyscale if needed
            if num_channels == 1 and (
                    img_num_channels == 3 or img_num_channels == 4):
                img = greyscale(img)
                img_num_channels = 1

            # Number of channels is specified by the user
            img_padded = np.zeros((img_height, img_width, num_channels),
                                  dtype=np.uint8)
            min_num_channels = min(num_channels, img_num_channels)
            img_padded[:, :, :min_num_channels] = img[:, :, :min_num_channels]
            img = img_padded

            if img_num_channels != num_channels:
                logger.warning(
                    "Image has {0} channels, where as {1} "
                    "channels are expected. Dropping/adding channels "
                    "with 0s as appropriate".format(
                        img_num_channels, num_channels))
        else:
            # If the image isn't like the first image, raise exception
            if img_num_channels != num_channels:
                raise ValueError(
                    'Image has {0} channels, unlike the first image, which '
                    'has {1} channels. Make sure all the images have the same '
                    'number of channels or use the num_channels property in '
                    'image preprocessing'.format(img_num_channels,
                                                 num_channels))

        if img.shape[0] != img_height or img.shape[1] != img_width:
            raise ValueError(
                "Images are not of the same size. "
                "Expected size is {0}, "
                "current image size is {1}."
                "Images are expected to be all of the same size "
                "or explicit image width and height are expected "
                "to be provided. "
                "Additional information: "
                "https://ludwig-ai.github.io/ludwig-docs/user_guide/#image-features-preprocessing"
                    .format([img_height, img_width, num_channels], img.shape)
            )

        return img

    @staticmethod
    def _finalize_preprocessing_parameters(
            preprocessing_parameters: dict,
            first_img_entry: Union[str, 'numpy.array']
    ):
        """
        Helper method to determine the height, width and number of channels for
        preprocessing the image data. This is achieved by looking at the
        parameters provided by the user. When there are some missing parameters,
        we fall back on to the first image in the dataset. The assumption being
        that all the images in the data are expected be of the same size with
        the same number of channels
        """
        # Read the first image in the dataset
        try:
            from skimage.io import imread
        except ImportError:
            logger.error(
                ' scikit-image is not installed. '
                'In order to install all image feature dependencies run '
                'pip install ludwig[image]'
            )
            sys.exit(-1)

        if isinstance(first_img_entry, str):
            first_image = imread(first_img_entry)
        else:
            first_image = first_img_entry
        first_img_height = first_image.shape[0]
        first_img_width = first_image.shape[1]
        first_img_num_channels = num_channels_in_image(first_image)

        should_resize = False
        if (HEIGHT in preprocessing_parameters or
                WIDTH in preprocessing_parameters):
            should_resize = True
            try:
                height = int(preprocessing_parameters[HEIGHT])
                width = int(preprocessing_parameters[WIDTH])
            except ValueError as e:
                raise ValueError(
                    'Image height and width must be set and have '
                    'positive integer values: ' + str(e)
                )
            if height <= 0 or width <= 0:
                raise ValueError(
                    'Image height and width must be positive integers'
                )
        else:
            # User hasn't specified height and width.
            # So we assume that all images have the same width and height.
            # Thus the width and height of the first one are the same
            # as all the other ones
            height = first_img_height
            width = first_img_width

        if NUM_CHANNELS in preprocessing_parameters:
            # User specified num_channels in the model/feature config
            user_specified_num_channels = True
            num_channels = preprocessing_parameters[NUM_CHANNELS]
        else:
            user_specified_num_channels = False
            num_channels = first_img_num_channels

        assert isinstance(num_channels, int), ValueError(
            'Number of image channels needs to be an integer'
        )

        return (
            should_resize,
            width,
            height,
            num_channels,
            user_specified_num_channels,
            first_image
        )

    @staticmethod
    def add_feature_data(
            feature,
            input_df,
            proc_df,
            metadata,
            preprocessing_parameters,
            backend,
            skip_save_processed_input
    ):
        in_memory = preprocessing_parameters['in_memory']
        if PREPROCESSING in feature and 'in_memory' in feature[PREPROCESSING]:
            in_memory = feature[PREPROCESSING]['in_memory']

        num_processes = preprocessing_parameters['num_processes']
        if PREPROCESSING in feature and 'num_processes' in feature[
            PREPROCESSING]:
            num_processes = feature[PREPROCESSING]['num_processes']

        src_path = None
        if hasattr(input_df, 'src'):
            src_path = os.path.dirname(os.path.abspath(input_df.src))

        num_images = len(input_df)
        if num_images == 0:
            raise ValueError('There are no images in the dataset provided.')

        first_img_entry = next(iter(input_df[feature[COLUMN]]))
        logger.debug(
            'Detected image feature type is {}'.format(type(first_img_entry))
        )

        if not isinstance(first_img_entry, str) \
                and not isinstance(first_img_entry, np.ndarray):
            raise ValueError(
                'Invalid image feature data type.  Detected type is {}, '
                'expect either string for file path or numpy array.'
                    .format(type(first_img_entry))
            )

        if isinstance(first_img_entry, str):
            if src_path is None and not os.path.isabs(first_img_entry):
                raise ValueError('Image file paths must be absolute')
            first_img_entry = get_abs_path(src_path, first_img_entry)

        (
            should_resize,
            width,
            height,
            num_channels,
            user_specified_num_channels,
            first_image
        ) = ImageFeatureMixin._finalize_preprocessing_parameters(
            preprocessing_parameters, first_img_entry
        )

        metadata[feature[NAME]][PREPROCESSING]['height'] = height
        metadata[feature[NAME]][PREPROCESSING]['width'] = width
        metadata[feature[NAME]][PREPROCESSING][
            'num_channels'] = num_channels

        read_image_and_resize = partial(
            ImageFeatureMixin._read_image_and_resize,
            img_width=width,
            img_height=height,
            should_resize=should_resize,
            num_channels=num_channels,
            resize_method=preprocessing_parameters['resize_method'],
            user_specified_num_channels=user_specified_num_channels
        )

        # check to see if the active backend can support lazy loading of
        # image features from the hdf5 cache.
        backend.check_lazy_load_supported(feature)

        if in_memory or skip_save_processed_input:
            # Number of processes to run in parallel for preprocessing
            metadata[feature[NAME]][PREPROCESSING][
                'num_processes'] = num_processes
            metadata[feature[NAME]]['reshape'] = (height, width, num_channels)

            # Split the dataset into pools only if we have an explicit request to use
            # multiple processes. In case we have multiple input images use the
            # standard code anyway.
            if backend.supports_multiprocessing and (
                    num_processes > 1 or num_images > 1):
                all_img_entries = [get_abs_path(src_path, img_entry)
                                   if isinstance(img_entry, str) else img_entry
                                   for img_entry in input_df[feature[COLUMN]]]

                with Pool(num_processes) as pool:
                    logger.debug(
                        'Using {} processes for preprocessing images'.format(
                            num_processes
                        )
                    )
                    proc_df[feature[PROC_COLUMN]] = pool.map(
                        read_image_and_resize, all_img_entries
                    )
            else:
                # If we're not running multiple processes and we are only processing one
                # image just use this faster shortcut, bypassing multiprocessing.Pool.map
                logger.debug(
                    'No process pool initialized. Using internal process for preprocessing images'
                )

                # helper function for handling single image
                def _get_processed_image(img_store):
                    if isinstance(img_store, str):
                        return read_image_and_resize(
                            get_abs_path(src_path, img_store)
                        )
                    else:
                        return read_image_and_resize(img_store)

                proc_df[feature[PROC_COLUMN]] = backend.df_engine.map_objects(
                    input_df[feature[COLUMN]],
                    _get_processed_image
                )
        else:

            all_img_entries = [get_abs_path(src_path, img_entry)
                               if isinstance(img_entry, str) else img_entry
                               for img_entry in input_df[feature[COLUMN]]]

            data_fp = backend.cache.get_cache_path(
                input_df.src, metadata.get(CHECKSUM), TRAINING
            )
            with upload_h5(data_fp) as h5_file:
                # todo future add multiprocessing/multithreading
                image_dataset = h5_file.create_dataset(
                    feature[PROC_COLUMN] + '_data',
                    (num_images, height, width, num_channels),
                    dtype=np.uint8
                )
                for i, img_entry in enumerate(all_img_entries):
                    image_dataset[i, :height, :width, :] = (
                        read_image_and_resize(img_entry)
                    )
                h5_file.flush()

            proc_df[feature[PROC_COLUMN]] = np.arange(num_images)
        return proc_df


class ImageInputFeature(ImageFeatureMixin, InputFeature):
    height = 0
    width = 0
    num_channels = 0
    scaling = 'pixel_normalization'
    encoder = 'stacked_cnn'

    def __init__(self, feature, encoder_obj=None):
        super().__init__(feature)
        self.overwrite_defaults(feature)
        if encoder_obj:
            self.encoder_obj = encoder_obj
        else:
            self.encoder_obj = self.initialize_encoder(feature)

    def call(self, inputs, training=None, mask=None):
        assert isinstance(inputs, tf.Tensor)
        assert inputs.dtype == tf.uint8

        # csting and rescaling
        inputs = tf.cast(inputs, tf.float32) / 255

        inputs_encoded = self.encoder_obj(
            inputs, training=training, mask=mask
        )

        return inputs_encoded

    @classmethod
    def get_input_dtype(cls):
        return tf.uint8

    def get_input_shape(self):
        return self.height, self.width, self.num_channels

    @staticmethod
    def update_config_with_metadata(
            input_feature,
            feature_metadata,
            *args,
            **kwargs
    ):
        for key in ['height', 'width', 'num_channels', 'scaling']:
            input_feature[key] = feature_metadata[PREPROCESSING][key]

    @staticmethod
    def populate_defaults(input_feature):
        set_default_value(input_feature, TIED, None)
        set_default_value(input_feature, PREPROCESSING, {})

<<<<<<< HEAD
    encoder_registry = {
        'stacked_cnn': Stacked2DCNN,
        'resnet': ResNetEncoder,
        None: Stacked2DCNN
    }
=======
    encoder_registry = ENCODER_REGISTRY


image_scaling_registry = {
    'pixel_normalization': lambda x: x * 1.0 / 255,
    'pixel_standardization': lambda x: tf.map_fn(
        lambda f: tf.image.per_image_standardization(f), x)
}
>>>>>>> cc269963
<|MERGE_RESOLUTION|>--- conflicted
+++ resolved
@@ -37,7 +37,6 @@
 logger = logging.getLogger(__name__)
 
 
-<<<<<<< HEAD
 image_scaling_registry = {
     'pixel_normalization': lambda x: x * 1.0 / 255,
     'pixel_standardization': lambda x: tf.map_fn(
@@ -45,10 +44,7 @@
 }
 
 
-class ImageFeatureMixin(object):
-=======
 class ImageFeatureMixin:
->>>>>>> cc269963
     type = IMAGE
     preprocessing_defaults = {
         'missing_value_strategy': BACKFILL,
@@ -448,19 +444,4 @@
         set_default_value(input_feature, TIED, None)
         set_default_value(input_feature, PREPROCESSING, {})
 
-<<<<<<< HEAD
-    encoder_registry = {
-        'stacked_cnn': Stacked2DCNN,
-        'resnet': ResNetEncoder,
-        None: Stacked2DCNN
-    }
-=======
-    encoder_registry = ENCODER_REGISTRY
-
-
-image_scaling_registry = {
-    'pixel_normalization': lambda x: x * 1.0 / 255,
-    'pixel_standardization': lambda x: tf.map_fn(
-        lambda f: tf.image.per_image_standardization(f), x)
-}
->>>>>>> cc269963
+    encoder_registry = ENCODER_REGISTRY
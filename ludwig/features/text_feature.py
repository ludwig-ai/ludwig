--- conflicted
+++ resolved
@@ -55,10 +55,7 @@
     UNKNOWN_SYMBOL,
     Vocabulary,
 )
-<<<<<<< HEAD
-from ludwig.utils.types import DataFrame, Series
-=======
->>>>>>> 3a0e2b2b
+from ludwig.utils.types import Series
 
 logger = logging.getLogger(__name__)
 

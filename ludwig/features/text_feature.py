--- conflicted
+++ resolved
@@ -18,17 +18,12 @@
 from collections.abc import Iterable
 
 import numpy as np
-<<<<<<< HEAD
 import torch
-# import tensorflow as tf
-=======
 import pandas as pd
-import tensorflow as tf
 try:
     import dask.dataframe as dd
 except ImportError:
     pass
->>>>>>> f344a267
 
 from ludwig.constants import *
 from ludwig.encoders.text_encoders import ENCODER_REGISTRY

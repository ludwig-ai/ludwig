#! /usr/bin/env python
# Copyright (c) 2019 Uber Technologies, Inc.
#
# Licensed under the Apache License, Version 2.0 (the "License");
# you may not use this file except in compliance with the License.
# You may obtain a copy of the License at
#
#     http://www.apache.org/licenses/LICENSE-2.0
#
# Unless required by applicable law or agreed to in writing, software
# distributed under the License is distributed on an "AS IS" BASIS,
# WITHOUT WARRANTIES OR CONDITIONS OF ANY KIND, either express or implied.
# See the License for the specific language governing permissions and
# limitations under the License.
# ==============================================================================
import logging
from functools import partial
from typing import Any, Dict, Union

import torch

from ludwig.constants import (
    COLUMN,
    DECODER,
    EDIT_DISTANCE,
    ENCODER,
    LAST_ACCURACY,
    LAST_PREDICTIONS,
    LENGTHS,
    LOSS,
    NAME,
    PERPLEXITY,
    PREDICTIONS,
    PROBABILITIES,
    PROBABILITY,
    PROC_COLUMN,
    TEXT,
    TIED,
    TOKEN_ACCURACY,
    TYPE,
)
from ludwig.encoders.registry import get_encoder_cls
from ludwig.features.base_feature import BaseFeatureMixin, OutputFeature
from ludwig.features.feature_utils import compute_sequence_probability, compute_token_probabilities
from ludwig.features.sequence_feature import (
    _SequencePostprocessing,
    _SequencePreprocessing,
    SequenceInputFeature,
    SequenceOutputFeature,
)
from ludwig.schema.features.text_feature import TextInputFeatureConfig, TextOutputFeatureConfig
from ludwig.schema.features.utils import register_input_feature, register_output_feature
from ludwig.utils.math_utils import softmax
from ludwig.utils.misc_utils import set_default_value, set_default_values
from ludwig.utils.strings_utils import build_sequence_matrix, create_vocabulary, SpecialSymbol, UNKNOWN_SYMBOL
from ludwig.utils.types import DataFrame

logger = logging.getLogger(__name__)


class TextFeatureMixin(BaseFeatureMixin):
    @staticmethod
    def type():
        return TEXT

    @staticmethod
    def preprocessing_defaults():
        return TextInputFeatureConfig().preprocessing.__dict__

    @staticmethod
    def cast_column(column, backend):
        return column.astype(str)

    @staticmethod
    def feature_meta(column, preprocessing_parameters, backend):
        (
            idx2str,
            str2idx,
            str2freq,
            max_len,
            max_len_99ptile,
            pad_idx,
            padding_symbol,
            unknown_symbol,
        ) = create_vocabulary(
            column,
            tokenizer_type=preprocessing_parameters["tokenizer"],
            num_most_frequent=preprocessing_parameters["most_common"],
            lowercase=preprocessing_parameters["lowercase"],
            vocab_file=preprocessing_parameters["vocab_file"],
            unknown_symbol=preprocessing_parameters["unknown_symbol"],
            padding_symbol=preprocessing_parameters["padding_symbol"],
            pretrained_model_name_or_path=preprocessing_parameters["pretrained_model_name_or_path"],
            processor=backend.df_engine,
        )
        return (
            idx2str,
            str2idx,
            str2freq,
            max_len,
            max_len_99ptile,
            pad_idx,
            padding_symbol,
            unknown_symbol,
        )

    @staticmethod
    def get_feature_meta(column, preprocessing_parameters, backend):
        tf_meta = TextFeatureMixin.feature_meta(column, preprocessing_parameters, backend)
        (
            idx2str,
            str2idx,
            str2freq,
            max_len,
            max_len_99ptile,
            pad_idx,
            padding_symbol,
            unknown_symbol,
        ) = tf_meta
        max_len = min(preprocessing_parameters["max_sequence_length"], max_len)
        max_len_99ptile = min(max_len, max_len_99ptile)
        return {
            "idx2str": idx2str,
            "str2idx": str2idx,
            "str2freq": str2freq,
            "vocab_size": len(idx2str),
            "max_sequence_length": max_len + 2,  # For start and stop symbols.
            "max_sequence_length_99ptile": max_len_99ptile + 2,  # For start and stop symbols.
            "pad_idx": pad_idx,
            "padding_symbol": padding_symbol,
            "unknown_symbol": unknown_symbol,
        }

    @staticmethod
    def feature_data(column, metadata, preprocessing_parameters, backend):
        # TODO(1891): Remove backward compatibility hack once all models have been retrained with Ludwig after
        # https://github.com/ludwig-ai/ludwig/pull/1859.
        prefix = ""
        padding_symbol_metadata_key = "padding_symbol"
        unknown_symbol_metadata_key = "unknown_symbol"
        if "str2idx" not in metadata:
            prefix = "word_"
            padding_symbol_metadata_key = "word_pad_symbol"
            unknown_symbol_metadata_key = "word_unk_symbol"

        # ensure preprocessing param values match the metadata determined from dataset
        preprocessing_parameters["padding_symbol"] = metadata[padding_symbol_metadata_key]
        preprocessing_parameters["unknown_symbol"] = metadata[unknown_symbol_metadata_key]
        if preprocessing_parameters["fill_value"] == UNKNOWN_SYMBOL:
            preprocessing_parameters["fill_value"] = preprocessing_parameters["unknown_symbol"]
        if (
            "computed_fill_value" in preprocessing_parameters
            and preprocessing_parameters["computed_fill_value"] == UNKNOWN_SYMBOL
        ):
            preprocessing_parameters["computed_fill_value"] = preprocessing_parameters["unknown_symbol"]

        return build_sequence_matrix(
            sequences=column,
            inverse_vocabulary=metadata[f"{prefix}str2idx"],
            tokenizer_type=preprocessing_parameters[f"{prefix}tokenizer"],
            length_limit=metadata[f"{prefix}max_sequence_length"],
            padding_symbol=metadata[padding_symbol_metadata_key],
            padding=preprocessing_parameters["padding"],
            unknown_symbol=metadata[unknown_symbol_metadata_key],
            lowercase=preprocessing_parameters["lowercase"],
            tokenizer_vocab_file=preprocessing_parameters[f"{prefix}vocab_file"],
            pretrained_model_name_or_path=preprocessing_parameters["pretrained_model_name_or_path"],
            processor=backend.df_engine,
        )

    @staticmethod
    def add_feature_data(
        feature_config, input_df, proc_df, metadata, preprocessing_parameters, backend, skip_save_processed_input
    ):
        proc_df[feature_config[PROC_COLUMN]] = TextFeatureMixin.feature_data(
            input_df[feature_config[COLUMN]],
            metadata[feature_config[NAME]],
            preprocessing_parameters,
            backend,
        )
        return proc_df


@register_input_feature(TEXT)
class TextInputFeature(TextFeatureMixin, SequenceInputFeature):
<<<<<<< HEAD
    def __init__(self, input_feature_config: TextInputFeatureConfig, encoder_obj=None, **kwargs):
        input_feature_config = self.load_config(input_feature_config)
        super().__init__(input_feature_config, encoder_obj=encoder_obj, **kwargs)
        self.encoder_config = input_feature_config.encoder
        # self._input_shape = [input_feature_config.encoder.max_sequence_length]
=======
    def __init__(self, input_feature_config: Union[TextInputFeatureConfig, Dict], encoder_obj=None, **kwargs):
        input_feature_config = self.load_config(input_feature_config)
        super().__init__(input_feature_config, encoder_obj=encoder_obj, **kwargs)
>>>>>>> 1e6dbeff

    def forward(self, inputs, mask=None):
        assert isinstance(inputs, torch.Tensor)
        assert (
            inputs.dtype == torch.int8
            or inputs.dtype == torch.int16
            or inputs.dtype == torch.int32
            or inputs.dtype == torch.int64
        )
        assert len(inputs.shape) == 2

        inputs_mask = torch.not_equal(inputs, SpecialSymbol.PADDING.value)

        inputs_exp = inputs.type(torch.int32)
        lengths = torch.sum(inputs_mask.type(torch.int32), dim=1)
        encoder_output = self.encoder_obj(inputs_exp, mask=inputs_mask)
        encoder_output[LENGTHS] = lengths

        return encoder_output

    @property
    def input_dtype(self):
        return torch.int32

    @property
    def input_shape(self):
<<<<<<< HEAD
        return torch.Size([self.encoder_config.max_sequence_length])
=======
        return torch.Size([self.encoder_obj.config.max_sequence_length])
>>>>>>> 1e6dbeff

    @staticmethod
    def update_config_with_metadata(input_feature, feature_metadata, *args, **kwargs):
        input_feature[ENCODER]["vocab"] = feature_metadata["idx2str"]
<<<<<<< HEAD
=======
        input_feature[ENCODER]["vocab_size"] = len(feature_metadata["idx2str"])
>>>>>>> 1e6dbeff
        input_feature[ENCODER]["max_sequence_length"] = feature_metadata["max_sequence_length"]
        input_feature[ENCODER]["pad_idx"] = feature_metadata["pad_idx"]
        input_feature[ENCODER]["num_tokens"] = len(feature_metadata["idx2str"])

    @staticmethod
    def populate_defaults(input_feature):
        defaults = TextInputFeatureConfig()
        set_default_value(input_feature, TIED, defaults.tied)
        set_default_values(input_feature, {ENCODER: {TYPE: defaults.encoder.type}})

        encoder_class = get_encoder_cls(input_feature[TYPE], input_feature[ENCODER][TYPE])

        if hasattr(encoder_class, "default_params"):
            set_default_values(input_feature, encoder_class.default_params)

    @staticmethod
    def get_schema_cls():
        return TextInputFeatureConfig

    @property
    def output_shape(self) -> torch.Size:
        return self.encoder_obj.output_shape

    @staticmethod
    def create_preproc_module(metadata: Dict[str, Any]) -> torch.nn.Module:
        return _SequencePreprocessing(metadata)


@register_output_feature(TEXT)
class TextOutputFeature(TextFeatureMixin, SequenceOutputFeature):
    metric_functions = {LOSS: None, TOKEN_ACCURACY: None, LAST_ACCURACY: None, PERPLEXITY: None, EDIT_DISTANCE: None}
    default_validation_metric = LOSS

    def __init__(
<<<<<<< HEAD
        self, output_feature_config: TextInputFeatureConfig, output_features: Dict[str, OutputFeature], **kwargs
=======
        self,
        output_feature_config: Union[TextInputFeatureConfig, Dict],
        output_features: Dict[str, OutputFeature],
        **kwargs,
>>>>>>> 1e6dbeff
    ):
        output_feature_config = self.load_config(output_feature_config)
        super().__init__(output_feature_config, output_features, **kwargs)

    @classmethod
    def get_output_dtype(cls):
        return torch.int32

    @property
    def output_shape(self) -> torch.Size:
<<<<<<< HEAD
        return torch.Size([self.decoder_config.max_sequence_length])
=======
        return torch.Size([self.decoder_obj.config.max_sequence_length])
>>>>>>> 1e6dbeff

    @staticmethod
    def update_config_with_metadata(output_feature, feature_metadata, *args, **kwargs):
        output_feature[DECODER]["vocab_size"] = feature_metadata["vocab_size"]
        output_feature[DECODER]["max_sequence_length"] = feature_metadata["max_sequence_length"]
        if isinstance(output_feature[LOSS]["class_weights"], (list, tuple)):
            # [0, 0] for UNK and PAD
            output_feature[LOSS]["class_weights"] = [0, 0] + output_feature[LOSS]["class_weights"]
            if len(output_feature[LOSS]["class_weights"]) != output_feature[DECODER]["vocab_size"]:
                raise ValueError(
                    "The length of class_weights ({}) is not compatible with "
                    "the number of classes ({})".format(
                        len(output_feature[LOSS]["class_weights"]), output_feature[DECODER]["vocab_size"]
                    )
                )

        if output_feature[LOSS]["class_similarities_temperature"] > 0:
            if "class_similarities" in output_feature:
                distances = output_feature["class_similarities"]
                temperature = output_feature[LOSS]["class_similarities_temperature"]
                for i in range(len(distances)):
                    distances[i, :] = softmax(distances[i, :], temperature=temperature)
                output_feature[LOSS]["class_similarities"] = distances
            else:
                raise ValueError(
                    "class_similarities_temperature > 0,"
                    "but no class similarities are provided "
                    "for feature {}".format(output_feature[COLUMN])
                )

    @staticmethod
    def calculate_overall_stats(
        predictions,
        targets,
        train_set_metadata,
    ):
        return {}

    def postprocess_predictions(
        self,
        result,
        metadata,
    ):
        # todo: refactor to reuse SequenceOutputFeature.postprocess_predictions
        predictions_col = f"{self.feature_name}_{PREDICTIONS}"
        if predictions_col in result:

            def idx2str(pred):
                return [
                    metadata["idx2str"][token] if token < len(metadata["idx2str"]) else UNKNOWN_SYMBOL for token in pred
                ]

            result[predictions_col] = result[predictions_col].map(idx2str)

        last_preds_col = f"{self.feature_name}_{LAST_PREDICTIONS}"
        if last_preds_col in result:

            def last_idx2str(last_pred):
                if last_pred < len(metadata["idx2str"]):
                    return metadata["idx2str"][last_pred]
                return UNKNOWN_SYMBOL

            result[last_preds_col] = result[last_preds_col].map(last_idx2str)

        probs_col = f"{self.feature_name}_{PROBABILITIES}"
        prob_col = f"{self.feature_name}_{PROBABILITY}"
        if probs_col in result:
            # currently does not return full probabilties because usually it is huge:
            # dataset x length x classes
            # TODO: add a mechanism for letting the user decide to save it
            result[probs_col] = result[probs_col].map(compute_token_probabilities)
            result[prob_col] = result[probs_col].map(
                partial(
                    compute_sequence_probability,
                    max_sequence_length=metadata["max_sequence_length"],
                    return_log_prob=True,
                ),
            )

        lengths_col = f"{self.feature_name}_{LENGTHS}"
        if lengths_col in result:
            del result[lengths_col]

        return result

    @staticmethod
    def create_postproc_module(metadata: Dict[str, Any]) -> torch.nn.Module:
        return _SequencePostprocessing(metadata)

    @staticmethod
    def populate_defaults(output_feature):
        SequenceOutputFeature.populate_defaults(output_feature)

    @staticmethod
    def get_schema_cls():
        return TextOutputFeatureConfig

    def flatten(self, df: DataFrame) -> DataFrame:
        probs_col = f"{self.feature_name}_{PROBABILITIES}"
        df[probs_col] = df[probs_col].apply(lambda x: x.flatten())
        return df

    def unflatten(self, df: DataFrame) -> DataFrame:
        probs_col = f"{self.feature_name}_{PROBABILITIES}"
        df[probs_col] = df[probs_col].apply(
<<<<<<< HEAD
            lambda x: x.reshape(-1, self.decoder_config.max_sequence_length), meta=(probs_col, "object")
=======
            lambda x: x.reshape(-1, self.decoder_obj.config.max_sequence_length), meta=(probs_col, "object")
>>>>>>> 1e6dbeff
        )
        return df<|MERGE_RESOLUTION|>--- conflicted
+++ resolved
@@ -183,17 +183,9 @@
 
 @register_input_feature(TEXT)
 class TextInputFeature(TextFeatureMixin, SequenceInputFeature):
-<<<<<<< HEAD
-    def __init__(self, input_feature_config: TextInputFeatureConfig, encoder_obj=None, **kwargs):
-        input_feature_config = self.load_config(input_feature_config)
-        super().__init__(input_feature_config, encoder_obj=encoder_obj, **kwargs)
-        self.encoder_config = input_feature_config.encoder
-        # self._input_shape = [input_feature_config.encoder.max_sequence_length]
-=======
     def __init__(self, input_feature_config: Union[TextInputFeatureConfig, Dict], encoder_obj=None, **kwargs):
         input_feature_config = self.load_config(input_feature_config)
         super().__init__(input_feature_config, encoder_obj=encoder_obj, **kwargs)
->>>>>>> 1e6dbeff
 
     def forward(self, inputs, mask=None):
         assert isinstance(inputs, torch.Tensor)
@@ -220,19 +212,12 @@
 
     @property
     def input_shape(self):
-<<<<<<< HEAD
-        return torch.Size([self.encoder_config.max_sequence_length])
-=======
         return torch.Size([self.encoder_obj.config.max_sequence_length])
->>>>>>> 1e6dbeff
 
     @staticmethod
     def update_config_with_metadata(input_feature, feature_metadata, *args, **kwargs):
         input_feature[ENCODER]["vocab"] = feature_metadata["idx2str"]
-<<<<<<< HEAD
-=======
         input_feature[ENCODER]["vocab_size"] = len(feature_metadata["idx2str"])
->>>>>>> 1e6dbeff
         input_feature[ENCODER]["max_sequence_length"] = feature_metadata["max_sequence_length"]
         input_feature[ENCODER]["pad_idx"] = feature_metadata["pad_idx"]
         input_feature[ENCODER]["num_tokens"] = len(feature_metadata["idx2str"])
@@ -267,14 +252,10 @@
     default_validation_metric = LOSS
 
     def __init__(
-<<<<<<< HEAD
-        self, output_feature_config: TextInputFeatureConfig, output_features: Dict[str, OutputFeature], **kwargs
-=======
         self,
         output_feature_config: Union[TextInputFeatureConfig, Dict],
         output_features: Dict[str, OutputFeature],
         **kwargs,
->>>>>>> 1e6dbeff
     ):
         output_feature_config = self.load_config(output_feature_config)
         super().__init__(output_feature_config, output_features, **kwargs)
@@ -285,11 +266,7 @@
 
     @property
     def output_shape(self) -> torch.Size:
-<<<<<<< HEAD
-        return torch.Size([self.decoder_config.max_sequence_length])
-=======
         return torch.Size([self.decoder_obj.config.max_sequence_length])
->>>>>>> 1e6dbeff
 
     @staticmethod
     def update_config_with_metadata(output_feature, feature_metadata, *args, **kwargs):
@@ -395,10 +372,6 @@
     def unflatten(self, df: DataFrame) -> DataFrame:
         probs_col = f"{self.feature_name}_{PROBABILITIES}"
         df[probs_col] = df[probs_col].apply(
-<<<<<<< HEAD
-            lambda x: x.reshape(-1, self.decoder_config.max_sequence_length), meta=(probs_col, "object")
-=======
             lambda x: x.reshape(-1, self.decoder_obj.config.max_sequence_length), meta=(probs_col, "object")
->>>>>>> 1e6dbeff
         )
         return df
--- conflicted
+++ resolved
@@ -383,20 +383,4 @@
 
     @staticmethod
     def get_schema_cls():
-<<<<<<< HEAD
-        return TextOutputFeatureConfig
-=======
-        return TextOutputFeatureConfig
-
-    def flatten(self, df: DataFrame) -> DataFrame:
-        probs_col = f"{self.feature_name}_{PROBABILITIES}"
-        df[probs_col] = df[probs_col].map(lambda x: x.flatten())
-        return df
-
-    def unflatten(self, df: DataFrame) -> DataFrame:
-        probs_col = f"{self.feature_name}_{PROBABILITIES}"
-        df[probs_col] = df[probs_col].map(
-            lambda x: x.reshape(-1, self.decoder_obj.max_sequence_length), meta=(probs_col, "object")
-        )
-        return df
->>>>>>> d4f8cccc
+        return TextOutputFeatureConfig
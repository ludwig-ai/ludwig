#! /usr/bin/env python
# coding=utf-8
# Copyright (c) 2019 Uber Technologies, Inc.
#
# Licensed under the Apache License, Version 2.0 (the "License");
# you may not use this file except in compliance with the License.
# You may obtain a copy of the License at
#
#     http://www.apache.org/licenses/LICENSE-2.0
#
# Unless required by applicable law or agreed to in writing, software
# distributed under the License is distributed on an "AS IS" BASIS,
# WITHOUT WARRANTIES OR CONDITIONS OF ANY KIND, either express or implied.
# See the License for the specific language governing permissions and
# limitations under the License.
# ==============================================================================
import logging
from collections.abc import Iterable

import numpy as np
<<<<<<< HEAD
import pandas as pd
import tensorflow as tf
try:
    import dask.dataframe as dd
except ImportError:
    pass
=======
# import tensorflow as tf
>>>>>>> e6afc7a7

from ludwig.constants import *
from ludwig.encoders.text_encoders import ENCODER_REGISTRY
from ludwig.features.sequence_feature import SequenceInputFeature
from ludwig.features.sequence_feature import SequenceOutputFeature
from ludwig.utils.math_utils import softmax
from ludwig.utils.metrics_utils import ConfusionMatrix
from ludwig.utils.misc_utils import get_from_registry
from ludwig.utils.misc_utils import set_default_value
from ludwig.utils.misc_utils import set_default_values
from ludwig.utils.strings_utils import PADDING_SYMBOL
from ludwig.utils.strings_utils import UNKNOWN_SYMBOL
from ludwig.utils.strings_utils import build_sequence_matrix
from ludwig.utils.strings_utils import create_vocabulary
from ludwig.utils.strings_utils import tokenizer_registry


logger = logging.getLogger(__name__)


class TextFeatureMixin:
    type = TEXT

    preprocessing_defaults = {
        'char_tokenizer': 'characters',
        'char_vocab_file': None,
        'char_sequence_length_limit': 1024,
        'char_most_common': 70,
        'word_tokenizer': 'space_punct',
        'pretrained_model_name_or_path': None,
        'word_vocab_file': None,
        'word_sequence_length_limit': 256,
        'word_most_common': 20000,
        'padding_symbol': PADDING_SYMBOL,
        'unknown_symbol': UNKNOWN_SYMBOL,
        'padding': 'right',
        'lowercase': True,
        'missing_value_strategy': FILL_WITH_CONST,
        'fill_value': UNKNOWN_SYMBOL
    }

    preprocessing_schema = {
        'char_tokenizer': {'type': 'string', 'enum': sorted(list(tokenizer_registry.keys()))},
        'char_vocab_file': {'type': 'string'},
        'char_sequence_length_limit': {'type': 'integer', 'minimum': 0},
        'char_most_common': {'type': 'integer', 'minimum': 0},
        'word_tokenizer': {'type': 'string', 'enum': sorted(list(tokenizer_registry.keys()))},
        'pretrained_model_name_or_path': {'type': 'string'},
        'word_vocab_file': {'type': 'string'},
        'word_sequence_length_limit': {'type': 'integer', 'minimum': 0},
        'word_most_common': {'type': 'integer', 'minimum': 0},
        'padding_symbol': {'type': 'string'},
        'unknown_symbol': {'type': 'string'},
        'padding': {'type': 'string', 'enum': ['right', 'left']},
        'lowercase': {'type': 'boolean'},
        'missing_value_strategy': {'type': 'string', 'enum': MISSING_VALUE_STRATEGY_OPTIONS},
        'fill_value': {'type': 'string'},
        'computed_fill_value': {'type': 'string'},
    }

    @staticmethod
    def cast_column(column, backend):
        return column

    @staticmethod
    def feature_meta(column, preprocessing_parameters, backend):
        (
            char_idx2str,
            char_str2idx,
            char_str2freq,
            char_max_len,
            char_pad_idx,
            char_pad_symbol,
            char_unk_symbol,
        ) = create_vocabulary(
            column,
            tokenizer_type='characters',
            num_most_frequent=preprocessing_parameters['char_most_common'],
            lowercase=preprocessing_parameters['lowercase'],
            unknown_symbol=preprocessing_parameters['unknown_symbol'],
            padding_symbol=preprocessing_parameters['padding_symbol'],
            pretrained_model_name_or_path=preprocessing_parameters[
                'pretrained_model_name_or_path'],
            processor=backend.df_engine
        )
        (
            word_idx2str,
            word_str2idx,
            word_str2freq,
            word_max_len,
            word_pad_idx,
            word_pad_symbol,
            word_unk_symbol,
        ) = create_vocabulary(
            column,
            tokenizer_type=preprocessing_parameters['word_tokenizer'],
            num_most_frequent=preprocessing_parameters['word_most_common'],
            lowercase=preprocessing_parameters['lowercase'],
            vocab_file=preprocessing_parameters['word_vocab_file'],
            unknown_symbol=preprocessing_parameters['unknown_symbol'],
            padding_symbol=preprocessing_parameters['padding_symbol'],
            pretrained_model_name_or_path=preprocessing_parameters[
                'pretrained_model_name_or_path'],
            processor=backend.df_engine
        )
        return (
            char_idx2str,
            char_str2idx,
            char_str2freq,
            char_max_len,
            char_pad_idx,
            char_pad_symbol,
            char_unk_symbol,
            word_idx2str,
            word_str2idx,
            word_str2freq,
            word_max_len,
            word_pad_idx,
            word_pad_symbol,
            word_unk_symbol,
        )

    @staticmethod
    def get_feature_meta(column, preprocessing_parameters, backend):
        column = column.astype(str)
        tf_meta = TextFeatureMixin.feature_meta(
            column, preprocessing_parameters, backend
        )
        (
            char_idx2str,
            char_str2idx,
            char_str2freq,
            char_max_len,
            char_pad_idx,
            char_pad_symbol,
            char_unk_symbol,
            word_idx2str,
            word_str2idx,
            word_str2freq,
            word_max_len,
            word_pad_idx,
            word_pad_symbol,
            word_unk_symbol,
        ) = tf_meta
        char_max_len = min(
            preprocessing_parameters['char_sequence_length_limit'],
            char_max_len
        )
        word_max_len = min(
            preprocessing_parameters['word_sequence_length_limit'],
            word_max_len
        )
        return {
            'char_idx2str': char_idx2str,
            'char_str2idx': char_str2idx,
            'char_str2freq': char_str2freq,
            'char_vocab_size': len(char_idx2str),
            'char_max_sequence_length': char_max_len,
            'char_pad_idx': char_pad_idx,
            'char_pad_symbol': char_pad_symbol,
            'char_unk_symbol': char_unk_symbol,
            'word_idx2str': word_idx2str,
            'word_str2idx': word_str2idx,
            'word_str2freq': word_str2freq,
            'word_vocab_size': len(word_idx2str),
            'word_max_sequence_length': word_max_len,
            'word_pad_idx': word_pad_idx,
            'word_pad_symbol': word_pad_symbol,
            'word_unk_symbol': word_unk_symbol,
        }

    @staticmethod
    def feature_data(column, metadata, preprocessing_parameters, backend):
        char_data = build_sequence_matrix(
            sequences=column,
            inverse_vocabulary=metadata['char_str2idx'],
            tokenizer_type=preprocessing_parameters['char_tokenizer'],
            length_limit=metadata['char_max_sequence_length'],
            padding_symbol=metadata['char_pad_symbol'],
            padding=preprocessing_parameters['padding'],
            unknown_symbol=metadata['char_unk_symbol'],
            lowercase=preprocessing_parameters['lowercase'],
            tokenizer_vocab_file=preprocessing_parameters[
                'char_vocab_file'
            ],
            pretrained_model_name_or_path=preprocessing_parameters[
                'pretrained_model_name_or_path'
            ],
            processor=backend.df_engine
        )
        word_data = build_sequence_matrix(
            sequences=column,
            inverse_vocabulary=metadata['word_str2idx'],
            tokenizer_type=preprocessing_parameters['word_tokenizer'],
            length_limit=metadata['word_max_sequence_length'],
            padding_symbol=metadata['word_pad_symbol'],
            padding=preprocessing_parameters['padding'],
            unknown_symbol=metadata['word_unk_symbol'],
            lowercase=preprocessing_parameters['lowercase'],
            tokenizer_vocab_file=preprocessing_parameters[
                'word_vocab_file'
            ],
            pretrained_model_name_or_path=preprocessing_parameters[
                'pretrained_model_name_or_path'
            ],
            processor=backend.df_engine
        )

        return char_data, word_data

    @staticmethod
    def add_feature_data(
            feature,
            input_df,
            proc_df,
            metadata,
            preprocessing_parameters,
            backend,
            skip_save_processed_input
    ):
        chars_data, words_data = TextFeatureMixin.feature_data(
            input_df[feature[COLUMN]].astype(str),
            metadata[feature[NAME]],
            preprocessing_parameters,
            backend
        )
        proc_df['{}_char'.format(feature[PROC_COLUMN])] = chars_data
        proc_df['{}_word'.format(feature[PROC_COLUMN])] = words_data
        return proc_df


class TextInputFeature(TextFeatureMixin, SequenceInputFeature):
    encoder = 'parallel_cnn'
    max_sequence_length = None
    level = 'word'

    def __init__(self, feature, encoder_obj=None):
        super().__init__(feature, encoder_obj=encoder_obj)
        if 'pad_idx' in feature.keys():
            self.pad_idx = feature['pad_idx']
        else:
            self.pad_idx = None

    def call(self, inputs, training=None, mask=None):
        assert isinstance(inputs, tf.Tensor)
        assert inputs.dtype == tf.int8 or inputs.dtype == tf.int16 or \
               inputs.dtype == tf.int32 or inputs.dtype == tf.int64
        assert len(inputs.shape) == 2

        inputs_exp = tf.cast(inputs, dtype=tf.int32)

        if self.pad_idx is not None:
            inputs_mask = tf.not_equal(inputs, self.pad_idx)
        else:
            inputs_mask = None
        lengths = tf.reduce_sum(tf.cast(inputs_mask, dtype=tf.int32), axis=1)
        encoder_output = self.encoder_obj(
            inputs_exp, training=training, mask=inputs_mask
        )

        encoder_output[LENGTHS] = lengths
        return encoder_output

    @classmethod
    def get_input_dtype(cls):
        return tf.int32

    def get_input_shape(self):
        return None,

    @staticmethod
    def update_config_with_metadata(
            input_feature,
            feature_metadata,
            *args,
            **kwargs
    ):
        input_feature['vocab'] = (
            feature_metadata[input_feature['level'] + '_idx2str']
        )
        input_feature['max_sequence_length'] = (
            feature_metadata[input_feature['level'] + '_max_sequence_length']
        )
        input_feature['pad_idx'] = (
            feature_metadata[input_feature['level'] + '_pad_idx']
        )
        input_feature['num_tokens'] = (
            len(feature_metadata[input_feature['level'] + '_idx2str'])
        )

    @staticmethod
    def populate_defaults(input_feature):
        set_default_values(
            input_feature,
            {
                TIED: None,
                'encoder': 'parallel_cnn',
                'level': 'word'
            }
        )

        encoder_class = get_from_registry(
            input_feature['encoder'],
            TextInputFeature.encoder_registry
        )

        if hasattr(encoder_class, 'default_params'):
            set_default_values(
                input_feature,
                encoder_class.default_params
            )

    encoder_registry = ENCODER_REGISTRY


class TextOutputFeature(TextFeatureMixin, SequenceOutputFeature):
    loss = {TYPE: SOFTMAX_CROSS_ENTROPY}
    metric_functions = {LOSS: None, TOKEN_ACCURACY: None, LAST_ACCURACY: None,
                        PERPLEXITY: None, EDIT_DISTANCE: None}
    default_validation_metric = LOSS
    max_sequence_length = 0
    num_classes = 0
    level = 'word'

    def __init__(self, feature):
        super().__init__(feature)

    @classmethod
    def get_output_dtype(cls):
        return tf.int32

    def get_output_shape(self):
        return self.max_sequence_length,

    def overall_statistics_metadata(self):
        return {'level': self.level}

    @staticmethod
    def update_config_with_metadata(
            output_feature,
            feature_metadata,
            *args,
            **kwargs
    ):
        output_feature['num_classes'] = feature_metadata[
            '{}_vocab_size'.format(output_feature['level'])
        ]
        output_feature['max_sequence_length'] = feature_metadata[
            '{}_max_sequence_length'.format(output_feature['level'])
        ]
        if isinstance(output_feature[LOSS]['class_weights'], (list, tuple)):
            # [0, 0] for UNK and PAD
            output_feature[LOSS]['class_weights'] = (
                    [0, 0] + output_feature[LOSS]['class_weights']
            )
            if (len(output_feature[LOSS]['class_weights']) !=
                    output_feature['num_classes']):
                raise ValueError(
                    'The length of class_weights ({}) is not compatible with '
                    'the number of classes ({})'.format(
                        len(output_feature[LOSS]['class_weights']),
                        output_feature['num_classes']
                    )
                )

        if output_feature[LOSS]['class_similarities_temperature'] > 0:
            if 'class_similarities' in output_feature:
                distances = output_feature['class_similarities']
                temperature = output_feature[LOSS][
                    'class_similarities_temperature']
                for i in range(len(distances)):
                    distances[i, :] = softmax(
                        distances[i, :],
                        temperature=temperature
                    )
                output_feature[LOSS]['class_similarities'] = distances
            else:
                raise ValueError(
                    'class_similarities_temperature > 0,'
                    'but no class similarities are provided '
                    'for feature {}'.format(output_feature[COLUMN])
                )

        if output_feature[LOSS][TYPE] == 'sampled_softmax_cross_entropy':
            level_str2freq = '{}_str2freq'.format(output_feature['level'])
            level_idx2str = '{}_idx2str'.format(output_feature['level'])
            output_feature[LOSS]['class_counts'] = [
                feature_metadata[level_str2freq][cls]
                for cls in feature_metadata[level_idx2str]
            ]

    @staticmethod
    def calculate_overall_stats(
            predictions,
            targets,
            train_set_metadata,
    ):
        overall_stats = {}
        level_idx2str = '{}_{}'.format(train_set_metadata['level'], 'idx2str')

        sequences = targets
        last_elem_sequence = sequences[np.arange(sequences.shape[0]),
                                       (sequences != 0).cumsum(1).argmax(1)]
        confusion_matrix = ConfusionMatrix(
            last_elem_sequence,
            predictions[LAST_PREDICTIONS],
            labels=train_set_metadata[level_idx2str]
        )
        overall_stats['confusion_matrix'] = confusion_matrix.cm.tolist()
        overall_stats['overall_stats'] = confusion_matrix.stats()
        overall_stats['per_class_stats'] = confusion_matrix.per_class_stats()

        return overall_stats

    def postprocess_predictions(
            self,
            result,
            metadata,
            output_directory,
            backend,
    ):
        # todo: refactor to reuse SequenceOutputFeature.postprocess_predictions
        level_idx2str = '{}_{}'.format(self.level, 'idx2str')

        predictions_col = f'{self.feature_name}_{PREDICTIONS}'
        if predictions_col in result:
            if level_idx2str in metadata:
                def idx2str(pred):
                    return [
                        metadata[level_idx2str][token]
                        if token < len(metadata[level_idx2str])
                        else UNKNOWN_SYMBOL
                        for token in pred
                    ]

                result[predictions_col] = backend.df_engine.map_objects(
                    result[predictions_col],
                    idx2str
                )

        last_preds_col = f'{self.feature_name}_{LAST_PREDICTIONS}'
        if last_preds_col in result:
            if level_idx2str in metadata:
                def last_idx2str(last_pred):
                    if last_pred < len(metadata[level_idx2str]):
                        return metadata[level_idx2str][last_pred]
                    return UNKNOWN_SYMBOL

                result[last_preds_col] = backend.df_engine.map_objects(
                    result[last_preds_col],
                    last_idx2str
                )

        probs_col = f'{self.feature_name}_{PROBABILITIES}'
        prob_col = f'{self.feature_name}_{PROBABILITY}'
        if probs_col in result:
            def compute_prob(probs):
                if isinstance(probs, (list, tuple, np.ndarray)):
                    for i in range(len(probs)):
                        probs[i] = np.max(probs[i])
                    return np.prod(probs)
                else:
                    return np.prod(probs, axis=-1)


            result[prob_col] = backend.df_engine.map_objects(
                result[probs_col],
                compute_prob,
            )

            # commenting probabilities out because usually it is huge:
            # dataset x length x classes
            # todo: add a mechanism for letting the user decide to save it
            # result[probs_col] = backend.df_engine.map_objects(
            #     result[probs_col],
            #     lambda prob: np.amax(prob, axis=-1),
            # )

        lengths_col = f'{self.feature_name}_{LENGTHS}'
        if lengths_col in result:
            del result[lengths_col]

        return result

    @staticmethod
    def populate_defaults(output_feature):
        set_default_value(output_feature, 'level', 'word')
        SequenceOutputFeature.populate_defaults(output_feature)

    def flatten(self, df: pd.DataFrame) -> pd.DataFrame:
        probs_col = f'{self.feature_name}_{PROBABILITIES}'
        df[probs_col] = df[probs_col].apply(lambda x: x.flatten())
        return df

    def unflatten(self, df: dd.DataFrame) -> dd.DataFrame:
        probs_col = f'{self.feature_name}_{PROBABILITIES}'
        df[probs_col] = df[probs_col].apply(
            lambda x: x.reshape(-1, self.max_sequence_length),
            meta=(probs_col, 'object')
        )
        return df<|MERGE_RESOLUTION|>--- conflicted
+++ resolved
@@ -18,16 +18,8 @@
 from collections.abc import Iterable
 
 import numpy as np
-<<<<<<< HEAD
-import pandas as pd
-import tensorflow as tf
-try:
-    import dask.dataframe as dd
-except ImportError:
-    pass
-=======
 # import tensorflow as tf
->>>>>>> e6afc7a7
+
 
 from ludwig.constants import *
 from ludwig.encoders.text_encoders import ENCODER_REGISTRY

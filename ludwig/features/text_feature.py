#! /usr/bin/env python
# coding=utf-8
# Copyright (c) 2019 Uber Technologies, Inc.
#
# Licensed under the Apache License, Version 2.0 (the "License");
# you may not use this file except in compliance with the License.
# You may obtain a copy of the License at
#
#     http://www.apache.org/licenses/LICENSE-2.0
#
# Unless required by applicable law or agreed to in writing, software
# distributed under the License is distributed on an "AS IS" BASIS,
# WITHOUT WARRANTIES OR CONDITIONS OF ANY KIND, either express or implied.
# See the License for the specific language governing permissions and
# limitations under the License.
# ==============================================================================
import logging
import os

import numpy as np
import tensorflow as tf

from ludwig.constants import *
from ludwig.encoders.text_encoders import ENCODER_REGISTRY
from ludwig.features.sequence_feature import SequenceInputFeature
from ludwig.features.sequence_feature import SequenceOutputFeature
from ludwig.utils.math_utils import softmax
from ludwig.utils.metrics_utils import ConfusionMatrix
from ludwig.utils.misc_utils import get_from_registry
from ludwig.utils.misc_utils import set_default_value
from ludwig.utils.misc_utils import set_default_values
from ludwig.utils.strings_utils import PADDING_SYMBOL
from ludwig.utils.strings_utils import UNKNOWN_SYMBOL
from ludwig.utils.strings_utils import build_sequence_matrix
from ludwig.utils.strings_utils import create_vocabulary

logger = logging.getLogger(__name__)


class TextFeatureMixin(object):
    type = TEXT

    preprocessing_defaults = {
        'char_tokenizer': 'characters',
        'char_vocab_file': None,
        'char_sequence_length_limit': 1024,
        'char_most_common': 70,
        'word_tokenizer': 'space_punct',
        'pretrained_model_name_or_path': None,
        'word_vocab_file': None,
        'word_sequence_length_limit': 256,
        'word_most_common': 20000,
        'padding_symbol': PADDING_SYMBOL,
        'unknown_symbol': UNKNOWN_SYMBOL,
        'padding': 'right',
        'lowercase': True,
        'missing_value_strategy': FILL_WITH_CONST,
        'fill_value': UNKNOWN_SYMBOL
    }

    @staticmethod
<<<<<<< HEAD
=======
    def cast_column(feature, dataset_df, backend):
        return dataset_df

    @staticmethod
>>>>>>> 576b74b2
    def feature_meta(column, preprocessing_parameters, backend):
        (
            char_idx2str,
            char_str2idx,
            char_str2freq,
            char_max_len,
            char_pad_idx,
            char_pad_symbol,
            char_unk_symbol,
        ) = create_vocabulary(
            column,
            tokenizer_type='characters',
            num_most_frequent=preprocessing_parameters['char_most_common'],
            lowercase=preprocessing_parameters['lowercase'],
            unknown_symbol=preprocessing_parameters['unknown_symbol'],
            padding_symbol=preprocessing_parameters['padding_symbol'],
            pretrained_model_name_or_path=preprocessing_parameters[
                'pretrained_model_name_or_path'],
<<<<<<< HEAD
            processor=backend.processor
=======
            processor=backend.df_engine
>>>>>>> 576b74b2
        )
        (
            word_idx2str,
            word_str2idx,
            word_str2freq,
            word_max_len,
            word_pad_idx,
            word_pad_symbol,
            word_unk_symbol,
        ) = create_vocabulary(
            column,
            tokenizer_type=preprocessing_parameters['word_tokenizer'],
            num_most_frequent=preprocessing_parameters['word_most_common'],
            lowercase=preprocessing_parameters['lowercase'],
            vocab_file=preprocessing_parameters['word_vocab_file'],
            unknown_symbol=preprocessing_parameters['unknown_symbol'],
            padding_symbol=preprocessing_parameters['padding_symbol'],
            pretrained_model_name_or_path=preprocessing_parameters[
                'pretrained_model_name_or_path'],
<<<<<<< HEAD
            processor=backend.processor
=======
            processor=backend.df_engine
>>>>>>> 576b74b2
        )
        return (
            char_idx2str,
            char_str2idx,
            char_str2freq,
            char_max_len,
            char_pad_idx,
            char_pad_symbol,
            char_unk_symbol,
            word_idx2str,
            word_str2idx,
            word_str2freq,
            word_max_len,
            word_pad_idx,
            word_pad_symbol,
            word_unk_symbol,
        )

    @staticmethod
    def get_feature_meta(column, preprocessing_parameters, backend):
<<<<<<< HEAD
=======
        column = column.astype(str)
>>>>>>> 576b74b2
        tf_meta = TextFeatureMixin.feature_meta(
            column, preprocessing_parameters, backend
        )
        (
            char_idx2str,
            char_str2idx,
            char_str2freq,
            char_max_len,
            char_pad_idx,
            char_pad_symbol,
            char_unk_symbol,
            word_idx2str,
            word_str2idx,
            word_str2freq,
            word_max_len,
            word_pad_idx,
            word_pad_symbol,
            word_unk_symbol,
        ) = tf_meta
        char_max_len = min(
            preprocessing_parameters['char_sequence_length_limit'],
            char_max_len
        )
        word_max_len = min(
            preprocessing_parameters['word_sequence_length_limit'],
            word_max_len
        )
        return {
            'char_idx2str': char_idx2str,
            'char_str2idx': char_str2idx,
            'char_str2freq': char_str2freq,
            'char_vocab_size': len(char_idx2str),
            'char_max_sequence_length': char_max_len,
            'char_pad_idx': char_pad_idx,
            'char_pad_symbol': char_pad_symbol,
            'char_unk_symbol': char_unk_symbol,
            'word_idx2str': word_idx2str,
            'word_str2idx': word_str2idx,
            'word_str2freq': word_str2freq,
            'word_vocab_size': len(word_idx2str),
            'word_max_sequence_length': word_max_len,
            'word_pad_idx': word_pad_idx,
            'word_pad_symbol': word_pad_symbol,
            'word_unk_symbol': word_unk_symbol,
        }

    @staticmethod
    def feature_data(column, metadata, preprocessing_parameters, backend):
        char_data = build_sequence_matrix(
            sequences=column,
            inverse_vocabulary=metadata['char_str2idx'],
            tokenizer_type=preprocessing_parameters['char_tokenizer'],
            length_limit=metadata['char_max_sequence_length'],
            padding_symbol=metadata['char_pad_symbol'],
            padding=preprocessing_parameters['padding'],
            unknown_symbol=metadata['char_unk_symbol'],
            lowercase=preprocessing_parameters['lowercase'],
            tokenizer_vocab_file=preprocessing_parameters[
                'char_vocab_file'
            ],
            pretrained_model_name_or_path=preprocessing_parameters[
                'pretrained_model_name_or_path'
            ],
<<<<<<< HEAD
            processor=backend.processor
=======
            processor=backend.df_engine
>>>>>>> 576b74b2
        )
        word_data = build_sequence_matrix(
            sequences=column,
            inverse_vocabulary=metadata['word_str2idx'],
            tokenizer_type=preprocessing_parameters['word_tokenizer'],
            length_limit=metadata['word_max_sequence_length'],
            padding_symbol=metadata['word_pad_symbol'],
            padding=preprocessing_parameters['padding'],
            unknown_symbol=metadata['word_unk_symbol'],
            lowercase=preprocessing_parameters['lowercase'],
            tokenizer_vocab_file=preprocessing_parameters[
                'word_vocab_file'
            ],
            pretrained_model_name_or_path=preprocessing_parameters[
                'pretrained_model_name_or_path'
            ],
<<<<<<< HEAD
            processor=backend.processor
=======
            processor=backend.df_engine
>>>>>>> 576b74b2
        )

        return char_data, word_data

    @staticmethod
    def add_feature_data(
            feature,
            input_df,
            proc_df,
            metadata,
            preprocessing_parameters,
            backend
    ):
        chars_data, words_data = TextFeatureMixin.feature_data(
<<<<<<< HEAD
            dataset_df[feature[NAME]].astype(str),
=======
            input_df[feature[COLUMN]].astype(str),
>>>>>>> 576b74b2
            metadata[feature[NAME]],
            preprocessing_parameters,
            backend
        )
<<<<<<< HEAD
        dataset = dataset.drop(feature[NAME], axis=1)
        dataset['{}_char'.format(feature[NAME])] = chars_data
        dataset['{}_word'.format(feature[NAME])] = words_data
        return dataset
=======
        proc_df['{}_char'.format(feature[PROC_COLUMN])] = chars_data
        proc_df['{}_word'.format(feature[PROC_COLUMN])] = words_data
        return proc_df
>>>>>>> 576b74b2


class TextInputFeature(TextFeatureMixin, SequenceInputFeature):
    encoder = 'parallel_cnn'
    max_sequence_length = None
    level = 'word'

    def __init__(self, feature, encoder_obj=None):
        super().__init__(feature, encoder_obj=encoder_obj)
        if 'pad_idx' in feature.keys():
            self.pad_idx = feature['pad_idx']
        else:
            self.pad_idx = None

    def call(self, inputs, training=None, mask=None):
        assert isinstance(inputs, tf.Tensor)
        assert inputs.dtype == tf.int8 or inputs.dtype == tf.int16 or \
               inputs.dtype == tf.int32 or inputs.dtype == tf.int64
        assert len(inputs.shape) == 2

        inputs_exp = tf.cast(inputs, dtype=tf.int32)

        if self.pad_idx is not None:
            inputs_mask = tf.not_equal(inputs, self.pad_idx)
        else:
            inputs_mask = None

        encoder_output = self.encoder_obj(
            inputs_exp, training=training, mask=inputs_mask
        )

        return encoder_output

    @classmethod
    def get_input_dtype(cls):
        return tf.int32

    def get_input_shape(self):
        return None,

    @staticmethod
    def update_config_with_metadata(
            input_feature,
            feature_metadata,
            *args,
            **kwargs
    ):
        input_feature['vocab'] = (
            feature_metadata[input_feature['level'] + '_idx2str']
        )
        input_feature['max_sequence_length'] = (
            feature_metadata[input_feature['level'] + '_max_sequence_length']
        )
        input_feature['pad_idx'] = (
            feature_metadata[input_feature['level'] + '_pad_idx']
        )
        input_feature['num_tokens'] = (
            len(feature_metadata[input_feature['level'] + '_idx2str'])
        )

    @staticmethod
    def populate_defaults(input_feature):
        set_default_values(
            input_feature,
            {
                TIED: None,
                'encoder': 'parallel_cnn',
                'level': 'word'
            }
        )

        encoder_class = get_from_registry(
            input_feature['encoder'],
            TextInputFeature.encoder_registry
        )

        if hasattr(encoder_class, 'default_params'):
            set_default_values(
                input_feature,
                encoder_class.default_params
            )

    encoder_registry = ENCODER_REGISTRY


class TextOutputFeature(TextFeatureMixin, SequenceOutputFeature):
    loss = {TYPE: SOFTMAX_CROSS_ENTROPY}
    metric_functions = {LOSS: None, TOKEN_ACCURACY: None, LAST_ACCURACY: None,
                        PERPLEXITY: None, EDIT_DISTANCE: None}
    default_validation_metric = LOSS
    max_sequence_length = 0
    num_classes = 0
    level = 'word'

    def __init__(self, feature):
        super().__init__(feature)

    @classmethod
    def get_output_dtype(cls):
        return tf.int32

    def get_output_shape(self):
        return self.max_sequence_length,

    def overall_statistics_metadata(self):
        return {'level': self.level}

    @staticmethod
    def update_config_with_metadata(
            output_feature,
            feature_metadata,
            *args,
            **kwargs
    ):
        output_feature['num_classes'] = feature_metadata[
            '{}_vocab_size'.format(output_feature['level'])
        ]
        output_feature['max_sequence_length'] = feature_metadata[
            '{}_max_sequence_length'.format(output_feature['level'])
        ]
        if isinstance(output_feature[LOSS]['class_weights'], (list, tuple)):
            # [0, 0] for UNK and PAD
            output_feature[LOSS]['class_weights'] = (
                    [0, 0] + output_feature[LOSS]['class_weights']
            )
            if (len(output_feature[LOSS]['class_weights']) !=
                    output_feature['num_classes']):
                raise ValueError(
                    'The length of class_weights ({}) is not compatible with '
                    'the number of classes ({})'.format(
                        len(output_feature[LOSS]['class_weights']),
                        output_feature['num_classes']
                    )
                )

        if output_feature[LOSS]['class_similarities_temperature'] > 0:
            if 'class_similarities' in output_feature:
                distances = output_feature['class_similarities']
                temperature = output_feature[LOSS][
                    'class_similarities_temperature']
                for i in range(len(distances)):
                    distances[i, :] = softmax(
                        distances[i, :],
                        temperature=temperature
                    )
                output_feature[LOSS]['class_similarities'] = distances
            else:
                raise ValueError(
                    'class_similarities_temperature > 0,'
                    'but no class similarities are provided '
                    'for feature {}'.format(output_feature[COLUMN])
                )

        if output_feature[LOSS][TYPE] == 'sampled_softmax_cross_entropy':
            level_str2freq = '{}_str2freq'.format(output_feature['level'])
            level_idx2str = '{}_idx2str'.format(output_feature['level'])
            output_feature[LOSS]['class_counts'] = [
                feature_metadata[level_str2freq][cls]
                for cls in feature_metadata[level_idx2str]
            ]

    @staticmethod
    def calculate_overall_stats(
            predictions,
            targets,
            train_set_metadata,
    ):
        overall_stats = {}
        level_idx2str = '{}_{}'.format(train_set_metadata['level'], 'idx2str')

        sequences = targets
        last_elem_sequence = sequences[np.arange(sequences.shape[0]),
                                       (sequences != 0).cumsum(1).argmax(1)]
        confusion_matrix = ConfusionMatrix(
            last_elem_sequence,
            predictions[LAST_PREDICTIONS],
            labels=train_set_metadata[level_idx2str]
        )
        overall_stats['confusion_matrix'] = confusion_matrix.cm.tolist()
        overall_stats['overall_stats'] = confusion_matrix.stats()
        overall_stats['per_class_stats'] = confusion_matrix.per_class_stats()

        return overall_stats

    def postprocess_predictions(
            self,
            result,
            metadata,
            output_directory,
            skip_save_unprocessed_output=False,
    ):
        # todo: refactor to reuse SequenceOutputFeature.postprocess_predictions
        postprocessed = {}
        name = self.feature_name
        level_idx2str = '{}_{}'.format(self.level, 'idx2str')

        npy_filename = os.path.join(output_directory, '{}_{}.npy')
        if PREDICTIONS in result and len(result[PREDICTIONS]) > 0:
            preds = result[PREDICTIONS].numpy()
            if level_idx2str in metadata:
                postprocessed[PREDICTIONS] = [
                    [metadata[level_idx2str][token]
                     if token < len(
                        metadata[level_idx2str]) else UNKNOWN_SYMBOL
                     for token in pred]
                    for pred in preds
                ]
            else:
                postprocessed[PREDICTIONS] = preds

            if not skip_save_unprocessed_output:
                np.save(npy_filename.format(name, PREDICTIONS), preds)

            del result[PREDICTIONS]

        if LAST_PREDICTIONS in result and len(result[LAST_PREDICTIONS]) > 0:
            last_preds = result[LAST_PREDICTIONS].numpy()
            if level_idx2str in metadata:
                postprocessed[LAST_PREDICTIONS] = [
                    metadata[level_idx2str][last_pred]
                    if last_pred < len(
                        metadata[level_idx2str]) else UNKNOWN_SYMBOL
                    for last_pred in last_preds
                ]
            else:
                postprocessed[LAST_PREDICTIONS] = last_preds

            if not skip_save_unprocessed_output:
                np.save(npy_filename.format(name, LAST_PREDICTIONS),
                        last_preds)

            del result[LAST_PREDICTIONS]

        if PROBABILITIES in result and len(result[PROBABILITIES]) > 0:
            probs = result[PROBABILITIES]
            if probs is not None:
                probs = probs.numpy()

                if len(probs) > 0 and isinstance(probs[0], list):
                    prob = []
                    for i in range(len(probs)):
                        for j in range(len(probs[i])):
                            probs[i][j] = np.max(probs[i][j])
                        prob.append(np.prod(probs[i]))
                else:
                    probs = np.amax(probs, axis=-1)
                    prob = np.prod(probs, axis=-1)

                # commenting probabilities out because usually it is huge:
                # dataset x length x classes
                # todo: add a mechanism for letting the user decide to save it
                # postprocessed[PROBABILITIES] = probs
                postprocessed[PROBABILITY] = prob

                if not skip_save_unprocessed_output:
                    # commenting probabilities out, see comment above
                    # np.save(npy_filename.format(name, PROBABILITIES), probs)
                    np.save(npy_filename.format(name, PROBABILITY), prob)

            del result[PROBABILITIES]

        if LENGTHS in result:
            del result[LENGTHS]

        return postprocessed

    @staticmethod
    def populate_defaults(output_feature):
        set_default_value(output_feature, 'level', 'word')
        SequenceOutputFeature.populate_defaults(output_feature)<|MERGE_RESOLUTION|>--- conflicted
+++ resolved
@@ -59,13 +59,10 @@
     }
 
     @staticmethod
-<<<<<<< HEAD
-=======
     def cast_column(feature, dataset_df, backend):
         return dataset_df
 
     @staticmethod
->>>>>>> 576b74b2
     def feature_meta(column, preprocessing_parameters, backend):
         (
             char_idx2str,
@@ -84,11 +81,7 @@
             padding_symbol=preprocessing_parameters['padding_symbol'],
             pretrained_model_name_or_path=preprocessing_parameters[
                 'pretrained_model_name_or_path'],
-<<<<<<< HEAD
-            processor=backend.processor
-=======
             processor=backend.df_engine
->>>>>>> 576b74b2
         )
         (
             word_idx2str,
@@ -108,11 +101,7 @@
             padding_symbol=preprocessing_parameters['padding_symbol'],
             pretrained_model_name_or_path=preprocessing_parameters[
                 'pretrained_model_name_or_path'],
-<<<<<<< HEAD
-            processor=backend.processor
-=======
             processor=backend.df_engine
->>>>>>> 576b74b2
         )
         return (
             char_idx2str,
@@ -133,10 +122,7 @@
 
     @staticmethod
     def get_feature_meta(column, preprocessing_parameters, backend):
-<<<<<<< HEAD
-=======
         column = column.astype(str)
->>>>>>> 576b74b2
         tf_meta = TextFeatureMixin.feature_meta(
             column, preprocessing_parameters, backend
         )
@@ -200,11 +186,7 @@
             pretrained_model_name_or_path=preprocessing_parameters[
                 'pretrained_model_name_or_path'
             ],
-<<<<<<< HEAD
-            processor=backend.processor
-=======
             processor=backend.df_engine
->>>>>>> 576b74b2
         )
         word_data = build_sequence_matrix(
             sequences=column,
@@ -221,11 +203,7 @@
             pretrained_model_name_or_path=preprocessing_parameters[
                 'pretrained_model_name_or_path'
             ],
-<<<<<<< HEAD
-            processor=backend.processor
-=======
             processor=backend.df_engine
->>>>>>> 576b74b2
         )
 
         return char_data, word_data
@@ -240,25 +218,14 @@
             backend
     ):
         chars_data, words_data = TextFeatureMixin.feature_data(
-<<<<<<< HEAD
-            dataset_df[feature[NAME]].astype(str),
-=======
             input_df[feature[COLUMN]].astype(str),
->>>>>>> 576b74b2
             metadata[feature[NAME]],
             preprocessing_parameters,
             backend
         )
-<<<<<<< HEAD
-        dataset = dataset.drop(feature[NAME], axis=1)
-        dataset['{}_char'.format(feature[NAME])] = chars_data
-        dataset['{}_word'.format(feature[NAME])] = words_data
-        return dataset
-=======
         proc_df['{}_char'.format(feature[PROC_COLUMN])] = chars_data
         proc_df['{}_word'.format(feature[PROC_COLUMN])] = words_data
         return proc_df
->>>>>>> 576b74b2
 
 
 class TextInputFeature(TextFeatureMixin, SequenceInputFeature):

#! /usr/bin/env python
# Copyright (c) 2019 Uber Technologies, Inc.
#
# Licensed under the Apache License, Version 2.0 (the "License");
# you may not use this file except in compliance with the License.
# You may obtain a copy of the License at
#
#     http://www.apache.org/licenses/LICENSE-2.0
#
# Unless required by applicable law or agreed to in writing, software
# distributed under the License is distributed on an "AS IS" BASIS,
# WITHOUT WARRANTIES OR CONDITIONS OF ANY KIND, either express or implied.
# See the License for the specific language governing permissions and
# limitations under the License.
# ==============================================================================
import logging
from functools import partial
from typing import Dict, Union

import torch

from ludwig.constants import (
    COLUMN,
    LAST_PREDICTIONS,
    LENGTHS,
    NAME,
    PREDICTIONS,
    PREPROCESSING,
    PROBABILITIES,
    PROBABILITY,
    PROC_COLUMN,
    TEXT,
)
from ludwig.features.base_feature import BaseFeatureMixin, OutputFeature
from ludwig.features.feature_utils import compute_sequence_probability, compute_token_probabilities
from ludwig.features.sequence_feature import (
    _SequencePostprocessing,
    _SequencePreprocessing,
    SequenceInputFeature,
    SequenceOutputFeature,
)
from ludwig.schema.features.text_feature import TextInputFeatureConfig, TextOutputFeatureConfig
from ludwig.types import FeatureMetadataDict, PreprocessingConfigDict, TrainingSetMetadataDict
from ludwig.utils.math_utils import softmax
from ludwig.utils.strings_utils import (
    Vocabulary,
    build_sequence_matrix,
    create_vocabulary,
    SpecialSymbol,
    UNKNOWN_SYMBOL,
)
from ludwig.utils.types import DataFrame

logger = logging.getLogger(__name__)


class TextFeatureMixin(BaseFeatureMixin):
    @staticmethod
    def type():
        return TEXT

    @staticmethod
    def cast_column(column, backend):
        return column.astype(str)

    @staticmethod
    def feature_meta(column, preprocessing_parameters: PreprocessingConfigDict, backend) -> Vocabulary:
        return create_vocabulary(
            column,
            tokenizer_type=preprocessing_parameters["tokenizer"],
            num_most_frequent=preprocessing_parameters["most_common"],
            lowercase=preprocessing_parameters["lowercase"],
            vocab_file=preprocessing_parameters["vocab_file"],
            unknown_symbol=preprocessing_parameters["unknown_symbol"],
            padding_symbol=preprocessing_parameters["padding_symbol"],
            pretrained_model_name_or_path=preprocessing_parameters["pretrained_model_name_or_path"],
            ngram_size=preprocessing_parameters["ngram_size"],
            compute_idf=preprocessing_parameters["compute_idf"],
            processor=backend.df_engine,
        )

    @staticmethod
    def get_feature_meta(
        column, preprocessing_parameters: PreprocessingConfigDict, backend, is_input_feature: bool
    ) -> FeatureMetadataDict:
<<<<<<< HEAD
        vocabulary = TextFeatureMixin.feature_meta(column, preprocessing_parameters, backend)

        # Use max_sequence_length if provided, otherwise use max length found in dataset.
        if preprocessing_parameters["max_sequence_length"] is not None:
            logger.info("Using max_sequence_length provided in preprocessing parameters")
            max_sequence_length = preprocessing_parameters["max_sequence_length"]
            max_sequence_length_99ptile = max_sequence_length
        else:
            logger.info("Inferring max_sequence_length from dataset")
            max_sequence_length = vocabulary.line_length_max + 2  # For start and stop symbols.
            max_sequence_length_99ptile = vocabulary.line_length_99ptile + 2  # For start and stop symbols.
        logger.info(f"Using max sequence length of {max_sequence_length} for feature '{column.name}'")
=======
        tf_meta = TextFeatureMixin.feature_meta(column, preprocessing_parameters, backend)
        (
            idx2str,
            str2idx,
            str2freq,
            max_len,
            max_len_99ptile,
            pad_idx,
            padding_symbol,
            unknown_symbol,
        ) = tf_meta
        logger.info(f"Max length of feature '{column.name}': {max_len} (without start and stop symbols)")

        # Use sequence_length if provided, otherwise use max length found in dataset.
        if preprocessing_parameters["sequence_length"] is not None:
            logger.info(
                f"Setting max length to sequence_length={preprocessing_parameters['sequence_length']} provided in "
                f"preprocessing parameters"
            )
            max_sequence_length = preprocessing_parameters["sequence_length"]
            max_sequence_length_99ptile = preprocessing_parameters["sequence_length"]
        else:
            max_sequence_length = max_len + 2  # For start and stop symbols.
            max_sequence_length_99ptile = max_len_99ptile + 2  # For start and stop symbols.
            logger.info(f"Setting max length using dataset: {max_sequence_length} (including start and stop symbols)")

            # If max_sequence_length is None, then use the max length found in the dataset.
            if (
                preprocessing_parameters["max_sequence_length"] is not None
                and preprocessing_parameters["max_sequence_length"] < max_sequence_length
            ):
                logger.info(
                    f"Truncating max length with max_sequence_length={preprocessing_parameters['max_sequence_length']} "
                    f"from preprocessing parameters"
                )
                max_sequence_length = preprocessing_parameters["max_sequence_length"]
                max_sequence_length_99ptile = min(max_len_99ptile, max_sequence_length)
>>>>>>> 7d6885ee

        logger.info(f"max sequence length is {max_sequence_length} for feature '{column.name}'")
        return {
            "idx2str": vocabulary.vocab,
            "str2idx": vocabulary.str2idx,
            "str2freq": vocabulary.str2freq,
            "str2idf": vocabulary.str2idf,
            "vocab_size": len(vocabulary.vocab),
            "max_sequence_length": max_sequence_length,
            "max_sequence_length_99ptile": max_sequence_length_99ptile,
            "pad_idx": vocabulary.pad_idx,
            "padding_symbol": vocabulary.padding_symbol,
            "unknown_symbol": vocabulary.unknown_symbol,
        }

    @staticmethod
    def feature_data(column, metadata, preprocessing_parameters: PreprocessingConfigDict, backend):
        # TODO(1891): Remove backward compatibility hack once all models have been retrained with Ludwig after
        # https://github.com/ludwig-ai/ludwig/pull/1859.
        prefix = ""
        padding_symbol_metadata_key = "padding_symbol"
        unknown_symbol_metadata_key = "unknown_symbol"
        if "str2idx" not in metadata:
            prefix = "word_"
            padding_symbol_metadata_key = "word_pad_symbol"
            unknown_symbol_metadata_key = "word_unk_symbol"

        # ensure preprocessing param values match the metadata determined from dataset
        preprocessing_parameters["padding_symbol"] = metadata[padding_symbol_metadata_key]
        preprocessing_parameters["unknown_symbol"] = metadata[unknown_symbol_metadata_key]
        if preprocessing_parameters["fill_value"] == UNKNOWN_SYMBOL:
            preprocessing_parameters["fill_value"] = preprocessing_parameters["unknown_symbol"]
        if (
            "computed_fill_value" in preprocessing_parameters
            and preprocessing_parameters["computed_fill_value"] == UNKNOWN_SYMBOL
        ):
            preprocessing_parameters["computed_fill_value"] = preprocessing_parameters["unknown_symbol"]

        return build_sequence_matrix(
            sequences=column,
            inverse_vocabulary=metadata[f"{prefix}str2idx"],
            tokenizer_type=preprocessing_parameters[f"{prefix}tokenizer"],
            length_limit=metadata[f"{prefix}max_sequence_length"],
            padding_symbol=metadata[padding_symbol_metadata_key],
            padding=preprocessing_parameters["padding"],
            unknown_symbol=metadata[unknown_symbol_metadata_key],
            lowercase=preprocessing_parameters["lowercase"],
            tokenizer_vocab_file=preprocessing_parameters[f"{prefix}vocab_file"],
            pretrained_model_name_or_path=preprocessing_parameters["pretrained_model_name_or_path"],
            processor=backend.df_engine,
        )

    @staticmethod
    def add_feature_data(
        feature_config,
        input_df,
        proc_df,
        metadata,
        preprocessing_parameters: PreprocessingConfigDict,
        backend,
        skip_save_processed_input,
    ):
        proc_df[feature_config[PROC_COLUMN]] = TextFeatureMixin.feature_data(
            input_df[feature_config[COLUMN]],
            metadata[feature_config[NAME]],
            preprocessing_parameters,
            backend,
        )
        return proc_df


class TextInputFeature(TextFeatureMixin, SequenceInputFeature):
    def __init__(self, input_feature_config: TextInputFeatureConfig, encoder_obj=None, **kwargs):
        super().__init__(input_feature_config, encoder_obj=encoder_obj, **kwargs)

    def forward(self, inputs, mask=None):
        assert isinstance(inputs, torch.Tensor)
        assert (
            inputs.dtype == torch.int8
            or inputs.dtype == torch.int16
            or inputs.dtype == torch.int32
            or inputs.dtype == torch.int64
        )
        assert len(inputs.shape) == 2

        inputs_mask = torch.not_equal(inputs, SpecialSymbol.PADDING.value)

        inputs_exp = inputs.type(torch.int32)
        lengths = torch.sum(inputs_mask.type(torch.int32), dim=1)
        encoder_output = self.encoder_obj(inputs_exp, mask=inputs_mask)
        encoder_output[LENGTHS] = lengths

        return encoder_output

    @property
    def input_dtype(self):
        return torch.int32

    @property
    def input_shape(self):
        return torch.Size([self.encoder_obj.config.max_sequence_length])

    def update_config_after_module_init(self, feature_config):
        feature_config.encoder = self.encoder_obj.config

    @staticmethod
    def update_config_with_metadata(feature_config, feature_metadata, *args, **kwargs):
        feature_config.encoder.vocab = feature_metadata["idx2str"]
        feature_config.encoder.vocab_size = len(feature_metadata["idx2str"])
        feature_config.encoder.max_sequence_length = feature_metadata["max_sequence_length"]
        feature_config.encoder.pad_idx = feature_metadata["pad_idx"]
        feature_config.encoder.num_tokens = len(feature_metadata["idx2str"])
        feature_config.encoder.str2freq = feature_metadata["str2freq"]
        feature_config.encoder.str2idf = feature_metadata["str2idf"]
        feature_config.encoder.skip = feature_metadata[PREPROCESSING].get("cache_encoder_embeddings", False)

    @staticmethod
    def get_schema_cls():
        return TextInputFeatureConfig

    @property
    def output_shape(self) -> torch.Size:
        return self.encoder_obj.output_shape

    @staticmethod
    def create_preproc_module(metadata: TrainingSetMetadataDict) -> torch.nn.Module:
        return _SequencePreprocessing(metadata)


class TextOutputFeature(TextFeatureMixin, SequenceOutputFeature):
    def __init__(
        self,
        output_feature_config: Union[TextOutputFeatureConfig, Dict],
        output_features: Dict[str, OutputFeature],
        **kwargs,
    ):
        super().__init__(output_feature_config, output_features, **kwargs)

    @classmethod
    def get_output_dtype(cls):
        return torch.int32

    @property
    def output_shape(self) -> torch.Size:
        return torch.Size([self.decoder_obj.config.max_sequence_length])

    @staticmethod
    def update_config_with_metadata(feature_config, feature_metadata, *args, **kwargs):
        feature_config.decoder.vocab_size = feature_metadata["vocab_size"]
        feature_config.decoder.max_sequence_length = feature_metadata["max_sequence_length"]
        if isinstance(feature_config.loss.class_weights, (list, tuple)):
            # [0, 0] for UNK and PAD
            feature_config.loss.class_weights = [0, 0] + feature_config.loss.class_weights
            if len(feature_config.loss.class_weights) != feature_config.decoder.vocab_size:
                raise ValueError(
                    "The length of class_weights ({}) is not compatible with "
                    "the number of classes ({})".format(
                        len(feature_config.loss.class_weights), feature_config.decoder.vocab_size
                    )
                )

        if feature_config.loss.class_similarities_temperature > 0:
            if feature_config.class_similarities:
                distances = feature_config.class_similarities
                temperature = feature_config.loss.class_similarities_temperature
                for i in range(len(distances)):
                    distances[i, :] = softmax(distances[i, :], temperature=temperature)
                feature_config.loss.class_similarities = distances
            else:
                raise ValueError(
                    "class_similarities_temperature > 0,"
                    "but no class similarities are provided "
                    "for feature {}".format(feature_config.column)
                )

    @staticmethod
    def calculate_overall_stats(
        predictions,
        targets,
        train_set_metadata,
    ):
        return {}

    def postprocess_predictions(
        self,
        result,
        metadata,
    ):
        # todo: refactor to reuse SequenceOutputFeature.postprocess_predictions
        predictions_col = f"{self.feature_name}_{PREDICTIONS}"
        if predictions_col in result:

            def idx2str(pred):
                return [
                    metadata["idx2str"][token] if token < len(metadata["idx2str"]) else UNKNOWN_SYMBOL for token in pred
                ]

            result[predictions_col] = result[predictions_col].map(idx2str)

        last_preds_col = f"{self.feature_name}_{LAST_PREDICTIONS}"
        if last_preds_col in result:

            def last_idx2str(last_pred):
                if last_pred < len(metadata["idx2str"]):
                    return metadata["idx2str"][last_pred]
                return UNKNOWN_SYMBOL

            result[last_preds_col] = result[last_preds_col].map(last_idx2str)

        probs_col = f"{self.feature_name}_{PROBABILITIES}"
        prob_col = f"{self.feature_name}_{PROBABILITY}"
        if probs_col in result:
            # currently does not return full probabilties because usually it is huge:
            # dataset x length x classes
            # TODO: add a mechanism for letting the user decide to save it
            result[probs_col] = result[probs_col].map(compute_token_probabilities)
            result[prob_col] = result[probs_col].map(
                partial(
                    compute_sequence_probability,
                    max_sequence_length=metadata["max_sequence_length"],
                    return_log_prob=True,
                ),
            )

        lengths_col = f"{self.feature_name}_{LENGTHS}"
        if lengths_col in result:
            del result[lengths_col]

        return result

    @staticmethod
    def create_postproc_module(metadata: TrainingSetMetadataDict) -> torch.nn.Module:
        return _SequencePostprocessing(metadata)

    @staticmethod
    def get_schema_cls():
        return TextOutputFeatureConfig

    def flatten(self, df: DataFrame) -> DataFrame:
        probs_col = f"{self.feature_name}_{PROBABILITIES}"
        df[probs_col] = df[probs_col].apply(lambda x: x.flatten())
        return df

    def unflatten(self, df: DataFrame) -> DataFrame:
        probs_col = f"{self.feature_name}_{PROBABILITIES}"
        df[probs_col] = df[probs_col].apply(
            lambda x: x.reshape(-1, self.decoder_obj.config.max_sequence_length), meta=(probs_col, "object")
        )
        return df<|MERGE_RESOLUTION|>--- conflicted
+++ resolved
@@ -83,32 +83,10 @@
     def get_feature_meta(
         column, preprocessing_parameters: PreprocessingConfigDict, backend, is_input_feature: bool
     ) -> FeatureMetadataDict:
-<<<<<<< HEAD
         vocabulary = TextFeatureMixin.feature_meta(column, preprocessing_parameters, backend)
-
-        # Use max_sequence_length if provided, otherwise use max length found in dataset.
-        if preprocessing_parameters["max_sequence_length"] is not None:
-            logger.info("Using max_sequence_length provided in preprocessing parameters")
-            max_sequence_length = preprocessing_parameters["max_sequence_length"]
-            max_sequence_length_99ptile = max_sequence_length
-        else:
-            logger.info("Inferring max_sequence_length from dataset")
-            max_sequence_length = vocabulary.line_length_max + 2  # For start and stop symbols.
-            max_sequence_length_99ptile = vocabulary.line_length_99ptile + 2  # For start and stop symbols.
-        logger.info(f"Using max sequence length of {max_sequence_length} for feature '{column.name}'")
-=======
-        tf_meta = TextFeatureMixin.feature_meta(column, preprocessing_parameters, backend)
-        (
-            idx2str,
-            str2idx,
-            str2freq,
-            max_len,
-            max_len_99ptile,
-            pad_idx,
-            padding_symbol,
-            unknown_symbol,
-        ) = tf_meta
-        logger.info(f"Max length of feature '{column.name}': {max_len} (without start and stop symbols)")
+        logger.info(
+            f"Max length of feature '{column.name}': {vocabulary.line_length_max} (without start and stop symbols)"
+        )
 
         # Use sequence_length if provided, otherwise use max length found in dataset.
         if preprocessing_parameters["sequence_length"] is not None:
@@ -119,8 +97,8 @@
             max_sequence_length = preprocessing_parameters["sequence_length"]
             max_sequence_length_99ptile = preprocessing_parameters["sequence_length"]
         else:
-            max_sequence_length = max_len + 2  # For start and stop symbols.
-            max_sequence_length_99ptile = max_len_99ptile + 2  # For start and stop symbols.
+            max_sequence_length = vocabulary.line_length_max + 2  # For start and stop symbols.
+            max_sequence_length_99ptile = vocabulary.line_length_99ptile + 2  # For start and stop symbols.
             logger.info(f"Setting max length using dataset: {max_sequence_length} (including start and stop symbols)")
 
             # If max_sequence_length is None, then use the max length found in the dataset.
@@ -133,8 +111,7 @@
                     f"from preprocessing parameters"
                 )
                 max_sequence_length = preprocessing_parameters["max_sequence_length"]
-                max_sequence_length_99ptile = min(max_len_99ptile, max_sequence_length)
->>>>>>> 7d6885ee
+                max_sequence_length_99ptile = min(vocabulary.line_length_99ptile, max_sequence_length)
 
         logger.info(f"max sequence length is {max_sequence_length} for feature '{column.name}'")
         return {

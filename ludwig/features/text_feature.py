#! /usr/bin/env python
# Copyright (c) 2019 Uber Technologies, Inc.
#
# Licensed under the Apache License, Version 2.0 (the "License");
# you may not use this file except in compliance with the License.
# You may obtain a copy of the License at
#
#     http://www.apache.org/licenses/LICENSE-2.0
#
# Unless required by applicable law or agreed to in writing, software
# distributed under the License is distributed on an "AS IS" BASIS,
# WITHOUT WARRANTIES OR CONDITIONS OF ANY KIND, either express or implied.
# See the License for the specific language governing permissions and
# limitations under the License.
# ==============================================================================
import logging
from functools import partial
from typing import Dict, Union

import torch

from ludwig.constants import (
    COLUMN,
    LAST_PREDICTIONS,
    LENGTHS,
    NAME,
    PREDICTIONS,
    PREPROCESSING,
    PROBABILITIES,
    PROBABILITY,
    PROC_COLUMN,
    TEXT,
)
from ludwig.features.base_feature import BaseFeatureMixin, OutputFeature
from ludwig.features.feature_utils import compute_sequence_probability, compute_token_probabilities
from ludwig.features.sequence_feature import (
    _SequencePostprocessing,
    _SequencePreprocessing,
    SequenceInputFeature,
    SequenceOutputFeature,
)
from ludwig.schema.features.text_feature import TextInputFeatureConfig, TextOutputFeatureConfig
from ludwig.types import FeatureMetadataDict, PreprocessingConfigDict, TrainingSetMetadataDict
from ludwig.utils.math_utils import softmax
<<<<<<< HEAD
from ludwig.utils.strings_utils import build_sequence_matrix, create_vocabulary, SpecialSymbol, UNKNOWN_SYMBOL
from ludwig.utils.types import DataFrame, Series
=======
from ludwig.utils.strings_utils import (
    build_sequence_matrix,
    create_vocabulary,
    SpecialSymbol,
    UNKNOWN_SYMBOL,
    Vocabulary,
)
from ludwig.utils.types import DataFrame
>>>>>>> b3d15a8d

logger = logging.getLogger(__name__)


class TextFeatureMixin(BaseFeatureMixin):
    @staticmethod
    def type():
        return TEXT

    @staticmethod
    def cast_column(column, backend):
        return column.astype(str)

    @staticmethod
<<<<<<< HEAD
    def feature_meta(column: Series, preprocessing_parameters: PreprocessingConfigDict, backend):
        (
            idx2str,
            str2idx,
            str2freq,
            max_len,
            max_len_99ptile,
            pad_idx,
            padding_symbol,
            unknown_symbol,
        ) = create_vocabulary(
            data=column,
=======
    def feature_meta(column, preprocessing_parameters: PreprocessingConfigDict, backend) -> Vocabulary:
        return create_vocabulary(
            column,
>>>>>>> b3d15a8d
            tokenizer_type=preprocessing_parameters["tokenizer"],
            most_common_percentile=preprocessing_parameters["most_common_percentile"],
            most_common=preprocessing_parameters["most_common"],
            lowercase=preprocessing_parameters["lowercase"],
            vocab_file=preprocessing_parameters["vocab_file"],
            unknown_symbol=preprocessing_parameters["unknown_symbol"],
            padding_symbol=preprocessing_parameters["padding_symbol"],
            pretrained_model_name_or_path=preprocessing_parameters["pretrained_model_name_or_path"],
            ngram_size=preprocessing_parameters["ngram_size"],
            compute_idf=preprocessing_parameters["compute_idf"],
            processor=backend.df_engine,
        )

    @staticmethod
    def get_feature_meta(
        column, preprocessing_parameters: PreprocessingConfigDict, backend, is_input_feature: bool
    ) -> FeatureMetadataDict:
        vocabulary = TextFeatureMixin.feature_meta(column, preprocessing_parameters, backend)
        logger.info(
            f"Max length of feature '{column.name}': {vocabulary.line_length_max} (without start and stop symbols)"
        )

        # Use sequence_length if provided, otherwise use max length found in dataset.
        if preprocessing_parameters["sequence_length"] is not None:
            logger.info(
                f"Setting max length to sequence_length={preprocessing_parameters['sequence_length']} provided in "
                f"preprocessing parameters"
            )
            max_sequence_length = preprocessing_parameters["sequence_length"]
            max_sequence_length_99ptile = preprocessing_parameters["sequence_length"]
        else:
            max_sequence_length = vocabulary.line_length_max + 2  # For start and stop symbols.
            max_sequence_length_99ptile = vocabulary.line_length_99ptile + 2  # For start and stop symbols.
            logger.info(f"Setting max length using dataset: {max_sequence_length} (including start and stop symbols)")

            # If max_sequence_length is None, then use the max length found in the dataset.
            if (
                preprocessing_parameters["max_sequence_length"] is not None
                and preprocessing_parameters["max_sequence_length"] < max_sequence_length
            ):
                logger.info(
                    f"Truncating max length with max_sequence_length={preprocessing_parameters['max_sequence_length']} "
                    f"from preprocessing parameters"
                )
                max_sequence_length = preprocessing_parameters["max_sequence_length"]
                max_sequence_length_99ptile = min(vocabulary.line_length_99ptile, max_sequence_length)

        logger.info(f"max sequence length is {max_sequence_length} for feature '{column.name}'")
        return {
            "idx2str": vocabulary.vocab,
            "str2idx": vocabulary.str2idx,
            "str2freq": vocabulary.str2freq,
            "str2idf": vocabulary.str2idf,
            "vocab_size": len(vocabulary.vocab),
            "max_sequence_length": max_sequence_length,
            "max_sequence_length_99ptile": max_sequence_length_99ptile,
            "pad_idx": vocabulary.pad_idx,
            "padding_symbol": vocabulary.padding_symbol,
            "unknown_symbol": vocabulary.unknown_symbol,
        }

    @staticmethod
    def feature_data(column, metadata, preprocessing_parameters: PreprocessingConfigDict, backend):
        # TODO(1891): Remove backward compatibility hack once all models have been retrained with Ludwig after
        # https://github.com/ludwig-ai/ludwig/pull/1859.
        prefix = ""
        padding_symbol_metadata_key = "padding_symbol"
        unknown_symbol_metadata_key = "unknown_symbol"
        if "str2idx" not in metadata:
            prefix = "word_"
            padding_symbol_metadata_key = "word_pad_symbol"
            unknown_symbol_metadata_key = "word_unk_symbol"

        # ensure preprocessing param values match the metadata determined from dataset
        preprocessing_parameters["padding_symbol"] = metadata[padding_symbol_metadata_key]
        preprocessing_parameters["unknown_symbol"] = metadata[unknown_symbol_metadata_key]
        if preprocessing_parameters["fill_value"] == UNKNOWN_SYMBOL:
            preprocessing_parameters["fill_value"] = preprocessing_parameters["unknown_symbol"]
        if (
            "computed_fill_value" in preprocessing_parameters
            and preprocessing_parameters["computed_fill_value"] == UNKNOWN_SYMBOL
        ):
            preprocessing_parameters["computed_fill_value"] = preprocessing_parameters["unknown_symbol"]

        return build_sequence_matrix(
            sequences=column,
            inverse_vocabulary=metadata[f"{prefix}str2idx"],
            tokenizer_type=preprocessing_parameters[f"{prefix}tokenizer"],
            length_limit=metadata[f"{prefix}max_sequence_length"],
            padding_symbol=metadata[padding_symbol_metadata_key],
            padding=preprocessing_parameters["padding"],
            unknown_symbol=metadata[unknown_symbol_metadata_key],
            lowercase=preprocessing_parameters["lowercase"],
            tokenizer_vocab_file=preprocessing_parameters[f"{prefix}vocab_file"],
            pretrained_model_name_or_path=preprocessing_parameters["pretrained_model_name_or_path"],
            processor=backend.df_engine,
        )

    @staticmethod
    def add_feature_data(
        feature_config,
        input_df,
        proc_df,
        metadata,
        preprocessing_parameters: PreprocessingConfigDict,
        backend,
        skip_save_processed_input,
    ):
        proc_df[feature_config[PROC_COLUMN]] = TextFeatureMixin.feature_data(
            input_df[feature_config[COLUMN]],
            metadata[feature_config[NAME]],
            preprocessing_parameters,
            backend,
        )
        return proc_df


class TextInputFeature(TextFeatureMixin, SequenceInputFeature):
    def __init__(self, input_feature_config: TextInputFeatureConfig, encoder_obj=None, **kwargs):
        super().__init__(input_feature_config, encoder_obj=encoder_obj, **kwargs)

    def forward(self, inputs, mask=None):
        assert isinstance(inputs, torch.Tensor)
        assert (
            inputs.dtype == torch.int8
            or inputs.dtype == torch.int16
            or inputs.dtype == torch.int32
            or inputs.dtype == torch.int64
        )
        assert len(inputs.shape) == 2

        inputs_mask = torch.not_equal(inputs, SpecialSymbol.PADDING.value)

        inputs_exp = inputs.type(torch.int32)
        lengths = torch.sum(inputs_mask.type(torch.int32), dim=1)
        encoder_output = self.encoder_obj(inputs_exp, mask=inputs_mask)
        encoder_output[LENGTHS] = lengths

        return encoder_output

    @property
    def input_dtype(self):
        return torch.int32

    @property
    def input_shape(self):
        return torch.Size([self.encoder_obj.config.max_sequence_length])

    def update_config_after_module_init(self, feature_config):
        feature_config.encoder = self.encoder_obj.config

    @staticmethod
    def update_config_with_metadata(feature_config, feature_metadata, *args, **kwargs):
        feature_config.encoder.vocab = feature_metadata["idx2str"]
        feature_config.encoder.vocab_size = len(feature_metadata["idx2str"])
        feature_config.encoder.max_sequence_length = feature_metadata["max_sequence_length"]
        feature_config.encoder.pad_idx = feature_metadata["pad_idx"]
        feature_config.encoder.num_tokens = len(feature_metadata["idx2str"])
        feature_config.encoder.str2freq = feature_metadata["str2freq"]
        feature_config.encoder.str2idf = feature_metadata["str2idf"]
        feature_config.encoder.skip = feature_metadata[PREPROCESSING].get("cache_encoder_embeddings", False)

    @staticmethod
    def get_schema_cls():
        return TextInputFeatureConfig

    @property
    def output_shape(self) -> torch.Size:
        return self.encoder_obj.output_shape

    @staticmethod
    def create_preproc_module(metadata: TrainingSetMetadataDict) -> torch.nn.Module:
        return _SequencePreprocessing(metadata)


class TextOutputFeature(TextFeatureMixin, SequenceOutputFeature):
    def __init__(
        self,
        output_feature_config: Union[TextOutputFeatureConfig, Dict],
        output_features: Dict[str, OutputFeature],
        **kwargs,
    ):
        super().__init__(output_feature_config, output_features, **kwargs)

    @classmethod
    def get_output_dtype(cls):
        return torch.int32

    @property
    def output_shape(self) -> torch.Size:
        return torch.Size([self.decoder_obj.config.max_sequence_length])

    @staticmethod
    def update_config_with_metadata(feature_config, feature_metadata, *args, **kwargs):
        feature_config.decoder.vocab_size = feature_metadata["vocab_size"]
        feature_config.decoder.max_sequence_length = feature_metadata["max_sequence_length"]
        if isinstance(feature_config.loss.class_weights, (list, tuple)):
            # [0, 0] for UNK and PAD
            feature_config.loss.class_weights = [0, 0] + feature_config.loss.class_weights
            if len(feature_config.loss.class_weights) != feature_config.decoder.vocab_size:
                raise ValueError(
                    "The length of class_weights ({}) is not compatible with "
                    "the number of classes ({})".format(
                        len(feature_config.loss.class_weights), feature_config.decoder.vocab_size
                    )
                )

        if feature_config.loss.class_similarities_temperature > 0:
            if feature_config.class_similarities:
                distances = feature_config.class_similarities
                temperature = feature_config.loss.class_similarities_temperature
                for i in range(len(distances)):
                    distances[i, :] = softmax(distances[i, :], temperature=temperature)
                feature_config.loss.class_similarities = distances
            else:
                raise ValueError(
                    "class_similarities_temperature > 0,"
                    "but no class similarities are provided "
                    "for feature {}".format(feature_config.column)
                )

    @staticmethod
    def calculate_overall_stats(
        predictions,
        targets,
        train_set_metadata,
    ):
        return {}

    def postprocess_predictions(
        self,
        result,
        metadata,
    ):
        # todo: refactor to reuse SequenceOutputFeature.postprocess_predictions
        predictions_col = f"{self.feature_name}_{PREDICTIONS}"
        if predictions_col in result:

            def idx2str(pred):
                return [
                    metadata["idx2str"][token] if token < len(metadata["idx2str"]) else UNKNOWN_SYMBOL for token in pred
                ]

            result[predictions_col] = result[predictions_col].map(idx2str)

        last_preds_col = f"{self.feature_name}_{LAST_PREDICTIONS}"
        if last_preds_col in result:

            def last_idx2str(last_pred):
                if last_pred < len(metadata["idx2str"]):
                    return metadata["idx2str"][last_pred]
                return UNKNOWN_SYMBOL

            result[last_preds_col] = result[last_preds_col].map(last_idx2str)

        probs_col = f"{self.feature_name}_{PROBABILITIES}"
        prob_col = f"{self.feature_name}_{PROBABILITY}"
        if probs_col in result:
            # currently does not return full probabilties because usually it is huge:
            # dataset x length x classes
            # TODO: add a mechanism for letting the user decide to save it
            result[probs_col] = result[probs_col].map(compute_token_probabilities)
            result[prob_col] = result[probs_col].map(
                partial(
                    compute_sequence_probability,
                    max_sequence_length=metadata["max_sequence_length"],
                    return_log_prob=True,
                ),
            )

        lengths_col = f"{self.feature_name}_{LENGTHS}"
        if lengths_col in result:
            del result[lengths_col]

        return result

    @staticmethod
    def create_postproc_module(metadata: TrainingSetMetadataDict) -> torch.nn.Module:
        return _SequencePostprocessing(metadata)

    @staticmethod
    def get_schema_cls():
        return TextOutputFeatureConfig

    def flatten(self, df: DataFrame) -> DataFrame:
        probs_col = f"{self.feature_name}_{PROBABILITIES}"
        df[probs_col] = df[probs_col].apply(lambda x: x.flatten())
        return df

    def unflatten(self, df: DataFrame) -> DataFrame:
        probs_col = f"{self.feature_name}_{PROBABILITIES}"
        df[probs_col] = df[probs_col].apply(
            lambda x: x.reshape(-1, self.decoder_obj.config.max_sequence_length), meta=(probs_col, "object")
        )
        return df<|MERGE_RESOLUTION|>--- conflicted
+++ resolved
@@ -42,10 +42,6 @@
 from ludwig.schema.features.text_feature import TextInputFeatureConfig, TextOutputFeatureConfig
 from ludwig.types import FeatureMetadataDict, PreprocessingConfigDict, TrainingSetMetadataDict
 from ludwig.utils.math_utils import softmax
-<<<<<<< HEAD
-from ludwig.utils.strings_utils import build_sequence_matrix, create_vocabulary, SpecialSymbol, UNKNOWN_SYMBOL
-from ludwig.utils.types import DataFrame, Series
-=======
 from ludwig.utils.strings_utils import (
     build_sequence_matrix,
     create_vocabulary,
@@ -53,8 +49,7 @@
     UNKNOWN_SYMBOL,
     Vocabulary,
 )
-from ludwig.utils.types import DataFrame
->>>>>>> b3d15a8d
+from ludwig.utils.types import DataFrame, Series
 
 logger = logging.getLogger(__name__)
 
@@ -69,24 +64,9 @@
         return column.astype(str)
 
     @staticmethod
-<<<<<<< HEAD
-    def feature_meta(column: Series, preprocessing_parameters: PreprocessingConfigDict, backend):
-        (
-            idx2str,
-            str2idx,
-            str2freq,
-            max_len,
-            max_len_99ptile,
-            pad_idx,
-            padding_symbol,
-            unknown_symbol,
-        ) = create_vocabulary(
-            data=column,
-=======
-    def feature_meta(column, preprocessing_parameters: PreprocessingConfigDict, backend) -> Vocabulary:
+    def feature_meta(column: Series, preprocessing_parameters: PreprocessingConfigDict, backend) -> Vocabulary:
         return create_vocabulary(
             column,
->>>>>>> b3d15a8d
             tokenizer_type=preprocessing_parameters["tokenizer"],
             most_common_percentile=preprocessing_parameters["most_common_percentile"],
             most_common=preprocessing_parameters["most_common"],

# coding=utf-8
# Copyright (c) 2019 Uber Technologies, Inc.
#
# Licensed under the Apache License, Version 2.0 (the "License");
# you may not use this file except in compliance with the License.
# You may obtain a copy of the License at
#
#     http://www.apache.org/licenses/LICENSE-2.0
#
# Unless required by applicable law or agreed to in writing, software
# distributed under the License is distributed on an "AS IS" BASIS,
# WITHOUT WARRANTIES OR CONDITIONS OF ANY KIND, either express or implied.
# See the License for the specific language governing permissions and
# limitations under the License.
# ==============================================================================
<<<<<<< HEAD
from ludwig.constants import BAG, DATE
=======
from ludwig.constants import BAG, H3
>>>>>>> cc8e75bf
from ludwig.constants import BINARY
from ludwig.constants import CATEGORY
from ludwig.constants import IMAGE
from ludwig.constants import NUMERICAL
from ludwig.constants import SEQUENCE
from ludwig.constants import SET
from ludwig.constants import TEXT
from ludwig.constants import TIMESERIES
from ludwig.features.bag_feature import BagBaseFeature
from ludwig.features.bag_feature import BagInputFeature
from ludwig.features.binary_feature import BinaryBaseFeature
from ludwig.features.binary_feature import BinaryInputFeature
from ludwig.features.binary_feature import BinaryOutputFeature
from ludwig.features.category_feature import CategoryBaseFeature
from ludwig.features.category_feature import CategoryInputFeature
from ludwig.features.category_feature import CategoryOutputFeature
<<<<<<< HEAD
from ludwig.features.date_feature import DateBaseFeature, DateInputFeature
=======
from ludwig.features.h3_feature import H3BaseFeature, H3InputFeature
>>>>>>> cc8e75bf
from ludwig.features.image_feature import ImageBaseFeature
from ludwig.features.image_feature import ImageInputFeature
from ludwig.features.numerical_feature import NumericalBaseFeature
from ludwig.features.numerical_feature import NumericalInputFeature
from ludwig.features.numerical_feature import NumericalOutputFeature
from ludwig.features.sequence_feature import SequenceBaseFeature
from ludwig.features.sequence_feature import SequenceInputFeature
from ludwig.features.sequence_feature import SequenceOutputFeature
from ludwig.features.set_feature import SetBaseFeature
from ludwig.features.set_feature import SetInputFeature
from ludwig.features.set_feature import SetOutputFeature
from ludwig.features.text_feature import TextBaseFeature
from ludwig.features.text_feature import TextInputFeature
from ludwig.features.text_feature import TextOutputFeature
from ludwig.features.timeseries_feature import TimeseriesBaseFeature
from ludwig.features.timeseries_feature import TimeseriesInputFeature

base_type_registry = {
    TEXT: TextBaseFeature,
    CATEGORY: CategoryBaseFeature,
    SET: SetBaseFeature,
    BAG: BagBaseFeature,
    BINARY: BinaryBaseFeature,
    NUMERICAL: NumericalBaseFeature,
    SEQUENCE: SequenceBaseFeature,
    TIMESERIES: TimeseriesBaseFeature,
    IMAGE: ImageBaseFeature,
<<<<<<< HEAD
    DATE: DateBaseFeature
=======
    H3: H3BaseFeature
>>>>>>> cc8e75bf
}
input_type_registry = {
    TEXT: TextInputFeature,
    NUMERICAL: NumericalInputFeature,
    BINARY: BinaryInputFeature,
    CATEGORY: CategoryInputFeature,
    SET: SetInputFeature,
    SEQUENCE: SequenceInputFeature,
    IMAGE: ImageInputFeature,
    TIMESERIES: TimeseriesInputFeature,
    BAG: BagInputFeature,
<<<<<<< HEAD
    DATE: DateInputFeature
=======
    H3: H3InputFeature
>>>>>>> cc8e75bf
}
output_type_registry = {
    CATEGORY: CategoryOutputFeature,
    BINARY: BinaryOutputFeature,
    NUMERICAL: NumericalOutputFeature,
    SEQUENCE: SequenceOutputFeature,
    SET: SetOutputFeature,
    TEXT: TextOutputFeature
}<|MERGE_RESOLUTION|>--- conflicted
+++ resolved
@@ -13,13 +13,11 @@
 # See the License for the specific language governing permissions and
 # limitations under the License.
 # ==============================================================================
-<<<<<<< HEAD
-from ludwig.constants import BAG, DATE
-=======
-from ludwig.constants import BAG, H3
->>>>>>> cc8e75bf
+from ludwig.constants import BAG
 from ludwig.constants import BINARY
 from ludwig.constants import CATEGORY
+from ludwig.constants import DATE
+from ludwig.constants import H3
 from ludwig.constants import IMAGE
 from ludwig.constants import NUMERICAL
 from ludwig.constants import SEQUENCE
@@ -34,11 +32,8 @@
 from ludwig.features.category_feature import CategoryBaseFeature
 from ludwig.features.category_feature import CategoryInputFeature
 from ludwig.features.category_feature import CategoryOutputFeature
-<<<<<<< HEAD
 from ludwig.features.date_feature import DateBaseFeature, DateInputFeature
-=======
 from ludwig.features.h3_feature import H3BaseFeature, H3InputFeature
->>>>>>> cc8e75bf
 from ludwig.features.image_feature import ImageBaseFeature
 from ludwig.features.image_feature import ImageInputFeature
 from ludwig.features.numerical_feature import NumericalBaseFeature
@@ -66,11 +61,8 @@
     SEQUENCE: SequenceBaseFeature,
     TIMESERIES: TimeseriesBaseFeature,
     IMAGE: ImageBaseFeature,
-<<<<<<< HEAD
-    DATE: DateBaseFeature
-=======
-    H3: H3BaseFeature
->>>>>>> cc8e75bf
+    H3: H3BaseFeature,
+    DATE: DateBaseFeature,
 }
 input_type_registry = {
     TEXT: TextInputFeature,
@@ -82,11 +74,8 @@
     IMAGE: ImageInputFeature,
     TIMESERIES: TimeseriesInputFeature,
     BAG: BagInputFeature,
-<<<<<<< HEAD
-    DATE: DateInputFeature
-=======
-    H3: H3InputFeature
->>>>>>> cc8e75bf
+    H3: H3InputFeature,
+    DATE: DateInputFeature,
 }
 output_type_registry = {
     CATEGORY: CategoryOutputFeature,
@@ -94,5 +83,5 @@
     NUMERICAL: NumericalOutputFeature,
     SEQUENCE: SequenceOutputFeature,
     SET: SetOutputFeature,
-    TEXT: TextOutputFeature
+    TEXT: TextOutputFeature,
 }
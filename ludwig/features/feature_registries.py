--- conflicted
+++ resolved
@@ -12,11 +12,7 @@
 # See the License for the specific language governing permissions and
 # limitations under the License.
 # ==============================================================================
-<<<<<<< HEAD
 from typing import Any, Dict, TYPE_CHECKING
-=======
-from typing import Dict, TYPE_CHECKING
->>>>>>> fe76b798
 
 from ludwig.api_annotations import DeveloperAPI
 from ludwig.constants import (
@@ -47,15 +43,11 @@
 from ludwig.features.text_feature import TextFeatureMixin, TextInputFeature, TextOutputFeature
 from ludwig.features.timeseries_feature import TimeseriesFeatureMixin, TimeseriesInputFeature
 from ludwig.features.vector_feature import VectorFeatureMixin, VectorInputFeature, VectorOutputFeature
-
-if TYPE_CHECKING:
-    from ludwig.schema.model_config import ModelConfig
-    from ludwig.models.base import BaseModel
-
 from ludwig.utils.misc_utils import get_from_registry
 
 if TYPE_CHECKING:
     from ludwig.schema.model_types.base import ModelConfig
+    from ludwig.models.base import BaseModel
 
 
 @DeveloperAPI
@@ -109,31 +101,16 @@
     }
 
 
-<<<<<<< HEAD
 def update_config_with_metadata(config_obj: "ModelConfig", training_set_metadata: Dict[str, Any]):
-=======
-def update_config_with_metadata(config_obj: "ModelConfig", training_set_metadata):
->>>>>>> fe76b798
     # populate input features fields depending on data
     for input_feature in config_obj.input_features:
         feature = get_from_registry(input_feature.type, get_input_type_registry())
         feature.update_config_with_metadata(input_feature, training_set_metadata[input_feature.name])
 
     # populate output features fields depending on data
-<<<<<<< HEAD
     for output_feature in config_obj.output_features:
         feature = get_from_registry(output_feature.type, get_output_type_registry())
         feature.update_config_with_metadata(output_feature, training_set_metadata[output_feature.name])
-=======
-    for output_feature in config_obj.output_features.to_list():
-        feature = get_from_registry(output_feature[TYPE], get_output_type_registry())
-        feature.update_config_with_metadata(
-            getattr(config_obj.output_features, output_feature[NAME]),
-            training_set_metadata[output_feature[NAME]],
-        )
-
-        output_feature.update(config_obj.output_features.to_dict()[output_feature[NAME]])
-        output_feature[PREPROCESSING] = training_set_metadata[output_feature[NAME]][PREPROCESSING]
 
 
 def update_config_with_model(config_obj: "ModelConfig", model: "BaseModel"):
@@ -143,10 +120,6 @@
     for input features because it is only relevant for HuggingFace text encoders. HuggingFace text encoders only know
     their final config after class initialization.
     """
-    for feature_config in config_obj.input_features.to_list():
-        model_input_feature = model.input_features[feature_config[NAME]]
-        model_input_feature.update_config_after_module_init(
-            getattr(config_obj.input_features, feature_config[NAME]),
-        )
-        feature_config.update(config_obj.input_features.to_dict()[feature_config[NAME]])
->>>>>>> fe76b798
+    for input_feature in config_obj.input_features:
+        model_input_feature = model.input_features[input_feature.name]
+        model_input_feature.update_config_after_module_init(input_feature)
#! /usr/bin/env python
# coding=utf-8
# Copyright (c) 2019 Uber Technologies, Inc.
#
# Licensed under the Apache License, Version 2.0 (the "License");
# you may not use this file except in compliance with the License.
# You may obtain a copy of the License at
#
#     http://www.apache.org/licenses/LICENSE-2.0
#
# Unless required by applicable law or agreed to in writing, software
# distributed under the License is distributed on an "AS IS" BASIS,
# WITHOUT WARRANTIES OR CONDITIONS OF ANY KIND, either express or implied.
# See the License for the specific language governing permissions and
# limitations under the License.
# ==============================================================================
import logging
import os

import numpy as np
import tensorflow as tf

from ludwig.constants import *
from ludwig.features.base_feature import InputFeature
from ludwig.features.base_feature import OutputFeature
from ludwig.globals import is_on_master
from ludwig.models.modules.loss_modules import SampledSoftmaxCrossEntropyLoss
from ludwig.models.modules.loss_modules import SequenceLoss
from ludwig.models.modules.metric_modules import EditDistanceMetric
from ludwig.models.modules.metric_modules import PerplexityMetric
from ludwig.models.modules.metric_modules import SequenceLastAccuracyMetric
from ludwig.models.modules.metric_modules import SequenceLossMetric
from ludwig.models.modules.metric_modules import TokenAccuracyMetric
from ludwig.models.modules.sequence_decoders import SequenceGeneratorDecoder
from ludwig.models.modules.sequence_decoders import SequenceTaggerDecoder
from ludwig.models.modules.sequence_encoders import ParallelCNN
from ludwig.models.modules.sequence_encoders import SequenceEmbedEncoder
from ludwig.models.modules.sequence_encoders import SequencePassthroughEncoder
from ludwig.models.modules.sequence_encoders import StackedCNN
from ludwig.models.modules.sequence_encoders import StackedCNNRNN
from ludwig.models.modules.sequence_encoders import StackedParallelCNN
from ludwig.models.modules.sequence_encoders import StackedRNN
from ludwig.models.modules.text_encoders import DistilBERTEncoder, BERTEncoder
from ludwig.utils.math_utils import softmax
from ludwig.utils.metrics_utils import ConfusionMatrix
from ludwig.utils.misc import set_default_value
from ludwig.utils.strings_utils import PADDING_SYMBOL, get_tokenizer
from ludwig.utils.strings_utils import UNKNOWN_SYMBOL
from ludwig.utils.strings_utils import build_sequence_matrix
<<<<<<< HEAD
from ludwig.utils.tf_utils import sequence_length_2D
=======
from ludwig.utils.strings_utils import create_vocabulary
>>>>>>> e80d5ba8

logger = logging.getLogger(__name__)


class SequenceFeatureMixin(object):
    type = SEQUENCE

    preprocessing_defaults = {
        'sequence_length_limit': 256,
        'most_common': 20000,
        'padding_symbol': PADDING_SYMBOL,
        'unknown_symbol': UNKNOWN_SYMBOL,
        'padding': 'post',
        'tokenizer': 'space',
        'pretrained_model_name_or_path': None,
        'lowercase': False,
        'vocab_file': None,
        'missing_value_strategy': FILL_WITH_CONST,
        'fill_value': UNKNOWN_SYMBOL
    }

    @staticmethod
    def get_feature_meta(column, preprocessing_parameters):
        tokenizer = get_tokenizer(
            tokenizer_type=preprocessing_parameters['tokenizer'],
            lowercase=preprocessing_parameters['lowercase'],
            add_unknown=True,
            add_padding=True,
            vocab_file=preprocessing_parameters['vocab_file'],
            pretrained_model_name_or_path=preprocessing_parameters[
                'pretrained_model_name_or_path'
            ]
        )
        if not tokenizer.vocab:
            tokenizer.fit_vocab(
                column, preprocessing_parameters['most_common']
            )
        if not tokenizer.max_length:
            tokenizer.fit_max_length(column)

        max_length = min(
            preprocessing_parameters['sequence_length_limit'],
            tokenizer.max_length
        )
        return {
            'idx2str': tokenizer.symbols,
            'str2idx': tokenizer.vocab,
            'vocab_size': len(tokenizer.vocab),
            'max_sequence_length': max_length
        }

    @staticmethod
    def feature_data(column, metadata, preprocessing_parameters):
        tokenizer = get_tokenizer(
            tokenizer_type=preprocessing_parameters['tokenizer'],
            lowercase=preprocessing_parameters['lowercase'],
            add_unknown=True,
            add_padding=True,
            vocab=metadata['str2idx'],
            symbols=metadata['idx2str'],
            max_length=metadata['max_sequence_length'],
            vocab_file=preprocessing_parameters['vocab_file'],
            pretrained_model_name_or_path=preprocessing_parameters[
                'pretrained_model_name_or_path'
            ]
        )
        seuqneces = [tokenizer.tokenize_id(line) for line in column]
        sequence_data = build_sequence_matrix(
            sequences=seuqneces,
            max_length=metadata['max_sequence_length'],
            vocab_size=metadata['vocab_size'],
            padding=preprocessing_parameters['padding'],
        )
        return sequence_data

    @staticmethod
    def add_feature_data(
            feature,
            dataset_df,
            data,
            metadata,
            preprocessing_parameters
    ):
        sequence_data = SequenceInputFeature.feature_data(
            dataset_df[feature['name']].astype(str),
            metadata[feature['name']], preprocessing_parameters)
        data[feature['name']] = sequence_data


class SequenceInputFeature(SequenceFeatureMixin, InputFeature):
    encoder = 'embed'

    def __init__(self, feature, encoder_obj=None):
        super().__init__(feature)
        self.overwrite_defaults(feature)
        if encoder_obj:
            self.encoder_obj = encoder_obj
        else:
            self.encoder_obj = self.initialize_encoder(feature)

    def call(self, inputs, training=None, mask=None):
        assert isinstance(inputs, tf.Tensor)
        assert inputs.dtype == tf.int8 or inputs.dtype == tf.int16 or \
               inputs.dtype == tf.int32 or inputs.dtype == tf.int64
        assert len(inputs.shape) == 2

        inputs_exp = tf.cast(inputs, dtype=tf.int32)
        inputs_mask = tf.not_equal(inputs, 0)
        encoder_output = self.encoder_obj(
            inputs_exp, training=training, mask=inputs_mask
        )

        return encoder_output

    @staticmethod
    def update_model_definition_with_metadata(
            input_feature,
            feature_metadata,
            *args,
            **kwargs
    ):
        input_feature['vocab'] = feature_metadata['idx2str']
        input_feature['length'] = feature_metadata['max_sequence_length']

    @staticmethod
    def populate_defaults(input_feature):
        set_default_value(input_feature, TIED, None)
        set_default_value(input_feature, 'encoder', 'parallel_cnn')

    encoder_registry = {
        'stacked_cnn': StackedCNN,
        'parallel_cnn': ParallelCNN,
        'stacked_parallel_cnn': StackedParallelCNN,
        'rnn': StackedRNN,
        'cnnrnn': StackedCNNRNN,
        'embed': SequenceEmbedEncoder,

        'bert': BERTEncoder,
        # 'gpt': GPTEncoder,
        # 'gpt2': GPT2Encoder,
        # 'transformerxl': TransformerXLEncoder,

        # 'xlnet': XLNetEncoder,
        # 'xlm': XLMEncoder,
        # 'roberta': RoBERTaEncoder,
        'distilbert': DistilBERTEncoder,
        # 'ctrl': CTRLEncoder,
        # 'camembert': CamemBERTEncoder,
        # 'albert': ALBERTEncoder,
        # 't5': T5Encoder,
        # 'xlm_roberta': XLMRoBERTaEncoder,
        # 'flaubert': FlauBERTEncoder,
        # 'bart': BartEncoder,
        # 'dialogpt': DialoGPTEncoder,
        # 'electra': ELECTRAEncoder,
        # 'auto': AutoTransformerEncoder,

        'passthrough': SequencePassthroughEncoder,
        'null': SequencePassthroughEncoder,
        'none': SequencePassthroughEncoder,
        'None': SequencePassthroughEncoder,
        None: SequencePassthroughEncoder
    }


class SequenceOutputFeature(SequenceFeatureMixin, OutputFeature):
    decoder = 'tagger'
    loss = {TYPE: SOFTMAX_CROSS_ENTROPY}

    def __init__(self, feature):
        super().__init__(feature)
        self.type = SEQUENCE

        self.decoder = 'generator'
        self.max_sequence_length = 0
        self.loss = {
            'type': SOFTMAX_CROSS_ENTROPY,
            'sampler': None,
            'negative_samples': 0,
            'distortion': 1,
            'labels_smoothing': 0,
            'class_weights': 1,
            'robust_lambda': 0,
            'confidence_penalty': 0,
            'class_similarities_temperature': 0,
            'weight': 1
        }
        self.num_classes = 0

        self.overwrite_defaults(feature)

        self.decoder_obj = self.initialize_decoder(feature)

        self._setup_loss()
        self._setup_metrics()

    def _setup_loss(self):
        if self.loss[TYPE] == 'softmax_cross_entropy':
            self.train_loss_function = SequenceLoss()
        elif self.loss[TYPE] == 'sampled_softmax_cross_entropy':
            self.train_loss_function = SampledSoftmaxCrossEntropyLoss(
                decoder_obj=self.decoder_obj,
                num_classes=self.num_classes,
                feature_loss=self.loss,
                name='train_loss'
            )
        else:
            raise ValueError(
                "Loss type {} is not supported. Valid values are "
                "'softmax_cross_entropy' or "
                "'sampled_softmax_cross_entropy'".format(self.loss[TYPE])
            )

        self.eval_loss_function = SequenceLossMetric()

    def _setup_metrics(self):
        self.metric_functions[LOSS] = self.eval_loss_function
        self.metric_functions[TOKEN_ACCURACY] = TokenAccuracyMetric()
        self.metric_functions[LAST_ACCURACY] = SequenceLastAccuracyMetric()
        self.metric_functions[PERPLEXITY] = PerplexityMetric()
        self.metric_functions[EDIT_DISTANCE] = EditDistanceMetric()

    # overrides super class OutputFeature.update_metrics() method
    def update_metrics(self, targets, predictions):
        for metric, metric_fn in self.metric_functions.items():
            if metric == LOSS or metric == PERPLEXITY:
                metric_fn.update_state(targets, predictions)
            elif metric == LAST_ACCURACY:
                metric_fn.update_state(targets, predictions[LAST_PREDICTIONS])
            else:
                metric_fn.update_state(targets, predictions[PREDICTIONS])

    # def logits(
    #         self,
    #         inputs,  # {'hidden': hidden, 'encoder_output_state': encoder_output_state}
    #         target=None  # target sequence [batch_size, seq_size]
    # ):
    #     # 'hidden' shape [batch_size, seq_size, hidden_size]
    #     # 'encoder_output_state' dependent on cell_type:
    #     #      lstm: list (shape [batch_size, state_size], shape [batch_size, state_size])
    #     #      rnn, gru: list [shape [batch_size, state_size]]
    #     # return logits shape [batch_size, seq_size, num_classes]
    #
    #     return self.decoder_obj(inputs, target=target)

    def logits(
            self,
<<<<<<< HEAD
            inputs  # logits
=======
            inputs,
            target=None,
            training=None
>>>>>>> e80d5ba8
    ):
        if training:
            return self.decoder_obj._logits_training(
                inputs,
                target=target,
                training=training
            )
        else:
            return inputs

<<<<<<< HEAD
=======
    def predictions(self, inputs, training=None):
        # Generator Decoder
        if training:
            return self._predictions_training(inputs, training=training)
        else:
            return self.decoder_obj._predictions_eval(inputs,
                                                      training=training)

    # todo tf2 need to determine if the section of code is needed
    def _predictions_training(self, inputs, training=None):  # not executed
        # inputs == logits
        probs = softmax(inputs)
        preds = tf.argmax(inputs)
        return {PREDICTIONS: preds, PROBABILITIES: probs}

    # def _predictions_eval(
    #         self,
    #         inputs,  # encoder_output, encoder_output_state
    #         training=None
    # ):
    #     decoder_outputs = self.decoder_obj(inputs, training=training)
    #     logits, predictions, last_predictions, probabilities = decoder_outputs
    #
    #     # todo piero don't expect logits from beam search
    #     #  expect scores from beam search,
    #     #  in that case don't recompute probabilities
    #     probabilities = tf.nn.softmax(
    #         logits,
    #         name='probabilities_{}'.format(self.name)
    #     )
    #
    #     if predictions is None:
    #         predictions = tf.argmax(
    #             logits,
    #             -1,
    #             name='predictions_{}'.format(self.name),
    #             output_type=tf.int64
    #         )
    #
    #     # if self.decoder == 'generator':
    #     #    additional = 1  # because of eos symbol
    #     # elif self.decoder == 'tagger':
    #     #    additional = 0
    #     # else:
    #     #    additional = 0
    #
    #     # todo: for the tagger always take the last
    #     generated_sequence_lengths = sequence_length_2D(predictions)
    #     last_predictions = tf.gather_nd(
    #         predictions,
    #         tf.stack(
    #             [tf.range(tf.shape(predictions)[0]),
    #              tf.maximum(
    #                  generated_sequence_lengths - 1,
    #                  0
    #              )],
    #             axis=1
    #         ),
    #         name='last_predictions_{}'.format(self.name)
    #     )
    #
    #     # mask logits
    #     mask = tf.sequence_mask(
    #         generated_sequence_lengths,
    #         maxlen=logits.shape[1],
    #         dtype=tf.float32
    #     )
    #
    #     logits = logits * mask[:, :, tf.newaxis]
    #
    #     return {
    #         PREDICTIONS: predictions,
    #         LAST_PREDICTIONS: last_predictions,
    #         PROBABILITIES: probabilities,
    #         LOGITS: logits
    #     }

>>>>>>> e80d5ba8
    default_validation_metric = LOSS

    @staticmethod
    def update_model_definition_with_metadata(
            output_feature,
            feature_metadata,
            *args,
            **kwargs
    ):
        output_feature['num_classes'] = feature_metadata['vocab_size']
        output_feature['max_sequence_length'] = (
            feature_metadata['max_sequence_length']
        )
        if isinstance(output_feature[LOSS]['class_weights'], (list, tuple)):
            if (len(output_feature[LOSS]['class_weights']) !=
                    output_feature['num_classes']):
                raise ValueError(
                    'The length of class_weights ({}) is not compatible with '
                    'the number of classes ({}) for feature {}. '
                    'Check the metadata JSON file to see the classes '
                    'and their order and consider there needs to be a weight '
                    'for the <UNK> and <PAD> class too.'.format(
                        len(output_feature[LOSS]['class_weights']),
                        output_feature['num_classes'],
                        output_feature['name']
                    )
                )

        if output_feature[LOSS]['class_similarities_temperature'] > 0:
            if 'class_similarities' in output_feature[LOSS]:
                similarities = output_feature[LOSS]['class_similarities']
                temperature = output_feature[LOSS][
                    'class_similarities_temperature']

                curr_row = 0
                first_row_length = 0
                is_first_row = True
                for row in similarities:
                    if is_first_row:
                        first_row_length = len(row)
                        is_first_row = False
                        curr_row += 1
                    else:
                        curr_row_length = len(row)
                        if curr_row_length != first_row_length:
                            raise ValueError(
                                'The length of row {} of the class_similarities '
                                'of {} is {}, different from the length of '
                                'the first row {}. All rows must have '
                                'the same length.'.format(
                                    curr_row,
                                    output_feature['name'],
                                    curr_row_length,
                                    first_row_length
                                )
                            )
                        else:
                            curr_row += 1
                all_rows_length = first_row_length

                if all_rows_length != len(similarities):
                    raise ValueError(
                        'The class_similarities matrix of {} has '
                        '{} rows and {} columns, '
                        'their number must be identical.'.format(
                            output_feature['name'],
                            len(similarities),
                            all_rows_length
                        )
                    )

                if all_rows_length != output_feature['num_classes']:
                    raise ValueError(
                        'The size of the class_similarities matrix of {} is '
                        '{}, different from the number of classe ({}). '
                        'Check the metadata JSON file to see the classes '
                        'and their order and '
                        'consider <UNK> and <PAD> class too.'.format(
                            output_feature['name'],
                            all_rows_length,
                            output_feature['num_classes']
                        )
                    )

                similarities = np.array(similarities, dtype=np.float32)
                for i in range(len(similarities)):
                    similarities[i, :] = softmax(
                        similarities[i, :],
                        temperature=temperature
                    )
                output_feature[LOSS]['class_similarities'] = similarities
            else:
                raise ValueError(
                    'class_similarities_temperature > 0, '
                    'but no class_similarities are provided '
                    'for feature {}'.format(output_feature['name'])
                )

        if output_feature[LOSS][TYPE] == 'sampled_softmax_cross_entropy':
            output_feature[LOSS]['class_counts'] = [
                feature_metadata['str2freq'][cls]
                for cls in feature_metadata['idx2str']
            ]

    @staticmethod
    def calculate_overall_stats(
            test_stats,
            output_feature,
            dataset,
            train_set_metadata
    ):
        feature_name = output_feature['name']
        sequences = dataset.get(feature_name)
        last_elem_sequence = sequences[np.arange(sequences.shape[0]),
                                       (sequences != 0).cumsum(1).argmax(1)]
        stats = test_stats[feature_name]
        confusion_matrix = ConfusionMatrix(
            last_elem_sequence,
            stats[LAST_PREDICTIONS],
            labels=train_set_metadata[feature_name]['idx2str']
        )
        stats['confusion_matrix'] = confusion_matrix.cm.tolist()
        stats['overall_stats'] = confusion_matrix.stats()
        stats['per_class_stats'] = confusion_matrix.per_class_stats()

    @staticmethod
    def postprocess_results(
            output_feature,
            result,
            metadata,
            experiment_dir_name,
            skip_save_unprocessed_output=False,
    ):
        postprocessed = {}
        name = output_feature['name']

        npy_filename = None
        if is_on_master():
            npy_filename = os.path.join(experiment_dir_name, '{}_{}.npy')
        else:
            skip_save_unprocessed_output = True

        if PREDICTIONS in result and len(result[PREDICTIONS]) > 0:
            preds = result[PREDICTIONS]
            if 'idx2str' in metadata:
                postprocessed[PREDICTIONS] = [
                    [metadata['idx2str'][token]
                     if token < len(metadata['idx2str']) else UNKNOWN_SYMBOL
                     for token in pred]
                    for pred in preds
                ]
            else:
                postprocessed[PREDICTIONS] = preds

            if not skip_save_unprocessed_output:
                np.save(npy_filename.format(name, PREDICTIONS), preds)

            del result[PREDICTIONS]

        if LAST_PREDICTIONS in result and len(result[LAST_PREDICTIONS]) > 0:
            last_preds = result[LAST_PREDICTIONS]
            if 'idx2str' in metadata:
                postprocessed[LAST_PREDICTIONS] = [
                    metadata['idx2str'][last_pred]
                    if last_pred < len(metadata['idx2str']) else UNKNOWN_SYMBOL
                    for last_pred in last_preds
                ]
            else:
                postprocessed[LAST_PREDICTIONS] = last_preds

            if not skip_save_unprocessed_output:
                np.save(npy_filename.format(name, LAST_PREDICTIONS),
                        last_preds)

            del result[LAST_PREDICTIONS]

        if PROBABILITIES in result and len(result[PROBABILITIES]) > 0:
            probs = result[PROBABILITIES].numpy()
            if probs is not None:

                if len(probs) > 0 and isinstance(probs[0], list):
                    prob = []
                    for i in range(len(probs)):
                        # todo: should adapt for the case of beam > 1
                        for j in range(len(probs[i])):
                            probs[i][j] = np.max(probs[i][j])
                        prob.append(np.prod(probs[i]))
                elif isinstance(probs, np.ndarray):
                    if (probs.shape) == 3:  # prob of each class of each token
                        probs = np.amax(probs, axis=-1)
                    prob = np.prod(probs, axis=-1)

                # commenting probabilities out because usually it is huge:
                # dataset x length x classes
                # todo: add a mechanism for letting the user decide to save it
                # postprocessed[PROBABILITIES] = probs
                postprocessed[PROBABILITY] = prob

                if not skip_save_unprocessed_output:
                    # commenting probabilities out, see comment above
                    # np.save(npy_filename.format(name, PROBABILITIES), probs)
                    np.save(npy_filename.format(name, PROBABILITY), prob)

            del result[PROBABILITIES]

        if LENGTHS in result:
            del result[LENGTHS]

        return postprocessed

    @staticmethod
    def populate_defaults(output_feature):
        set_default_value(
            output_feature,
            LOSS,
            {
                'type': 'softmax_cross_entropy',
                'sampler': None,
                'negative_samples': 0,
                'distortion': 1,
                'labels_smoothing': 0,
                'class_weights': 1,
                'robust_lambda': 0,
                'confidence_penalty': 0,
                'class_similarities_temperature': 0,
                'weight': 1
            }
        )
        set_default_value(output_feature[LOSS], 'type',
                          'softmax_cross_entropy')
        set_default_value(output_feature[LOSS], 'labels_smoothing', 0)
        set_default_value(output_feature[LOSS], 'class_weights', 1)
        set_default_value(output_feature[LOSS], 'robust_lambda', 0)
        set_default_value(output_feature[LOSS], 'confidence_penalty', 0)
        set_default_value(output_feature[LOSS],
                          'class_similarities_temperature', 0)
        set_default_value(output_feature[LOSS], 'weight', 1)

        if output_feature[LOSS][TYPE] == 'sampled_softmax_cross_entropy':
            set_default_value(output_feature[LOSS], 'sampler', 'log_uniform')
            set_default_value(output_feature[LOSS], 'negative_samples', 25)
            set_default_value(output_feature[LOSS], 'distortion', 0.75)
        else:
            set_default_value(output_feature[LOSS], 'sampler', None)
            set_default_value(output_feature[LOSS], 'negative_samples', 0)
            set_default_value(output_feature[LOSS], 'distortion', 1)

        set_default_value(output_feature[LOSS], 'unique', False)

        set_default_value(output_feature, 'decoder', 'generator')

        if output_feature['decoder'] == 'tagger':
            set_default_value(output_feature, 'reduce_input', None)

        set_default_value(output_feature, 'dependencies', [])
        set_default_value(output_feature, 'reduce_input', SUM)
        set_default_value(output_feature, 'reduce_dependencies', SUM)

    decoder_registry = {
        'generator': SequenceGeneratorDecoder,
        'tagger': SequenceTaggerDecoder
    }<|MERGE_RESOLUTION|>--- conflicted
+++ resolved
@@ -47,11 +47,7 @@
 from ludwig.utils.strings_utils import PADDING_SYMBOL, get_tokenizer
 from ludwig.utils.strings_utils import UNKNOWN_SYMBOL
 from ludwig.utils.strings_utils import build_sequence_matrix
-<<<<<<< HEAD
-from ludwig.utils.tf_utils import sequence_length_2D
-=======
 from ludwig.utils.strings_utils import create_vocabulary
->>>>>>> e80d5ba8
 
 logger = logging.getLogger(__name__)
 
@@ -299,13 +295,9 @@
 
     def logits(
             self,
-<<<<<<< HEAD
-            inputs  # logits
-=======
             inputs,
             target=None,
             training=None
->>>>>>> e80d5ba8
     ):
         if training:
             return self.decoder_obj._logits_training(
@@ -316,8 +308,6 @@
         else:
             return inputs
 
-<<<<<<< HEAD
-=======
     def predictions(self, inputs, training=None):
         # Generator Decoder
         if training:
@@ -395,7 +385,6 @@
     #         LOGITS: logits
     #     }
 
->>>>>>> e80d5ba8
     default_validation_metric = LOSS
 
     @staticmethod

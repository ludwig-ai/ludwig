#! /usr/bin/env python
# coding=utf-8
# Copyright (c) 2019 Uber Technologies, Inc.
#
# Licensed under the Apache License, Version 2.0 (the "License");
# you may not use this file except in compliance with the License.
# You may obtain a copy of the License at
#
#     http://www.apache.org/licenses/LICENSE-2.0
#
# Unless required by applicable law or agreed to in writing, software
# distributed under the License is distributed on an "AS IS" BASIS,
# WITHOUT WARRANTIES OR CONDITIONS OF ANY KIND, either express or implied.
# See the License for the specific language governing permissions and
# limitations under the License.
# ==============================================================================

import numpy as np
import torch

import torch

from ludwig.constants import *
from ludwig.decoders.sequence_decoders import DECODER_REGISTRY
from ludwig.encoders.sequence_encoders import \
    ENCODER_REGISTRY as SEQUENCE_ENCODER_REGISTRY
from ludwig.encoders.text_encoders import *
from ludwig.features.base_feature import InputFeature
from ludwig.features.base_feature import OutputFeature
# from ludwig.modules.loss_modules import SequenceSampledSoftmaxCrossEntropyLoss
# from ludwig.modules.loss_modules import SequenceSoftmaxCrossEntropyLoss
# from ludwig.modules.metric_modules import EditDistanceMetric, \
#     SequenceAccuracyMetric
# from ludwig.modules.metric_modules import PerplexityMetric
# from ludwig.modules.metric_modules import SequenceLastAccuracyMetric
# from ludwig.modules.metric_modules import SequenceLossMetric, \
#     SequenceSampledLossMetric
# from ludwig.modules.metric_modules import TokenAccuracyMetric
from ludwig.utils.math_utils import softmax
from ludwig.utils.metrics_utils import ConfusionMatrix
from ludwig.utils.misc_utils import set_default_value
from ludwig.utils.strings_utils import PADDING_SYMBOL
from ludwig.utils.strings_utils import UNKNOWN_SYMBOL
from ludwig.utils.strings_utils import build_sequence_matrix
from ludwig.utils.strings_utils import create_vocabulary
from ludwig.utils.strings_utils import tokenizer_registry

logger = logging.getLogger(__name__)


class SequenceFeatureMixin:
    type = SEQUENCE

    preprocessing_defaults = {
        'sequence_length_limit': 256,
        'most_common': 20000,
        'padding_symbol': PADDING_SYMBOL,
        'unknown_symbol': UNKNOWN_SYMBOL,
        'padding': 'right',
        'tokenizer': 'space',
        'lowercase': False,
        'vocab_file': None,
        'missing_value_strategy': FILL_WITH_CONST,
        'fill_value': UNKNOWN_SYMBOL
    }

    preprocessing_schema = {
        'sequence_length_limit': {'type': 'integer', 'minimum': 0},
        'most_common': {'type': 'integer', 'minimum': 0},
        'padding_symbol': {'type': 'string'},
        'unknown_symbol': {'type': 'string'},
        'padding': {'type': 'string', 'enum': ['right', 'left']},
        'tokenizer': {'type': 'string', 'enum': sorted(list(tokenizer_registry.keys()))},
        'lowercase': {'type': 'boolean'},
        'missing_value_strategy': {'type': 'string', 'enum': MISSING_VALUE_STRATEGY_OPTIONS},
        'fill_value': {'type': 'string'},
        'computed_fill_value': {'type': 'string'},
    }

    @staticmethod
    def cast_column(column, backend):
        return column

    @staticmethod
    def get_feature_meta(column, preprocessing_parameters, backend):
        column = column.astype(str)
        idx2str, str2idx, str2freq, max_length, _, _, _ = create_vocabulary(
            column, preprocessing_parameters['tokenizer'],
            lowercase=preprocessing_parameters['lowercase'],
            num_most_frequent=preprocessing_parameters['most_common'],
            vocab_file=preprocessing_parameters['vocab_file'],
            unknown_symbol=preprocessing_parameters['unknown_symbol'],
            padding_symbol=preprocessing_parameters['padding_symbol'],
            processor=backend.df_engine
        )
        max_length = min(
            preprocessing_parameters['sequence_length_limit'],
            max_length
        )
        return {
            'idx2str': idx2str,
            'str2idx': str2idx,
            'str2freq': str2freq,
            'vocab_size': len(idx2str),
            'max_sequence_length': max_length
        }

    @staticmethod
    def feature_data(column, metadata, preprocessing_parameters, backend):
        sequence_data = build_sequence_matrix(
            sequences=column,
            inverse_vocabulary=metadata['str2idx'],
            tokenizer_type=preprocessing_parameters['tokenizer'],
            length_limit=metadata['max_sequence_length'],
            padding_symbol=preprocessing_parameters['padding_symbol'],
            padding=preprocessing_parameters['padding'],
            unknown_symbol=preprocessing_parameters['unknown_symbol'],
            lowercase=preprocessing_parameters['lowercase'],
            tokenizer_vocab_file=preprocessing_parameters[
                'vocab_file'
            ],
            processor=backend.df_engine
        )
        return sequence_data

    @staticmethod
    def add_feature_data(
            feature,
            input_df,
            proc_df,
            metadata,
            preprocessing_parameters,
            backend,
            skip_save_processed_input
    ):
        sequence_data = SequenceInputFeature.feature_data(
            input_df[feature[COLUMN]].astype(str),
            metadata[feature[NAME]], preprocessing_parameters,
            backend
        )
        proc_df[feature[PROC_COLUMN]] = sequence_data
        return proc_df


class SequenceInputFeature(SequenceFeatureMixin, InputFeature):
    encoder = 'embed'
    max_sequence_length = None

    def __init__(self, feature, encoder_obj=None):
        super().__init__(feature)
        self.overwrite_defaults(feature)
        if encoder_obj:
            self.encoder_obj = encoder_obj
        else:
            self.encoder_obj = self.initialize_encoder(feature)

    def forward(self, inputs, training=None, mask=None):
        assert isinstance(inputs, torch.Tensor)
        assert inputs.dtype == torch.int8 or inputs.dtype == torch.int16 or \
               inputs.dtype == torch.int32 or inputs.dtype == torch.int64
        assert len(inputs.shape) == 2

        inputs_exp = inputs.type(torch.int32)
        inputs_mask = torch.not_equal(inputs, 0)
        lengths = torch.sum(inputs_mask.type(torch.int32), dim=1)
        encoder_output = self.encoder_obj(
            inputs_exp, training=training, mask=inputs_mask
        )
        encoder_output[LENGTHS] = lengths
        return encoder_output

    @classmethod
    def get_input_dtype(cls):
        return torch.int32

<<<<<<< HEAD
    def get_input_shape(self):
        return None,

    def get_output_shape(self):
        return self.max_sequence_length

=======
>>>>>>> d606108c
    @staticmethod
    def update_config_with_metadata(
            input_feature,
            feature_metadata,
            *args,
            **kwargs
    ):
        input_feature['vocab'] = feature_metadata['idx2str']
        input_feature['max_sequence_length'] = feature_metadata[
            'max_sequence_length']

    @staticmethod
    def populate_defaults(input_feature):
        set_default_value(input_feature, TIED, None)
        set_default_value(input_feature, 'encoder', 'parallel_cnn')

    encoder_registry = SEQUENCE_ENCODER_REGISTRY


class SequenceOutputFeature(SequenceFeatureMixin, OutputFeature):
    decoder = 'generator'
    loss = {TYPE: SOFTMAX_CROSS_ENTROPY}
    metric_functions = {LOSS: None, TOKEN_ACCURACY: None,
                        SEQUENCE_ACCURACY: None, LAST_ACCURACY: None,
                        PERPLEXITY: None, EDIT_DISTANCE: None}
    default_validation_metric = LOSS
    max_sequence_length = 0
    num_classes = 0

    def __init__(self, feature):
        super().__init__(feature)
        self.overwrite_defaults(feature)
        self.decoder_obj = self.initialize_decoder(feature)
        self._setup_loss()
        self._setup_metrics()

    def _setup_loss(self):
        # todo: conver to torch
        pass
        # if self.loss[TYPE] == 'softmax_cross_entropy':
        #     self.train_loss_function = SequenceSoftmaxCrossEntropyLoss()
        # elif self.loss[TYPE] == 'sampled_softmax_cross_entropy':
        #     if self.decoder == 'generator':
        #         self.train_loss_function = SequenceSampledSoftmaxCrossEntropyLoss(
        #             dec_dense_layer=self.decoder_obj.dense_layer,
        #             dec_num_layers=self.decoder_obj.num_layers,
        #             num_classes=self.num_classes,
        #             feature_loss=self.loss,
        #             name='train_loss'
        #         )
        #     else:
        #         self.train_loss_function = SequenceSampledSoftmaxCrossEntropyLoss(
        #             dec_dense_layer=self.decoder_obj.projection_layer,
        #             dec_num_layers=None,
        #             num_classes=self.num_classes,
        #             feature_loss=self.loss,
        #             name='train_loss'
        #         )
        # else:
        #     raise ValueError(
        #         "Loss type {} is not supported. Valid values are "
        #         "'softmax_cross_entropy' or "
        #         "'sampled_softmax_cross_entropy'".format(self.loss[TYPE])
        #     )
        #
        # # special handling for evaluation with Generator decoder and beam search
        # if self.decoder == 'generator' and self.decoder_obj.beam_width > 1:
        #     # beam search does not provide logits, need to use probabilities
        #     self.eval_loss_function = SequenceSoftmaxCrossEntropyLoss(
        #         from_logits=False
        #     )
        # else:
        #     # all other cases
        #     self.eval_loss_function = SequenceSoftmaxCrossEntropyLoss()

    def _setup_metrics(self):
        # todo: conver to torch
        pass
        # self.metric_functions = {}  # needed to shadow class variable
        # if self.decoder == 'generator' and self.decoder_obj.beam_width > 1:
        #     # Generator Decoder w/ beam search
        #     # beam search does not provide logits
        #     self.metric_functions[LOSS] = SequenceLossMetric(
        #         from_logits=False)
        # else:
        #     # Generator Decoder w/ no beam search and Tagger Decoder
        #     self.metric_functions[LOSS] = SequenceLossMetric(
        #         from_logits=True)
        #
        # self.metric_functions[TOKEN_ACCURACY] = TokenAccuracyMetric()
        # self.metric_functions[SEQUENCE_ACCURACY] = SequenceAccuracyMetric()
        # self.metric_functions[LAST_ACCURACY] = SequenceLastAccuracyMetric()
        # self.metric_functions[PERPLEXITY] = PerplexityMetric()
        # self.metric_functions[EDIT_DISTANCE] = EditDistanceMetric()

    # overrides super class OutputFeature.update_metrics() method
    def update_metrics(self, targets, predictions):
        for metric, metric_fn in self.metric_functions.items():
            if metric == LOSS or metric == PERPLEXITY:
                metric_fn.update_state(targets, predictions)
            elif metric == LAST_ACCURACY:
                metric_fn.update_state(targets, predictions[LAST_PREDICTIONS])
            else:
                metric_fn.update_state(targets, predictions[PREDICTIONS])

    def logits(
            self,
            inputs,
            target=None,
            training=None
    ):
        if training and target is not None:
            return self.decoder_obj._logits_training(
                inputs,
                target=target.type(torch.int32),
                training=training
            )
        else:
            return inputs

    def predictions(self, inputs, training=None):
        # Generator Decoder
        return self.decoder_obj._predictions_eval(inputs, training=training)

    def get_prediction_set(self):
        return self.decoder_obj.get_prediction_set()

    @classmethod
    def get_output_dtype(cls):
        return torch.int32

    def get_input_shape(self):
        return ()

    @property
    def output_shape(self) -> torch.Size:
        return torch.Size([self.max_sequence_length])

    @staticmethod
    def update_config_with_metadata(
            output_feature,
            feature_metadata,
            *args,
            **kwargs
    ):
        output_feature['num_classes'] = feature_metadata['vocab_size']
        output_feature['max_sequence_length'] = (
            feature_metadata['max_sequence_length']
        )
        if isinstance(output_feature[LOSS]['class_weights'], (list, tuple)):
            if (len(output_feature[LOSS]['class_weights']) !=
                    output_feature['num_classes']):
                raise ValueError(
                    'The length of class_weights ({}) is not compatible with '
                    'the number of classes ({}) for feature {}. '
                    'Check the metadata JSON file to see the classes '
                    'and their order and consider there needs to be a weight '
                    'for the <UNK> and <PAD> class too.'.format(
                        len(output_feature[LOSS]['class_weights']),
                        output_feature['num_classes'],
                        output_feature[COLUMN]
                    )
                )

        if output_feature[LOSS]['class_similarities_temperature'] > 0:
            if 'class_similarities' in output_feature[LOSS]:
                similarities = output_feature[LOSS]['class_similarities']
                temperature = output_feature[LOSS][
                    'class_similarities_temperature']

                curr_row = 0
                first_row_length = 0
                is_first_row = True
                for row in similarities:
                    if is_first_row:
                        first_row_length = len(row)
                        is_first_row = False
                        curr_row += 1
                    else:
                        curr_row_length = len(row)
                        if curr_row_length != first_row_length:
                            raise ValueError(
                                'The length of row {} of the class_similarities '
                                'of {} is {}, different from the length of '
                                'the first row {}. All rows must have '
                                'the same length.'.format(
                                    curr_row,
                                    output_feature[COLUMN],
                                    curr_row_length,
                                    first_row_length
                                )
                            )
                        else:
                            curr_row += 1
                all_rows_length = first_row_length

                if all_rows_length != len(similarities):
                    raise ValueError(
                        'The class_similarities matrix of {} has '
                        '{} rows and {} columns, '
                        'their number must be identical.'.format(
                            output_feature[COLUMN],
                            len(similarities),
                            all_rows_length
                        )
                    )

                if all_rows_length != output_feature['num_classes']:
                    raise ValueError(
                        'The size of the class_similarities matrix of {} is '
                        '{}, different from the number of classe ({}). '
                        'Check the metadata JSON file to see the classes '
                        'and their order and '
                        'consider <UNK> and <PAD> class too.'.format(
                            output_feature[COLUMN],
                            all_rows_length,
                            output_feature['num_classes']
                        )
                    )

                similarities = np.array(similarities, dtype=np.float32)
                for i in range(len(similarities)):
                    similarities[i, :] = softmax(
                        similarities[i, :],
                        temperature=temperature
                    )
                output_feature[LOSS]['class_similarities'] = similarities
            else:
                raise ValueError(
                    'class_similarities_temperature > 0, '
                    'but no class_similarities are provided '
                    'for feature {}'.format(output_feature[COLUMN])
                )

        if output_feature[LOSS][TYPE] == 'sampled_softmax_cross_entropy':
            output_feature[LOSS]['class_counts'] = [
                feature_metadata['str2freq'][cls]
                for cls in feature_metadata['idx2str']
            ]

    @staticmethod
    def calculate_overall_stats(
            predictions,
            targets,
            train_set_metadata
    ):
        overall_stats = {}
        sequences = targets
        last_elem_sequence = sequences[np.arange(sequences.shape[0]),
                                       (sequences != 0).cumsum(1).argmax(1)]
        confusion_matrix = ConfusionMatrix(
            last_elem_sequence,
            predictions[LAST_PREDICTIONS],
            labels=train_set_metadata['idx2str']
        )
        overall_stats['confusion_matrix'] = confusion_matrix.cm.tolist()
        overall_stats['overall_stats'] = confusion_matrix.stats()
        overall_stats['per_class_stats'] = confusion_matrix.per_class_stats()

        return overall_stats

    def postprocess_predictions(
            self,
            result,
            metadata,
            output_directory,
            backend,
    ):
        predictions_col = f'{self.feature_name}_{PREDICTIONS}'
        lengths_col = f'{self.feature_name}_{LENGTHS}'
        if predictions_col in result:
            if 'idx2str' in metadata:
                def idx2str(row):
                    pred = row[predictions_col]
                    length = row[lengths_col]
                    return [
                        metadata['idx2str'][token]
                        if token < len(metadata['idx2str']) else UNKNOWN_SYMBOL
                        for token in [pred[i] for i in range(length)]
                    ]

                result[predictions_col] = backend.df_engine.apply_objects(
                    result, idx2str
                )

        last_preds_col = f'{self.feature_name}_{LAST_PREDICTIONS}'
        if last_preds_col in result:
            if 'idx2str' in metadata:
                def last_idx2str(last_pred):
                    if last_pred < len(metadata['idx2str']):
                        return metadata['idx2str'][last_pred]
                    return UNKNOWN_SYMBOL

                result[last_preds_col] = backend.df_engine.map_objects(
                    result[last_preds_col],
                    last_idx2str
                )

        probs_col = f'{self.feature_name}_{PROBABILITIES}'
        if probs_col in result:
            def token_prob(prob):
                dim = len(prob.shape)
                if dim != 2:
                    # probs should be shape [s, nc]
                    raise ValueError(
                        f'Sequence probability array should be 2-dimensional '
                        f'shape, instead shape is {dim}-dimensional ({prob.shape})'
                    )
                return np.amax(prob, axis=-1)

            # get probability of token in that sequence position
            result[probs_col] = backend.df_engine.map_objects(
                result[probs_col], token_prob
            )

            def compute_log_prob(row):
                # sum log probability for tokens up to sequence length
                # create mask only tokens for sequence length
                seq_prob = row[probs_col]
                length = row[lengths_col]
                mask = np.arange(seq_prob.shape[-1]) < np.array(length).reshape(-1, 1)
                return np.sum(np.log(seq_prob) * mask, axis=-1)[0]

            # commenting probabilities out because usually it is huge:
            # dataset x length x classes
            # todo: add a mechanism for letting the user decide to save it
            probability_col = f'{self.feature_name}_{PROBABILITY}'
            result[probability_col] = backend.df_engine.apply_objects(
                result, compute_log_prob
            )

        if lengths_col in result:
            del result[lengths_col]

        return result

    @staticmethod
    def populate_defaults(output_feature):
        set_default_value(
            output_feature,
            LOSS,
            {
                TYPE: 'softmax_cross_entropy',
                'sampler': None,
                'negative_samples': 0,
                'distortion': 1,
                'labels_smoothing': 0,
                'class_weights': 1,
                'robust_lambda': 0,
                'confidence_penalty': 0,
                'class_similarities_temperature': 0,
                'weight': 1
            }
        )
        set_default_value(output_feature[LOSS], TYPE,
                          'softmax_cross_entropy')
        set_default_value(output_feature[LOSS], 'labels_smoothing', 0)
        set_default_value(output_feature[LOSS], 'class_weights', 1)
        set_default_value(output_feature[LOSS], 'robust_lambda', 0)
        set_default_value(output_feature[LOSS], 'confidence_penalty', 0)
        set_default_value(output_feature[LOSS],
                          'class_similarities_temperature', 0)
        set_default_value(output_feature[LOSS], 'weight', 1)

        if output_feature[LOSS][TYPE] == 'sampled_softmax_cross_entropy':
            set_default_value(output_feature[LOSS], 'sampler', 'log_uniform')
            set_default_value(output_feature[LOSS], 'negative_samples', 25)
            set_default_value(output_feature[LOSS], 'distortion', 0.75)
        else:
            set_default_value(output_feature[LOSS], 'sampler', None)
            set_default_value(output_feature[LOSS], 'negative_samples', 0)
            set_default_value(output_feature[LOSS], 'distortion', 1)

        set_default_value(output_feature[LOSS], 'unique', False)

        set_default_value(output_feature, 'decoder', 'generator')

        if output_feature['decoder'] == 'tagger':
            set_default_value(output_feature, 'reduce_input', None)

        set_default_value(output_feature, 'dependencies', [])
        set_default_value(output_feature, 'reduce_input', SUM)
        set_default_value(output_feature, 'reduce_dependencies', SUM)

    decoder_registry = DECODER_REGISTRY<|MERGE_RESOLUTION|>--- conflicted
+++ resolved
@@ -16,8 +16,6 @@
 # ==============================================================================
 
 import numpy as np
-import torch
-
 import torch
 
 from ludwig.constants import *
@@ -173,15 +171,12 @@
     def get_input_dtype(cls):
         return torch.int32
 
-<<<<<<< HEAD
     def get_input_shape(self):
         return None,
 
     def get_output_shape(self):
         return self.max_sequence_length
 
-=======
->>>>>>> d606108c
     @staticmethod
     def update_config_with_metadata(
             input_feature,

--- conflicted
+++ resolved
@@ -52,7 +52,7 @@
     UNKNOWN_SYMBOL,
 )
 from ludwig.utils.tokenizers import get_tokenizer_from_registry
-from ludwig.utils.types import DataFrame, Series, TorchscriptPreprocessingInput
+from ludwig.utils.types import DataFrame, TorchscriptPreprocessingInput
 
 logger = logging.getLogger(__name__)
 
@@ -199,11 +199,7 @@
 
     @staticmethod
     def get_feature_meta(
-<<<<<<< HEAD
-        column: Series, preprocessing_parameters: PreprocessingConfigDict, backend
-=======
         column, preprocessing_parameters: PreprocessingConfigDict, backend, is_input_feature: bool
->>>>>>> 3b84d9b5
     ) -> FeatureMetadataDict:
         idx2str, str2idx, str2freq, max_length, _, _, _, _ = create_vocabulary(
             data=column,

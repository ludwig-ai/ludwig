--- conflicted
+++ resolved
@@ -261,19 +261,6 @@
 
 @register_input_feature(SEQUENCE)
 class SequenceInputFeature(SequenceFeatureMixin, InputFeature):
-<<<<<<< HEAD
-    def __init__(self, input_feature_config: SequenceInputFeatureConfig, encoder_obj=None, **kwargs):
-        input_feature_config = self.load_config(input_feature_config)
-        super().__init__(input_feature_config, **kwargs)
-        # TODO: Potentially abstract this feature-specific attribute overwrite to a consolidated design.
-        self.encoder_config = input_feature_config.encoder
-        if getattr(self.encoder_config, "vocab", None):
-            self.encoder_config.vocab_size = len(self.encoder_config.vocab)
-        if encoder_obj:
-            self.encoder_obj = encoder_obj
-        else:
-            self.encoder_obj = self.initialize_encoder()
-=======
     def __init__(self, input_feature_config: Union[SequenceInputFeatureConfig, Dict], encoder_obj=None, **kwargs):
         input_feature_config = self.load_config(input_feature_config)
         super().__init__(input_feature_config, **kwargs)
@@ -282,7 +269,6 @@
             self.encoder_obj = encoder_obj
         else:
             self.encoder_obj = self.initialize_encoder(input_feature_config.encoder)
->>>>>>> 1e6dbeff
 
     def forward(self, inputs: torch.Tensor, mask=None):
         assert isinstance(inputs, torch.Tensor)
@@ -302,10 +288,7 @@
     @staticmethod
     def update_config_with_metadata(input_feature, feature_metadata, *args, **kwargs):
         input_feature[ENCODER]["vocab"] = feature_metadata["idx2str"]
-<<<<<<< HEAD
-=======
         input_feature[ENCODER]["vocab_size"] = len(feature_metadata["idx2str"])
->>>>>>> 1e6dbeff
         input_feature[ENCODER]["max_sequence_length"] = feature_metadata["max_sequence_length"]
 
     @staticmethod
@@ -320,11 +303,7 @@
 
     @property
     def input_shape(self) -> torch.Size:
-<<<<<<< HEAD
-        return torch.Size([self.encoder_config.max_sequence_length])
-=======
         return torch.Size([self.encoder_obj.config.max_sequence_length])
->>>>>>> 1e6dbeff
 
     @property
     def output_shape(self) -> torch.Size:
@@ -348,13 +327,6 @@
     default_validation_metric = LOSS
 
     def __init__(
-<<<<<<< HEAD
-        self, output_feature_config: SequenceOutputFeatureConfig, output_features: Dict[str, OutputFeature], **kwargs
-    ):
-        output_feature_config = self.load_config(output_feature_config)
-        super().__init__(output_feature_config, output_features, **kwargs)
-        self.decoder_obj = self.initialize_decoder()
-=======
         self,
         output_feature_config: Union[SequenceOutputFeatureConfig, Dict],
         output_features: Dict[str, OutputFeature],
@@ -363,7 +335,6 @@
         output_feature_config = self.load_config(output_feature_config)
         super().__init__(output_feature_config, output_features, **kwargs)
         self.decoder_obj = self.initialize_decoder(output_feature_config.decoder)
->>>>>>> 1e6dbeff
         self._setup_loss()
         self._setup_metrics()
 
@@ -387,11 +358,7 @@
 
     @property
     def output_shape(self) -> torch.Size:
-<<<<<<< HEAD
-        return torch.Size([self.decoder_config.max_sequence_length])
-=======
         return torch.Size([self.decoder_obj.config.max_sequence_length])
->>>>>>> 1e6dbeff
 
     @staticmethod
     def update_config_with_metadata(output_feature, feature_metadata, *args, **kwargs):
@@ -564,10 +531,6 @@
     def unflatten(self, df: DataFrame) -> DataFrame:
         probs_col = f"{self.feature_name}_{PROBABILITIES}"
         df[probs_col] = df[probs_col].apply(
-<<<<<<< HEAD
-            lambda x: x.reshape(-1, self.decoder_config.num_classes), meta=(probs_col, "object")
-=======
             lambda x: x.reshape(-1, self.decoder_obj.config.num_classes), meta=(probs_col, "object")
->>>>>>> 1e6dbeff
         )
         return df
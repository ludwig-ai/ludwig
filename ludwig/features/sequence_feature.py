#! /usr/bin/env python
# Copyright (c) 2019 Uber Technologies, Inc.
#
# Licensed under the Apache License, Version 2.0 (the "License");
# you may not use this file except in compliance with the License.
# You may obtain a copy of the License at
#
#     http://www.apache.org/licenses/LICENSE-2.0
#
# Unless required by applicable law or agreed to in writing, software
# distributed under the License is distributed on an "AS IS" BASIS,
# WITHOUT WARRANTIES OR CONDITIONS OF ANY KIND, either express or implied.
# See the License for the specific language governing permissions and
# limitations under the License.
# ==============================================================================

import logging
from functools import partial
from typing import Dict, List, Union

import numpy as np
import torch

from ludwig.constants import (
    COLUMN,
    LAST_PREDICTIONS,
    LENGTHS,
    NAME,
    PREDICTIONS,
    PROBABILITIES,
    PROBABILITY,
    PROC_COLUMN,
    SEQUENCE,
)
from ludwig.features.base_feature import BaseFeatureMixin, InputFeature, OutputFeature, PredictModule
from ludwig.features.feature_utils import compute_sequence_probability, compute_token_probabilities
from ludwig.schema.features.sequence_feature import SequenceInputFeatureConfig, SequenceOutputFeatureConfig
from ludwig.types import (
    FeatureMetadataDict,
    FeaturePostProcessingOutputDict,
    PreprocessingConfigDict,
    TrainingSetMetadataDict,
)
from ludwig.utils import output_feature_utils
from ludwig.utils.math_utils import softmax
from ludwig.utils.strings_utils import (
    build_sequence_matrix,
    create_vocabulary,
    SpecialSymbol,
    START_SYMBOL,
    STOP_SYMBOL,
    UNKNOWN_SYMBOL,
)
from ludwig.utils.tokenizers import get_tokenizer_from_registry
from ludwig.utils.types import DataFrame, TorchscriptPreprocessingInput

logger = logging.getLogger(__name__)


class _SequencePreprocessing(torch.nn.Module):
    """Torchscript-enabled version of preprocessing done by SequenceFeatureMixin.add_feature_data."""

    def __init__(self, metadata: TrainingSetMetadataDict):
        super().__init__()
        self.lowercase = metadata["preprocessing"]["lowercase"]
        self.tokenizer_type = metadata["preprocessing"]["tokenizer"]
        self.tokenizer = get_tokenizer_from_registry(self.tokenizer_type)(
            pretrained_model_name_or_path=metadata["preprocessing"].get("pretrained_model_name_or_path", None)
        )

        if not isinstance(self.tokenizer, torch.nn.Module):
            raise ValueError(f"tokenizer must be a torch.nn.Module, got {self.tokenizer}")

        self.padding_symbol = metadata["preprocessing"]["padding_symbol"]
        self.unknown_symbol = metadata["preprocessing"]["unknown_symbol"]
        self.start_symbol = START_SYMBOL
        self.stop_symbol = STOP_SYMBOL
        self.max_sequence_length = int(metadata["max_sequence_length"])
        self.unit_to_id = metadata["str2idx"]
        self.computed_fill_value = metadata["preprocessing"]["computed_fill_value"]

    def forward(self, v: TorchscriptPreprocessingInput) -> torch.Tensor:
        """Takes a list of strings and returns a tensor of token ids."""
        if not torch.jit.isinstance(v, List[str]):
            raise ValueError(f"Unsupported input: {v}")

        futures: List[torch.jit.Future[torch.Tensor]] = []
        for sequence in v:
            futures.append(
                torch.jit.fork(
                    self._process_sequence,
                    sequence,
                )
            )

        sequence_matrix = []
        for future in futures:
            sequence_matrix.append(torch.jit.wait(future))

        return torch.stack(sequence_matrix)

    def _process_sequence(self, sequence: str) -> torch.Tensor:
        sequence = self.computed_fill_value if sequence == "nan" else sequence

        # If tokenizer is HF, we defer lowercase transformation to the tokenizer.
        if self.lowercase and self.tokenizer_type != "hf_tokenizer":
            sequence_str: str = sequence.lower()
        else:
            sequence_str: str = sequence

        sequence_vector = torch.full([self.max_sequence_length], self.unit_to_id[self.padding_symbol])

        if self.tokenizer_type == "hf_tokenizer":
            # Handles start, stop, and unknown symbols implicitly
            unit_sequence = self.tokenizer(sequence)
            assert torch.jit.isinstance(unit_sequence, List[int])
            # Ensures that the sequence lengths are aligned between the input and output tensors.
            sequence_length = min(len(unit_sequence), self.max_sequence_length)
            sequence_vector[:sequence_length] = torch.tensor(unit_sequence)[:sequence_length]
            return sequence_vector

        # If tokenizer is not HF, we manually convert tokens to IDs and insert start, stop, and unknown symbols.
        unit_sequence = self.tokenizer(sequence_str)
        assert torch.jit.isinstance(unit_sequence, List[str])

        sequence_vector[0] = self.unit_to_id[self.start_symbol]
        if len(unit_sequence) + 1 < self.max_sequence_length:
            sequence_length = len(unit_sequence)
            sequence_vector[len(unit_sequence) + 1] = self.unit_to_id[self.stop_symbol]
        else:
            sequence_length = self.max_sequence_length - 1

        for i in range(sequence_length):
            curr_unit = unit_sequence[i]
            if curr_unit in self.unit_to_id:
                curr_id = self.unit_to_id[curr_unit]
            else:
                curr_id = self.unit_to_id[self.unknown_symbol]
            sequence_vector[i + 1] = curr_id
        return sequence_vector


class _SequencePostprocessing(torch.nn.Module):
    def __init__(self, metadata: TrainingSetMetadataDict):
        super().__init__()
        self.max_sequence_length = int(metadata["max_sequence_length"])
        self.idx2str = metadata["idx2str"]
        self.unknown_symbol = UNKNOWN_SYMBOL
        self.predictions_key = PREDICTIONS
        self.probabilities_key = PROBABILITIES
        self.probability_key = PROBABILITY

    def forward(self, preds: Dict[str, torch.Tensor], feature_name: str) -> FeaturePostProcessingOutputDict:
        pred_predictions = output_feature_utils.get_output_feature_tensor(preds, feature_name, self.predictions_key)
        pred_probabilities = output_feature_utils.get_output_feature_tensor(preds, feature_name, self.probabilities_key)

        predictions: List[List[str]] = []
        for sequence in pred_predictions:
            sequence_predictions: List[str] = []
            for i in range(self.max_sequence_length):
                unit_id = int(sequence[i].item())
                if unit_id < len(self.idx2str):
                    unit_prediction = self.idx2str[unit_id]
                else:
                    unit_prediction = self.unknown_symbol
                sequence_predictions.append(unit_prediction)
            predictions.append(sequence_predictions)

        probabilities, _ = torch.max(pred_probabilities, dim=-1)
        probability = torch.sum(torch.log(probabilities), dim=-1)

        return {
            self.predictions_key: predictions,
            self.probabilities_key: probabilities,
            self.probability_key: probability,
        }


class _SequencePredict(PredictModule):
    def forward(self, inputs: Dict[str, torch.Tensor], feature_name: str) -> Dict[str, torch.Tensor]:
        logits = output_feature_utils.get_output_feature_tensor(inputs, feature_name, self.logits_key)
        probabilities = torch.softmax(logits, -1)
        predictions = torch.argmax(logits, -1)

        # predictions: [batch_size, sequence_length]
        # probabilities: [batch_size, sequence_length, vocab_size]
        # logits: [batch_size, sequence_length, vocab_size]
        return {self.predictions_key: predictions, self.probabilities_key: probabilities, self.logits_key: logits}


class SequenceFeatureMixin(BaseFeatureMixin):
    @staticmethod
    def type():
        return SEQUENCE

    @staticmethod
    def cast_column(column, backend):
        return column.astype(str)

    @staticmethod
    def get_feature_meta(
        column, preprocessing_parameters: PreprocessingConfigDict, backend, is_input_feature: bool
    ) -> FeatureMetadataDict:
<<<<<<< HEAD
        idx2str, str2idx, str2freq, max_length, _, _, _, _ = create_vocabulary(
            data=column,
            tokenizer_type=preprocessing_parameters["tokenizer"],
=======
        vocabulary = create_vocabulary(
            column,
            preprocessing_parameters["tokenizer"],
>>>>>>> b3d15a8d
            lowercase=preprocessing_parameters["lowercase"],
            most_common_percentile=preprocessing_parameters["most_common_percentile"],
            most_common=preprocessing_parameters["most_common"],
            vocab_file=preprocessing_parameters["vocab_file"],
            unknown_symbol=preprocessing_parameters["unknown_symbol"],
            padding_symbol=preprocessing_parameters["padding_symbol"],
            ngram_size=preprocessing_parameters["ngram_size"],
            processor=backend.df_engine,
        )
        logger.info(
            f"Max length of feature '{column.name}': {vocabulary.line_length_max} (without start and stop symbols)"
        )

        # Use sequence_length if provided, otherwise use max length found in dataset.
        if preprocessing_parameters["sequence_length"] is not None:
            logger.info(
                f"Setting max length to sequence_length={preprocessing_parameters['sequence_length']} provided in "
                f"preprocessing parameters"
            )
            max_sequence_length = preprocessing_parameters["sequence_length"]
        else:
            max_sequence_length = vocabulary.line_length_max + 2  # For start and stop symbols.
            logger.info(f"Setting max length using dataset: {max_sequence_length} (including start and stop symbols)")

            # If max_sequence_length is None, then use the max length found in the dataset.
            if (
                preprocessing_parameters["max_sequence_length"] is not None
                and preprocessing_parameters["max_sequence_length"] < max_sequence_length
            ):
                logger.info(
                    f"Truncating max length with max_sequence_length={preprocessing_parameters['max_sequence_length']} "
                    f"from preprocessing parameters"
                )
                max_sequence_length = preprocessing_parameters["max_sequence_length"]

        logger.info(f"max sequence length is {max_sequence_length} for feature '{column.name}'")
        return {
            "idx2str": vocabulary.vocab,
            "str2idx": vocabulary.str2idx,
            "str2freq": vocabulary.str2freq,
            "vocab_size": len(vocabulary.vocab),
            "max_sequence_length": max_sequence_length,
        }

    @staticmethod
    def feature_data(column, metadata, preprocessing_parameters: PreprocessingConfigDict, backend):
        sequence_data = build_sequence_matrix(
            sequences=column,
            inverse_vocabulary=metadata["str2idx"],
            tokenizer_type=preprocessing_parameters["tokenizer"],
            length_limit=metadata["max_sequence_length"],
            padding_symbol=preprocessing_parameters["padding_symbol"],
            padding=preprocessing_parameters["padding"],
            unknown_symbol=preprocessing_parameters["unknown_symbol"],
            lowercase=preprocessing_parameters["lowercase"],
            tokenizer_vocab_file=preprocessing_parameters["vocab_file"],
            processor=backend.df_engine,
        )
        return sequence_data

    @staticmethod
    def add_feature_data(
        feature_config,
        input_df,
        proc_df,
        metadata,
        preprocessing_parameters: PreprocessingConfigDict,
        backend,
        skip_save_processed_input,
    ):
        sequence_data = SequenceInputFeature.feature_data(
            input_df[feature_config[COLUMN]],
            metadata[feature_config[NAME]],
            preprocessing_parameters,
            backend,
        )
        proc_df[feature_config[PROC_COLUMN]] = sequence_data
        return proc_df


class SequenceInputFeature(SequenceFeatureMixin, InputFeature):
    def __init__(self, input_feature_config: SequenceInputFeatureConfig, encoder_obj=None, **kwargs):
        super().__init__(input_feature_config, **kwargs)

        if encoder_obj:
            self.encoder_obj = encoder_obj
        else:
            self.encoder_obj = self.initialize_encoder(input_feature_config.encoder)

    def forward(self, inputs: torch.Tensor, mask=None):
        assert isinstance(inputs, torch.Tensor)
        assert inputs.dtype in [torch.int8, inputs.dtype, torch.int16, torch.int32, torch.int64]
        assert len(inputs.shape) == 2
        inputs_exp = inputs.type(torch.int32)
        inputs_mask = torch.not_equal(inputs, SpecialSymbol.PADDING.value)
        lengths = torch.sum(inputs_mask.type(torch.int32), dim=1)
        encoder_output = self.encoder_obj(inputs_exp, mask=inputs_mask)
        encoder_output[LENGTHS] = lengths
        return encoder_output

    @property
    def input_dtype(self):
        return torch.int32

    @staticmethod
    def update_config_with_metadata(feature_config, feature_metadata, *args, **kwargs):
        feature_config.encoder.vocab = feature_metadata["idx2str"]
        feature_config.encoder.vocab_size = len(feature_metadata["idx2str"])
        feature_config.encoder.max_sequence_length = feature_metadata["max_sequence_length"]

    @staticmethod
    def get_schema_cls():
        return SequenceInputFeatureConfig

    @property
    def input_shape(self) -> torch.Size:
        return torch.Size([self.encoder_obj.config.max_sequence_length])

    @property
    def output_shape(self) -> torch.Size:
        return self.encoder_obj.output_shape

    @staticmethod
    def create_preproc_module(metadata: TrainingSetMetadataDict) -> torch.nn.Module:
        return _SequencePreprocessing(metadata)


class SequenceOutputFeature(SequenceFeatureMixin, OutputFeature):
    def __init__(
        self,
        output_feature_config: Union[SequenceOutputFeatureConfig, Dict],
        output_features: Dict[str, OutputFeature],
        **kwargs,
    ):
        super().__init__(output_feature_config, output_features, **kwargs)
        self.decoder_obj = self.initialize_decoder(output_feature_config.decoder)
        self._setup_loss()
        self._setup_metrics()

    def logits(self, inputs: Dict[str, torch.Tensor], target=None):
        return self.decoder_obj(inputs, target=target)

    def create_predict_module(self) -> PredictModule:
        return _SequencePredict()

    def get_prediction_set(self):
        return self.decoder_obj.get_prediction_set()

    @classmethod
    def get_output_dtype(cls):
        return torch.int32

    @property
    def input_shape(self) -> torch.Size:
        # Dummy implementation.
        return torch.Size([1])

    @property
    def output_shape(self) -> torch.Size:
        return torch.Size([self.decoder_obj.config.max_sequence_length])

    @staticmethod
    def update_config_with_metadata(feature_config, feature_metadata, *args, **kwargs):
        feature_config.decoder.vocab_size = feature_metadata["vocab_size"]
        feature_config.decoder.max_sequence_length = feature_metadata["max_sequence_length"]
        if isinstance(feature_config.loss.class_weights, (list, tuple)):
            if len(feature_config.loss.class_weights) != feature_config.decoder.vocab_size:
                raise ValueError(
                    "The length of class_weights ({}) is not compatible with "
                    "the number of classes ({}) for feature {}. "
                    "Check the metadata JSON file to see the classes "
                    "and their order and consider there needs to be a weight "
                    "for the <UNK> and <PAD> class too.".format(
                        len(feature_config.loss.class_weights),
                        feature_config.decoder.vocab_size,
                        feature_config.column,
                    )
                )

        if feature_config.loss.class_similarities_temperature > 0:
            if "class_similarities" in feature_config.loss:
                similarities = feature_config.loss.class_similarities
                temperature = feature_config.loss.class_similarities_temperature

                curr_row = 0
                first_row_length = 0
                is_first_row = True
                for row in similarities:
                    if is_first_row:
                        first_row_length = len(row)
                        is_first_row = False
                        curr_row += 1
                    else:
                        curr_row_length = len(row)
                        if curr_row_length != first_row_length:
                            raise ValueError(
                                "The length of row {} of the class_similarities "
                                "of {} is {}, different from the length of "
                                "the first row {}. All rows must have "
                                "the same length.".format(
                                    curr_row, feature_config.column, curr_row_length, first_row_length
                                )
                            )
                        else:
                            curr_row += 1
                all_rows_length = first_row_length

                if all_rows_length != len(similarities):
                    raise ValueError(
                        "The class_similarities matrix of {} has "
                        "{} rows and {} columns, "
                        "their number must be identical.".format(
                            feature_config.column, len(similarities), all_rows_length
                        )
                    )

                if all_rows_length != feature_config.decoder.vocab_size:
                    raise ValueError(
                        "The size of the class_similarities matrix of {} is "
                        "{}, different from the number of classes ({}). "
                        "Check the metadata JSON file to see the classes "
                        "and their order and "
                        "consider <UNK> and <PAD> class too.".format(
                            feature_config.column, all_rows_length, feature_config.decoder.vocab_size
                        )
                    )

                similarities = np.array(similarities, dtype=np.float32)
                for i in range(len(similarities)):
                    similarities[i, :] = softmax(similarities[i, :], temperature=temperature)
                feature_config.loss.class_similarities = similarities
            else:
                raise ValueError(
                    "class_similarities_temperature > 0, "
                    "but no class_similarities are provided "
                    "for feature {}".format(feature_config.column)
                )

    @staticmethod
    def calculate_overall_stats(predictions, targets, train_set_metadata):
        # TODO(Justin): Add a confusion matrix, see
        # https://github.com/ludwig-ai/ludwig/blob/tf-legacy/ludwig/features/sequence_feature.py#L411
        return {}

    def postprocess_predictions(
        self,
        result,
        metadata,
    ):
        predictions_col = f"{self.feature_name}_{PREDICTIONS}"
        lengths_col = f"{self.feature_name}_{LENGTHS}"
        if predictions_col in result:
            if "idx2str" in metadata:

                def idx2str(row):
                    pred = row[predictions_col]
                    length = metadata["max_sequence_length"]
                    return [
                        metadata["idx2str"][token] if token < len(metadata["idx2str"]) else UNKNOWN_SYMBOL
                        for token in [pred[i] for i in range(length)]
                    ]

                result[predictions_col] = result.apply(idx2str, axis=1)

        last_preds_col = f"{self.feature_name}_{LAST_PREDICTIONS}"
        if last_preds_col in result:
            if "idx2str" in metadata:

                def last_idx2str(last_pred):
                    if last_pred < len(metadata["idx2str"]):
                        return metadata["idx2str"][last_pred]
                    return UNKNOWN_SYMBOL

                result[last_preds_col] = result[last_preds_col].map(last_idx2str)

        probs_col = f"{self.feature_name}_{PROBABILITIES}"
        prob_col = f"{self.feature_name}_{PROBABILITY}"
        if probs_col in result:
            # currently does not return full probabilties because usually it is huge:
            # dataset x length x classes
            # TODO: add a mechanism for letting the user decide to save it
            result[probs_col] = result[probs_col].map(compute_token_probabilities)
            result[prob_col] = result[probs_col].map(
                partial(
                    compute_sequence_probability,
                    max_sequence_length=metadata["max_sequence_length"],
                    return_log_prob=True,
                )
            )

        if lengths_col in result:
            del result[lengths_col]

        return result

    @staticmethod
    def create_postproc_module(metadata: TrainingSetMetadataDict) -> torch.nn.Module:
        return _SequencePostprocessing(metadata)

    @staticmethod
    def get_schema_cls():
        return SequenceOutputFeatureConfig

    def flatten(self, df: DataFrame) -> DataFrame:
        probs_col = f"{self.feature_name}_{PROBABILITIES}"
        df[probs_col] = df[probs_col].apply(lambda x: x.flatten())
        return df

    def unflatten(self, df: DataFrame) -> DataFrame:
        probs_col = f"{self.feature_name}_{PROBABILITIES}"
        df[probs_col] = df[probs_col].apply(
            lambda x: x.reshape(-1, self.decoder_obj.config.num_classes), meta=(probs_col, "object")
        )
        return df<|MERGE_RESOLUTION|>--- conflicted
+++ resolved
@@ -201,15 +201,9 @@
     def get_feature_meta(
         column, preprocessing_parameters: PreprocessingConfigDict, backend, is_input_feature: bool
     ) -> FeatureMetadataDict:
-<<<<<<< HEAD
-        idx2str, str2idx, str2freq, max_length, _, _, _, _ = create_vocabulary(
-            data=column,
-            tokenizer_type=preprocessing_parameters["tokenizer"],
-=======
         vocabulary = create_vocabulary(
             column,
             preprocessing_parameters["tokenizer"],
->>>>>>> b3d15a8d
             lowercase=preprocessing_parameters["lowercase"],
             most_common_percentile=preprocessing_parameters["most_common_percentile"],
             most_common=preprocessing_parameters["most_common"],

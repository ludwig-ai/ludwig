--- conflicted
+++ resolved
@@ -75,7 +75,7 @@
             vocab_file=preprocessing_parameters['vocab_file'],
             unknown_symbol=preprocessing_parameters['unknown_symbol'],
             padding_symbol=preprocessing_parameters['padding_symbol'],
-            
+
         )
         max_length = min(
             preprocessing_parameters['sequence_length_limit'],
@@ -131,8 +131,8 @@
             self.encoder_obj = encoder_obj
         else:
             self.encoder_obj = self.initialize_encoder(feature)
-            
-       
+
+
     def call(self, inputs, training=None, mask=None):
         assert isinstance(inputs, tf.Tensor)
         assert inputs.dtype == tf.int8 or inputs.dtype == tf.int16 or \
@@ -141,11 +141,6 @@
 
         inputs_exp = tf.cast(inputs, dtype=tf.int32)
         inputs_mask = tf.not_equal(inputs, 0)
-<<<<<<< HEAD
-        lengths = tf.reduce_sum(tf.cast(inputs_mask, dtype=tf.int32), axis=1)
-=======
-
->>>>>>> 79ee5b1f
         encoder_output = self.encoder_obj(
             inputs_exp, training=training, mask=inputs_mask
         )

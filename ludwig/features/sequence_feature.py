#! /usr/bin/env python
# coding=utf-8
# Copyright (c) 2019 Uber Technologies, Inc.
#
# Licensed under the Apache License, Version 2.0 (the "License");
# you may not use this file except in compliance with the License.
# You may obtain a copy of the License at
#
#     http://www.apache.org/licenses/LICENSE-2.0
#
# Unless required by applicable law or agreed to in writing, software
# distributed under the License is distributed on an "AS IS" BASIS,
# WITHOUT WARRANTIES OR CONDITIONS OF ANY KIND, either express or implied.
# See the License for the specific language governing permissions and
# limitations under the License.
# ==============================================================================
import logging
import os

import numpy as np
import tensorflow as tf

from ludwig.constants import *
from ludwig.decoders.sequence_decoders import SequenceGeneratorDecoder
from ludwig.decoders.sequence_decoders import SequenceTaggerDecoder
from ludwig.encoders.sequence_encoders import ParallelCNN
from ludwig.encoders.sequence_encoders import SequenceEmbedEncoder
from ludwig.encoders.sequence_encoders import SequencePassthroughEncoder
from ludwig.encoders.sequence_encoders import StackedCNN
from ludwig.encoders.sequence_encoders import StackedCNNRNN
from ludwig.encoders.sequence_encoders import StackedParallelCNN
from ludwig.encoders.sequence_encoders import StackedRNN
from ludwig.encoders.text_encoders import *
from ludwig.features.base_feature import InputFeature
from ludwig.features.base_feature import OutputFeature
from ludwig.globals import is_on_master
from ludwig.modules.loss_modules import SampledSoftmaxCrossEntropyLoss
from ludwig.modules.loss_modules import SequenceLoss
from ludwig.modules.metric_modules import EditDistanceMetric
from ludwig.modules.metric_modules import PerplexityMetric
from ludwig.modules.metric_modules import SequenceLastAccuracyMetric
from ludwig.modules.metric_modules import SequenceLossMetric
from ludwig.modules.metric_modules import TokenAccuracyMetric
from ludwig.utils.math_utils import softmax
from ludwig.utils.metrics_utils import ConfusionMatrix
from ludwig.utils.misc_utils import set_default_value
from ludwig.utils.strings_utils import PADDING_SYMBOL
from ludwig.utils.strings_utils import UNKNOWN_SYMBOL
import ludwig.utils.strings_utils as string_utils
from ludwig.utils.strings_utils import build_sequence_matrix
from ludwig.utils.strings_utils import create_vocabulary

logger = logging.getLogger(__name__)


class SequenceFeatureMixin(object):
    type = SEQUENCE

    preprocessing_defaults = {
        'sequence_length_limit': 256,
        'most_common': 20000,
        'padding_symbol': PADDING_SYMBOL,
        'unknown_symbol': UNKNOWN_SYMBOL,
        'padding': 'right',
        'tokenizer': 'space',
        'lowercase': False,
        'vocab_file': None,
        'missing_value_strategy': FILL_WITH_CONST,
        'fill_value': UNKNOWN_SYMBOL
    }

    @staticmethod
    def get_feature_meta(column, preprocessing_parameters):
<<<<<<< HEAD
        idx2str, str2idx, str2freq, max_length, _, _, _ = create_vocabulary(
=======
        idx2str, str2idx, str2freq, max_length, pad_idx, pad_symbol, unk_symbol = create_vocabulary(
>>>>>>> 39147bc6
            column, preprocessing_parameters['tokenizer'],
            lowercase=preprocessing_parameters['lowercase'],
            num_most_frequent=preprocessing_parameters['most_common'],
            vocab_file=preprocessing_parameters['vocab_file'],
            unknown_symbol=preprocessing_parameters['unknown_symbol'],
            padding_symbol=preprocessing_parameters['padding_symbol'],
            
        )
        max_length = min(
            preprocessing_parameters['sequence_length_limit'],
            max_length
        )
        return {
            'idx2str': idx2str,
            'str2idx': str2idx,
            'str2freq': str2freq,
            'vocab_size': len(idx2str),
<<<<<<< HEAD
            'max_sequence_length': max_length
=======
            'max_sequence_length': max_length,
            'pad_idx' : pad_idx,
            'padding_symbol' : pad_symbol,
            'unknown_symbol' : unk_symbol
>>>>>>> 39147bc6
        }

    @staticmethod
    def feature_data(column, metadata, preprocessing_parameters):
        sequence_data = build_sequence_matrix(
            sequences=column,
            inverse_vocabulary=metadata['str2idx'],
            tokenizer_type=preprocessing_parameters['tokenizer'],
            length_limit=metadata['max_sequence_length'],
<<<<<<< HEAD
            padding_symbol=preprocessing_parameters['padding_symbol'],
            padding=preprocessing_parameters['padding'],
            unknown_symbol=preprocessing_parameters['unknown_symbol'],
=======
            padding_symbol=metadata['padding_symbol'],
            padding=preprocessing_parameters['padding'],
            unknown_symbol=metadata['unknown_symbol'],
>>>>>>> 39147bc6
            lowercase=preprocessing_parameters['lowercase'],
            tokenizer_vocab_file=preprocessing_parameters[
                'vocab_file'
            ]
        )
        return sequence_data

    @staticmethod
    def add_feature_data(
            feature,
            dataset_df,
            data,
            metadata,
            preprocessing_parameters
    ):
        sequence_data = SequenceInputFeature.feature_data(
            dataset_df[feature['name']].astype(str),
            metadata[feature['name']], preprocessing_parameters)
        data[feature['name']] = sequence_data


class SequenceInputFeature(SequenceFeatureMixin, InputFeature):
    encoder = 'embed'

    def __init__(self, feature, encoder_obj=None):
        super().__init__(feature)
        self.overwrite_defaults(feature)
<<<<<<< HEAD
=======
        feature.update(feature['preprocessing'])
>>>>>>> 39147bc6
        
        if encoder_obj:
            self.encoder_obj = encoder_obj
        else:
            self.encoder_obj = self.initialize_encoder(feature)
            
        self.pad_idx = feature['pad_idx']
       
    def call(self, inputs, training=None, mask=None):
        assert isinstance(inputs, tf.Tensor)
        assert inputs.dtype == tf.int8 or inputs.dtype == tf.int16 or \
               inputs.dtype == tf.int32 or inputs.dtype == tf.int64
        assert len(inputs.shape) == 2

        inputs_exp = tf.cast(inputs, dtype=tf.int32)
<<<<<<< HEAD
        inputs_mask = tf.not_equal(inputs, 0)
=======
        inputs_mask = tf.cast(tf.not_equal(inputs, self.pad_idx), dtype=tf.int32) 
>>>>>>> 39147bc6

        encoder_output = self.encoder_obj(
            inputs_exp, training=training, mask=inputs_mask
        )

        return encoder_output

    def get_input_dtype(self):
        return tf.int32

    def get_input_shape(self):
        return None,

    @staticmethod
    def update_model_definition_with_metadata(
            input_feature,
            feature_metadata,
            *args,
            **kwargs
    ):
        input_feature['vocab'] = feature_metadata['idx2str']
        input_feature['length'] = feature_metadata['max_sequence_length']
<<<<<<< HEAD
        #input_feature['pad_idx'] = feature_metadata['pad_idx']

=======
        input_feature['pad_idx'] = feature_metadata['pad_idx']
     
>>>>>>> 39147bc6
    @staticmethod
    def populate_defaults(input_feature):
        set_default_value(input_feature, TIED, None)
        set_default_value(input_feature, 'encoder', 'parallel_cnn')

    encoder_registry = {
        'stacked_cnn': StackedCNN,
        'parallel_cnn': ParallelCNN,
        'stacked_parallel_cnn': StackedParallelCNN,
        'rnn': StackedRNN,
        'cnnrnn': StackedCNNRNN,
        'embed': SequenceEmbedEncoder,
        'passthrough': SequencePassthroughEncoder,
        'null': SequencePassthroughEncoder,
        'none': SequencePassthroughEncoder,
        'None': SequencePassthroughEncoder,
        None: SequencePassthroughEncoder
    }


class SequenceOutputFeature(SequenceFeatureMixin, OutputFeature):
    decoder = 'generator'
    loss = {TYPE: SOFTMAX_CROSS_ENTROPY}
    metric_functions = {LOSS: None, TOKEN_ACCURACY: None, LAST_ACCURACY: None,
                        PERPLEXITY: None, EDIT_DISTANCE: None}
    default_validation_metric = LOSS
    max_sequence_length = 0
    num_classes = 0

    def __init__(self, feature):
        super().__init__(feature)
        self.overwrite_defaults(feature)
        self.decoder_obj = self.initialize_decoder(feature)
        self._setup_loss()
        self._setup_metrics()

    def _setup_loss(self):
        if self.loss[TYPE] == 'softmax_cross_entropy':
            self.train_loss_function = SequenceLoss()
        elif self.loss[TYPE] == 'sampled_softmax_cross_entropy':
            self.train_loss_function = SampledSoftmaxCrossEntropyLoss(
                decoder_obj=self.decoder_obj,
                num_classes=self.num_classes,
                feature_loss=self.loss,
                name='train_loss'
            )
        else:
            raise ValueError(
                "Loss type {} is not supported. Valid values are "
                "'softmax_cross_entropy' or "
                "'sampled_softmax_cross_entropy'".format(self.loss[TYPE])
            )

        self.eval_loss_function = SequenceLossMetric()

    def _setup_metrics(self):
        self.metric_functions[LOSS] = self.eval_loss_function
        self.metric_functions[TOKEN_ACCURACY] = TokenAccuracyMetric()
        self.metric_functions[LAST_ACCURACY] = SequenceLastAccuracyMetric()
        self.metric_functions[PERPLEXITY] = PerplexityMetric()
        self.metric_functions[EDIT_DISTANCE] = EditDistanceMetric()

    # overrides super class OutputFeature.update_metrics() method
    def update_metrics(self, targets, predictions):
        for metric, metric_fn in self.metric_functions.items():
            if metric == LOSS or metric == PERPLEXITY:
                metric_fn.update_state(targets, predictions)
            elif metric == LAST_ACCURACY:
                metric_fn.update_state(targets, predictions[LAST_PREDICTIONS])
            else:
                metric_fn.update_state(targets, predictions[PREDICTIONS])

    def logits(
            self,
            inputs,
            target=None,
            training=None
    ):
        if training:
            return self.decoder_obj._logits_training(
                inputs,
                target=target,
                training=training
            )
        else:
            return inputs

    def predictions(self, inputs, training=None):
        # Generator Decoder
        return self.decoder_obj._predictions_eval(inputs, training=training)

    def get_output_dtype(self):
        return tf.int32

    def get_output_shape(self):
        return self.max_sequence_length,

    @staticmethod
    def update_model_definition_with_metadata(
            output_feature,
            feature_metadata,
            *args,
            **kwargs
    ):
        output_feature['num_classes'] = feature_metadata['vocab_size']
        output_feature['max_sequence_length'] = (
            feature_metadata['max_sequence_length']
        )
        if isinstance(output_feature[LOSS]['class_weights'], (list, tuple)):
            if (len(output_feature[LOSS]['class_weights']) !=
                    output_feature['num_classes']):
                raise ValueError(
                    'The length of class_weights ({}) is not compatible with '
                    'the number of classes ({}) for feature {}. '
                    'Check the metadata JSON file to see the classes '
                    'and their order and consider there needs to be a weight '
                    'for the <UNK> and <PAD> class too.'.format(
                        len(output_feature[LOSS]['class_weights']),
                        output_feature['num_classes'],
                        output_feature['name']
                    )
                )

        if output_feature[LOSS]['class_similarities_temperature'] > 0:
            if 'class_similarities' in output_feature[LOSS]:
                similarities = output_feature[LOSS]['class_similarities']
                temperature = output_feature[LOSS][
                    'class_similarities_temperature']

                curr_row = 0
                first_row_length = 0
                is_first_row = True
                for row in similarities:
                    if is_first_row:
                        first_row_length = len(row)
                        is_first_row = False
                        curr_row += 1
                    else:
                        curr_row_length = len(row)
                        if curr_row_length != first_row_length:
                            raise ValueError(
                                'The length of row {} of the class_similarities '
                                'of {} is {}, different from the length of '
                                'the first row {}. All rows must have '
                                'the same length.'.format(
                                    curr_row,
                                    output_feature['name'],
                                    curr_row_length,
                                    first_row_length
                                )
                            )
                        else:
                            curr_row += 1
                all_rows_length = first_row_length

                if all_rows_length != len(similarities):
                    raise ValueError(
                        'The class_similarities matrix of {} has '
                        '{} rows and {} columns, '
                        'their number must be identical.'.format(
                            output_feature['name'],
                            len(similarities),
                            all_rows_length
                        )
                    )

                if all_rows_length != output_feature['num_classes']:
                    raise ValueError(
                        'The size of the class_similarities matrix of {} is '
                        '{}, different from the number of classe ({}). '
                        'Check the metadata JSON file to see the classes '
                        'and their order and '
                        'consider <UNK> and <PAD> class too.'.format(
                            output_feature['name'],
                            all_rows_length,
                            output_feature['num_classes']
                        )
                    )

                similarities = np.array(similarities, dtype=np.float32)
                for i in range(len(similarities)):
                    similarities[i, :] = softmax(
                        similarities[i, :],
                        temperature=temperature
                    )
                output_feature[LOSS]['class_similarities'] = similarities
            else:
                raise ValueError(
                    'class_similarities_temperature > 0, '
                    'but no class_similarities are provided '
                    'for feature {}'.format(output_feature['name'])
                )

        if output_feature[LOSS][TYPE] == 'sampled_softmax_cross_entropy':
            output_feature[LOSS]['class_counts'] = [
                feature_metadata['str2freq'][cls]
                for cls in feature_metadata['idx2str']
            ]

    @staticmethod
    def calculate_overall_stats(
            test_stats,
            output_feature,
            dataset,
            train_set_metadata
    ):
        feature_name = output_feature['name']
        sequences = dataset.get(feature_name)
        last_elem_sequence = sequences[np.arange(sequences.shape[0]),
                                       (sequences != 0).cumsum(1).argmax(1)]
        stats = test_stats[feature_name]
        confusion_matrix = ConfusionMatrix(
            last_elem_sequence,
            stats[LAST_PREDICTIONS],
            labels=train_set_metadata[feature_name]['idx2str']
        )
        stats['confusion_matrix'] = confusion_matrix.cm.tolist()
        stats['overall_stats'] = confusion_matrix.stats()
        stats['per_class_stats'] = confusion_matrix.per_class_stats()

    @staticmethod
    def postprocess_results(
            output_feature,
            result,
            metadata,
            experiment_dir_name,
            skip_save_unprocessed_output=False,
    ):
        postprocessed = {}
        name = output_feature['name']

        npy_filename = None
        if is_on_master():
            npy_filename = os.path.join(experiment_dir_name, '{}_{}.npy')
        else:
            skip_save_unprocessed_output = True

        if PREDICTIONS in result and len(result[PREDICTIONS]) > 0:
            preds = result[PREDICTIONS]
            if 'idx2str' in metadata:
                postprocessed[PREDICTIONS] = [
                    [metadata['idx2str'][token]
                     if token < len(metadata['idx2str']) else UNKNOWN_SYMBOL
                     for token in pred]
                    for pred in preds
                ]
            else:
                postprocessed[PREDICTIONS] = preds

            if not skip_save_unprocessed_output:
                np.save(npy_filename.format(name, PREDICTIONS), preds)

            del result[PREDICTIONS]

        if LAST_PREDICTIONS in result and len(result[LAST_PREDICTIONS]) > 0:
            last_preds = result[LAST_PREDICTIONS]
            if 'idx2str' in metadata:
                postprocessed[LAST_PREDICTIONS] = [
                    metadata['idx2str'][last_pred]
                    if last_pred < len(metadata['idx2str']) else UNKNOWN_SYMBOL
                    for last_pred in last_preds
                ]
            else:
                postprocessed[LAST_PREDICTIONS] = last_preds

            if not skip_save_unprocessed_output:
                np.save(npy_filename.format(name, LAST_PREDICTIONS),
                        last_preds)

            del result[LAST_PREDICTIONS]

        if PROBABILITIES in result and len(result[PROBABILITIES]) > 0:
            probs = result[PROBABILITIES].numpy()
            if probs is not None:

                if len(probs) > 0 and isinstance(probs[0], list):
                    prob = []
                    for i in range(len(probs)):
                        # todo: should adapt for the case of beam > 1
                        for j in range(len(probs[i])):
                            probs[i][j] = np.max(probs[i][j])
                        prob.append(np.prod(probs[i]))
                elif isinstance(probs, np.ndarray):
                    if (probs.shape) == 3:  # prob of each class of each token
                        probs = np.amax(probs, axis=-1)
                    prob = np.prod(probs, axis=-1)

                # commenting probabilities out because usually it is huge:
                # dataset x length x classes
                # todo: add a mechanism for letting the user decide to save it
                # postprocessed[PROBABILITIES] = probs
                postprocessed[PROBABILITY] = prob

                if not skip_save_unprocessed_output:
                    # commenting probabilities out, see comment above
                    # np.save(npy_filename.format(name, PROBABILITIES), probs)
                    np.save(npy_filename.format(name, PROBABILITY), prob)

            del result[PROBABILITIES]

        if LENGTHS in result:
            del result[LENGTHS]

        return postprocessed

    @staticmethod
    def populate_defaults(output_feature):
        set_default_value(
            output_feature,
            LOSS,
            {
                'type': 'softmax_cross_entropy',
                'sampler': None,
                'negative_samples': 0,
                'distortion': 1,
                'labels_smoothing': 0,
                'class_weights': 1,
                'robust_lambda': 0,
                'confidence_penalty': 0,
                'class_similarities_temperature': 0,
                'weight': 1
            }
        )
        set_default_value(output_feature[LOSS], 'type',
                          'softmax_cross_entropy')
        set_default_value(output_feature[LOSS], 'labels_smoothing', 0)
        set_default_value(output_feature[LOSS], 'class_weights', 1)
        set_default_value(output_feature[LOSS], 'robust_lambda', 0)
        set_default_value(output_feature[LOSS], 'confidence_penalty', 0)
        set_default_value(output_feature[LOSS],
                          'class_similarities_temperature', 0)
        set_default_value(output_feature[LOSS], 'weight', 1)

        if output_feature[LOSS][TYPE] == 'sampled_softmax_cross_entropy':
            set_default_value(output_feature[LOSS], 'sampler', 'log_uniform')
            set_default_value(output_feature[LOSS], 'negative_samples', 25)
            set_default_value(output_feature[LOSS], 'distortion', 0.75)
        else:
            set_default_value(output_feature[LOSS], 'sampler', None)
            set_default_value(output_feature[LOSS], 'negative_samples', 0)
            set_default_value(output_feature[LOSS], 'distortion', 1)

        set_default_value(output_feature[LOSS], 'unique', False)

        set_default_value(output_feature, 'decoder', 'generator')

        if output_feature['decoder'] == 'tagger':
            set_default_value(output_feature, 'reduce_input', None)

        set_default_value(output_feature, 'dependencies', [])
        set_default_value(output_feature, 'reduce_input', SUM)
        set_default_value(output_feature, 'reduce_dependencies', SUM)

    decoder_registry = {
        'generator': SequenceGeneratorDecoder,
        'tagger': SequenceTaggerDecoder
    }<|MERGE_RESOLUTION|>--- conflicted
+++ resolved
@@ -71,11 +71,7 @@
 
     @staticmethod
     def get_feature_meta(column, preprocessing_parameters):
-<<<<<<< HEAD
         idx2str, str2idx, str2freq, max_length, _, _, _ = create_vocabulary(
-=======
-        idx2str, str2idx, str2freq, max_length, pad_idx, pad_symbol, unk_symbol = create_vocabulary(
->>>>>>> 39147bc6
             column, preprocessing_parameters['tokenizer'],
             lowercase=preprocessing_parameters['lowercase'],
             num_most_frequent=preprocessing_parameters['most_common'],
@@ -93,14 +89,7 @@
             'str2idx': str2idx,
             'str2freq': str2freq,
             'vocab_size': len(idx2str),
-<<<<<<< HEAD
             'max_sequence_length': max_length
-=======
-            'max_sequence_length': max_length,
-            'pad_idx' : pad_idx,
-            'padding_symbol' : pad_symbol,
-            'unknown_symbol' : unk_symbol
->>>>>>> 39147bc6
         }
 
     @staticmethod
@@ -110,15 +99,9 @@
             inverse_vocabulary=metadata['str2idx'],
             tokenizer_type=preprocessing_parameters['tokenizer'],
             length_limit=metadata['max_sequence_length'],
-<<<<<<< HEAD
             padding_symbol=preprocessing_parameters['padding_symbol'],
             padding=preprocessing_parameters['padding'],
             unknown_symbol=preprocessing_parameters['unknown_symbol'],
-=======
-            padding_symbol=metadata['padding_symbol'],
-            padding=preprocessing_parameters['padding'],
-            unknown_symbol=metadata['unknown_symbol'],
->>>>>>> 39147bc6
             lowercase=preprocessing_parameters['lowercase'],
             tokenizer_vocab_file=preprocessing_parameters[
                 'vocab_file'
@@ -146,10 +129,6 @@
     def __init__(self, feature, encoder_obj=None):
         super().__init__(feature)
         self.overwrite_defaults(feature)
-<<<<<<< HEAD
-=======
-        feature.update(feature['preprocessing'])
->>>>>>> 39147bc6
         
         if encoder_obj:
             self.encoder_obj = encoder_obj
@@ -165,11 +144,7 @@
         assert len(inputs.shape) == 2
 
         inputs_exp = tf.cast(inputs, dtype=tf.int32)
-<<<<<<< HEAD
         inputs_mask = tf.not_equal(inputs, 0)
-=======
-        inputs_mask = tf.cast(tf.not_equal(inputs, self.pad_idx), dtype=tf.int32) 
->>>>>>> 39147bc6
 
         encoder_output = self.encoder_obj(
             inputs_exp, training=training, mask=inputs_mask
@@ -192,13 +167,8 @@
     ):
         input_feature['vocab'] = feature_metadata['idx2str']
         input_feature['length'] = feature_metadata['max_sequence_length']
-<<<<<<< HEAD
         #input_feature['pad_idx'] = feature_metadata['pad_idx']
 
-=======
-        input_feature['pad_idx'] = feature_metadata['pad_idx']
-     
->>>>>>> 39147bc6
     @staticmethod
     def populate_defaults(input_feature):
         set_default_value(input_feature, TIED, None)

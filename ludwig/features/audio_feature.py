#! /usr/bin/env python
# coding=utf-8
# Copyright (c) 2019 Uber Technologies, Inc.
#
# Licensed under the Apache License, Version 2.0 (the "License");
# you may not use this file except in compliance with the License.
# You may obtain a copy of the License at
#
#     http://www.apache.org/licenses/LICENSE-2.0
#
# Unless required by applicable law or agreed to in writing, software
# distributed under the License is distributed on an "AS IS" BASIS,
# WITHOUT WARRANTIES OR CONDITIONS OF ANY KIND, either express or implied.
# See the License for the specific language governing permissions and
# limitations under the License.
# ==============================================================================
import logging
import os
import sys

import numpy as np
import tensorflow as tf

from ludwig.constants import AUDIO, BACKFILL, TIED, TYPE, COLUMN, PROC_COLUMN, \
    PREPROCESSING, NAME
from ludwig.encoders.sequence_encoders import StackedCNN, ParallelCNN, \
    StackedParallelCNN, StackedRNN, SequencePassthroughEncoder, StackedCNNRNN
from ludwig.features.sequence_feature import SequenceInputFeature
from ludwig.utils.audio_utils import calculate_mean, calculate_var
from ludwig.utils.audio_utils import get_fbank
from ludwig.utils.audio_utils import get_group_delay
from ludwig.utils.audio_utils import get_length_in_samp
from ludwig.utils.audio_utils import get_max_length_stft_based
from ludwig.utils.audio_utils import get_non_symmetric_length
from ludwig.utils.audio_utils import get_phase_stft_magnitude
from ludwig.utils.audio_utils import get_stft_magnitude
from ludwig.utils.data_utils import get_abs_path
from ludwig.utils.misc_utils import set_default_value
from ludwig.utils.misc_utils import set_default_values

logger = logging.getLogger(__name__)


class AudioFeatureMixin(object):
    type = AUDIO

    preprocessing_defaults = {
        'audio_file_length_limit_in_s': 7.5,
        'missing_value_strategy': BACKFILL,
        'in_memory': True,
        'padding_value': 0,
        'norm': None,
        'audio_feature': {
            TYPE: 'raw',
        }
    }

    @staticmethod
<<<<<<< HEAD
=======
    def cast_column(feature, dataset_df, backend):
        return dataset_df

    @staticmethod
>>>>>>> 576b74b2
    def get_feature_meta(column, preprocessing_parameters, backend):
        try:
            import soundfile
        except ImportError:
            logger.error(
                ' soundfile is not installed. '
                'In order to install all audio feature dependencies run '
                'pip install ludwig[audio]'
            )
            sys.exit(-1)

        audio_feature_dict = preprocessing_parameters['audio_feature']
        first_audio_file_path = column.head(1)[0]
        _, sampling_rate_in_hz = soundfile.read(first_audio_file_path)

        feature_dim = AudioFeatureMixin._get_feature_dim(audio_feature_dict,
                                                         sampling_rate_in_hz)
        audio_file_length_limit_in_s = preprocessing_parameters[
            'audio_file_length_limit_in_s']
        max_length = AudioFeatureMixin._get_max_length_feature(
            audio_feature_dict, sampling_rate_in_hz,
            audio_file_length_limit_in_s)
        return {
            'feature_dim': feature_dim,
            'sampling_rate_in_hz': sampling_rate_in_hz,
            'max_length': max_length,
            'reshape': (max_length, feature_dim)
        }

    @staticmethod
    def _get_feature_dim(audio_feature_dict, sampling_rate_in_hz):
        feature_type = audio_feature_dict[TYPE]

        if feature_type == 'raw':
            feature_dim = 1
        elif feature_type == 'stft_phase':
            feature_dim_symmetric = get_length_in_samp(
                audio_feature_dict['window_length_in_s'], sampling_rate_in_hz)
            feature_dim = 2 * get_non_symmetric_length(feature_dim_symmetric)
        elif feature_type in ['stft', 'group_delay']:
            feature_dim_symmetric = get_length_in_samp(
                audio_feature_dict['window_length_in_s'], sampling_rate_in_hz)
            feature_dim = get_non_symmetric_length(feature_dim_symmetric)
        elif feature_type == 'fbank':
            feature_dim = audio_feature_dict['num_filter_bands']
        else:
            raise ValueError('{} is not recognized.'.format(feature_type))

        return feature_dim

    @staticmethod
    def _process_in_memory(
            column,
            src_path,
            audio_feature_dict,
            feature_dim,
            max_length,
            padding_value,
            normalization_type,
            audio_file_length_limit_in_s,
            backend
    ):
        try:
            import soundfile
        except ImportError:
            logger.error(
                ' soundfile is not installed. '
                'In order to install all audio feature dependencies run '
                'pip install ludwig[audio]'
            )
            sys.exit(-1)

        def read_audio(path):
            filepath = get_abs_path(src_path, path)
            return soundfile.read(filepath)

<<<<<<< HEAD
        processor = backend.processor
        raw_audio = processor.map_objects(column, read_audio)
        processed_audio = processor.map_objects(
=======
        df_engine = backend.df_engine
        raw_audio = df_engine.map_objects(column, read_audio)
        processed_audio = df_engine.map_objects(
>>>>>>> 576b74b2
            raw_audio,
            lambda row: AudioFeatureMixin._transform_to_feature(
                audio=row[0],
                sampling_rate_in_hz=row[1],
                audio_feature_dict=audio_feature_dict,
                feature_dim=feature_dim,
                max_length=max_length,
                padding_value=padding_value,
                normalization_type=normalization_type
            )
        )

<<<<<<< HEAD
        audio_stats = processor.map_objects(
=======
        audio_stats = df_engine.map_objects(
>>>>>>> 576b74b2
            raw_audio,
            lambda row: AudioFeatureMixin._get_stats(
                audio=row[0],
                sampling_rate_in_hz=row[1],
                max_length_in_s=audio_file_length_limit_in_s,
            )
        )

        def reduce(series):
            merged_stats = None
            for audio_stats in series:
                if merged_stats is None:
                    merged_stats = audio_stats.copy()
                else:
                    AudioFeatureMixin._merge_stats(merged_stats, audio_stats)
            return merged_stats

<<<<<<< HEAD
        merged_stats = processor.reduce_objects(audio_stats, reduce)
=======
        merged_stats = df_engine.reduce_objects(audio_stats, reduce)
>>>>>>> 576b74b2
        merged_stats['mean'] = calculate_mean(merged_stats['sum'], merged_stats['count'])
        merged_stats['var'] = calculate_var(merged_stats['sum'], merged_stats['sum2'], merged_stats['count'])
        return processed_audio, merged_stats

    @staticmethod
    def _transform_to_feature(
            audio,
            sampling_rate_in_hz,
            audio_feature_dict,
            feature_dim,
            max_length,
            padding_value,
            normalization_type
    ):
        feature_type = audio_feature_dict[TYPE]
        if feature_type == 'raw':
            audio_feature = np.expand_dims(audio, axis=-1)
        elif feature_type in ['stft', 'stft_phase', 'group_delay', 'fbank']:
            audio_feature = np.transpose(
                AudioFeatureMixin._get_2D_feature(audio, feature_type,
                                                  audio_feature_dict,
                                                  sampling_rate_in_hz))
        else:
            raise ValueError('{} is not recognized.'.format(feature_type))

        if normalization_type == 'per_file':
            mean = np.mean(audio_feature, axis=0)
            std = np.std(audio_feature, axis=0)
            audio_feature = np.divide((audio_feature - mean),
                                      std + 1.0e-10)
        elif normalization_type == 'global':
            raise ValueError('not implemented yet')

        feature_length = audio_feature.shape[0]
        broadcast_feature_length = min(feature_length, max_length)
        audio_feature_padded = np.full((max_length, feature_dim),
                                       padding_value,
                                       dtype=np.float32)
        audio_feature_padded[:broadcast_feature_length, :] = audio_feature[
                                                             :max_length, :]

        return audio_feature_padded

    @staticmethod
    def _get_stats(audio, sampling_rate_in_hz, max_length_in_s):
        audio_length_in_s = audio.shape[-1] / float(sampling_rate_in_hz)
        return {
            'count': 1,
            'sum': audio_length_in_s,
            'sum2': audio_length_in_s * audio_length_in_s,
            'min': audio_length_in_s,
            'max': audio_length_in_s,
            'cropped': 1 if audio_length_in_s > max_length_in_s else 0
        }

    @staticmethod
    def _merge_stats(merged_stats, audio_stats):
        merged_stats['count'] += audio_stats['count']
        merged_stats['sum'] += audio_stats['sum']
        merged_stats['sum2'] += audio_stats['sum2']
        merged_stats['min'] = min(merged_stats['min'], audio_stats['min'])
        merged_stats['max'] = max(merged_stats['max'], audio_stats['max'])
        merged_stats['cropped'] += audio_stats['cropped']

    @staticmethod
    def _get_2D_feature(audio, feature_type, audio_feature_dict,
                        sampling_rate_in_hz):
        window_length_in_s = audio_feature_dict['window_length_in_s']
        window_shift_in_s = audio_feature_dict['window_shift_in_s']
        window_length_in_samp = get_length_in_samp(window_length_in_s,
                                                   sampling_rate_in_hz)

        if 'num_fft_points' in audio_feature_dict:
            num_fft_points = audio_feature_dict['num_fft_points']
            if num_fft_points < window_length_in_samp:
                raise ValueError(
                    'num_fft_points: {} < window length in '
                    'samples: {} (corresponds to window length'
                    ' in s: {}'.format(num_fft_points, window_length_in_s,
                                       window_length_in_samp))
        else:
            num_fft_points = window_length_in_samp

        if 'window_type' in audio_feature_dict:
            window_type = audio_feature_dict['window_type']
        else:
            window_type = 'hamming'

        if feature_type == 'stft_phase':
            return get_phase_stft_magnitude(audio, sampling_rate_in_hz,
                                            window_length_in_s,
                                            window_shift_in_s, num_fft_points,
                                            window_type)
        if feature_type == 'stft':
            return get_stft_magnitude(audio, sampling_rate_in_hz,
                                      window_length_in_s, window_shift_in_s,
                                      num_fft_points, window_type)
        if feature_type == 'group_delay':
            return get_group_delay(audio, sampling_rate_in_hz,
                                   window_length_in_s, window_shift_in_s,
                                   num_fft_points, window_type)
        if feature_type == 'fbank':
            num_filter_bands = audio_feature_dict['num_filter_bands']
            return get_fbank(audio, sampling_rate_in_hz,
                             window_length_in_s, window_shift_in_s,
                             num_fft_points, window_type, num_filter_bands)

    @staticmethod
    def add_feature_data(
            feature,
            input_df,
            proc_df,
            metadata,
            preprocessing_parameters,
            backend
    ):
        set_default_value(
            feature['preprocessing'],
            'in_memory',
            preprocessing_parameters['in_memory']
        )

        if 'audio_feature' not in preprocessing_parameters:
            raise ValueError(
                'audio_feature dictionary has to be present in preprocessing '
                'for audio.')
        if TYPE not in preprocessing_parameters['audio_feature']:
            raise ValueError(
                'type has to be present in audio_feature dictionary '
                'for audio.')

        name = feature[NAME]
        column = feature[COLUMN]
        proc_column = feature[PROC_COLUMN]

        src_path = None
        # this is not super nice, but works both and DFs and lists
        first_path = '.'
        for first_path in input_df[column]:
            break
        if hasattr(input_df, 'src'):
            src_path = os.path.dirname(os.path.abspath(input_df.src))
        if src_path is None and not os.path.isabs(first_path):
            raise ValueError('Audio file paths must be absolute')

        num_audio_utterances = len(input_df)
        padding_value = preprocessing_parameters['padding_value']
        normalization_type = preprocessing_parameters['norm']

        feature_dim = metadata[name]['feature_dim']
        max_length = metadata[name]['max_length']
        audio_feature_dict = preprocessing_parameters['audio_feature']
        audio_file_length_limit_in_s = preprocessing_parameters[
            'audio_file_length_limit_in_s']

        if num_audio_utterances == 0:
            raise ValueError(
                'There are no audio files in the dataset provided.')

<<<<<<< HEAD
        if feature['preprocessing']['in_memory']:
            audio_features, audio_stats = AudioFeatureMixin._process_in_memory(
                dataset_df[feature[NAME]],
=======
        if feature[PREPROCESSING]['in_memory']:
            audio_features, audio_stats = AudioFeatureMixin._process_in_memory(
                input_df[feature[NAME]],
>>>>>>> 576b74b2
                src_path,
                audio_feature_dict,
                feature_dim,
                max_length,
                padding_value,
                normalization_type,
                audio_file_length_limit_in_s,
                backend
            )
<<<<<<< HEAD
            dataset[feature[NAME]] = audio_features
=======
            proc_df[proc_column] = audio_features
>>>>>>> 576b74b2

            audio_stats['std'] = np.sqrt(
                audio_stats['var'] / float(audio_stats['count']))
            print_statistics = (
                "{} audio files loaded.\n"
                "Statistics of audio file lengths:\n"
                "- mean: {:.4f}\n"
                "- std: {:.4f}\n"
                "- max: {:.4f}\n"
                "- min: {:.4f}\n"
                "- cropped audio_files: {}\n"
                "Max length was given as {}s"
            ).format(
                audio_stats['count'], audio_stats['mean'],
                audio_stats['std'], audio_stats['max'],
                audio_stats['min'], audio_stats['cropped'],
                audio_file_length_limit_in_s)
            logger.debug(print_statistics)
        else:
            backend.check_lazy_load_supported(feature)

<<<<<<< HEAD
        return dataset
=======
        return proc_df
>>>>>>> 576b74b2

    @staticmethod
    def _get_max_length_feature(
            audio_feature_dict,
            sampling_rate_in_hz,
            audio_length_limit_in_s
    ):
        feature_type = audio_feature_dict[TYPE]
        audio_length_limit_in_samp = (
                audio_length_limit_in_s * sampling_rate_in_hz
        )

        if not audio_length_limit_in_samp.is_integer():
            raise ValueError(
                'Audio_file_length_limit has to be chosen '
                'so that {} (in s) * {} (sampling rate in Hz) '
                'is an integer.'.format(
                    audio_length_limit_in_s, sampling_rate_in_hz))
        audio_length_limit_in_samp = int(audio_length_limit_in_samp)

        if feature_type == 'raw':
            return audio_length_limit_in_samp
        elif feature_type in ['stft', 'stft_phase', 'group_delay', 'fbank']:
            window_length_in_s = audio_feature_dict['window_length_in_s']
            window_shift_in_s = audio_feature_dict['window_shift_in_s']
            return get_max_length_stft_based(audio_length_limit_in_samp,
                                             window_length_in_s,
                                             window_shift_in_s,
                                             sampling_rate_in_hz)
        else:
            raise ValueError('{} is not recognized.'.format(feature_type))


class AudioInputFeature(AudioFeatureMixin, SequenceInputFeature):
    encoder = 'parallel_cnn'
    max_sequence_length = None
    embedding_size = None

    def __init__(self, feature, encoder_obj=None):
        super().__init__(feature, encoder_obj=encoder_obj)
        if not self.embedding_size:
            raise ValueError(
                'embedding_size has to be defined - '
                'check "update_config_with_metadata()"')
        if not self.max_sequence_length:
            raise ValueError(
                'max_sequence_length has to be defined - '
                'check "update_config_with_metadata()"')

    def call(self, inputs, training=None, mask=None):
        assert isinstance(inputs, tf.Tensor)
        assert inputs.dtype == tf.float32
        assert len(inputs.shape) == 3

        encoder_output = self.encoder_obj(
            inputs, training=training, mask=mask
        )

        return encoder_output

    @classmethod
    def get_input_dtype(cls):
        return tf.float32

    def get_input_shape(self):
        return self.max_sequence_length, self.embedding_size

    @staticmethod
    def update_config_with_metadata(
            input_feature,
            feature_metadata,
            *args,
            **kwargs
    ):
        input_feature['max_sequence_length'] = feature_metadata['max_length']
        input_feature['embedding_size'] = feature_metadata['feature_dim']
        input_feature['should_embed'] = False

    @staticmethod
    def populate_defaults(input_feature):
        set_default_values(
            input_feature,
            {
                TIED: None,
                'preprocessing': {}
            }
        )

    encoder_registry = {
        'stacked_cnn': StackedCNN,
        'parallel_cnn': ParallelCNN,
        'stacked_parallel_cnn': StackedParallelCNN,
        'rnn': StackedRNN,
        'cnnrnn': StackedCNNRNN,
        'passthrough': SequencePassthroughEncoder,
        'null': SequencePassthroughEncoder,
        'none': SequencePassthroughEncoder,
        'None': SequencePassthroughEncoder,
        None: SequencePassthroughEncoder
    }<|MERGE_RESOLUTION|>--- conflicted
+++ resolved
@@ -56,13 +56,10 @@
     }
 
     @staticmethod
-<<<<<<< HEAD
-=======
     def cast_column(feature, dataset_df, backend):
         return dataset_df
 
     @staticmethod
->>>>>>> 576b74b2
     def get_feature_meta(column, preprocessing_parameters, backend):
         try:
             import soundfile
@@ -139,15 +136,9 @@
             filepath = get_abs_path(src_path, path)
             return soundfile.read(filepath)
 
-<<<<<<< HEAD
-        processor = backend.processor
-        raw_audio = processor.map_objects(column, read_audio)
-        processed_audio = processor.map_objects(
-=======
         df_engine = backend.df_engine
         raw_audio = df_engine.map_objects(column, read_audio)
         processed_audio = df_engine.map_objects(
->>>>>>> 576b74b2
             raw_audio,
             lambda row: AudioFeatureMixin._transform_to_feature(
                 audio=row[0],
@@ -160,11 +151,7 @@
             )
         )
 
-<<<<<<< HEAD
-        audio_stats = processor.map_objects(
-=======
         audio_stats = df_engine.map_objects(
->>>>>>> 576b74b2
             raw_audio,
             lambda row: AudioFeatureMixin._get_stats(
                 audio=row[0],
@@ -182,11 +169,7 @@
                     AudioFeatureMixin._merge_stats(merged_stats, audio_stats)
             return merged_stats
 
-<<<<<<< HEAD
-        merged_stats = processor.reduce_objects(audio_stats, reduce)
-=======
         merged_stats = df_engine.reduce_objects(audio_stats, reduce)
->>>>>>> 576b74b2
         merged_stats['mean'] = calculate_mean(merged_stats['sum'], merged_stats['count'])
         merged_stats['var'] = calculate_var(merged_stats['sum'], merged_stats['sum2'], merged_stats['count'])
         return processed_audio, merged_stats
@@ -346,15 +329,9 @@
             raise ValueError(
                 'There are no audio files in the dataset provided.')
 
-<<<<<<< HEAD
-        if feature['preprocessing']['in_memory']:
-            audio_features, audio_stats = AudioFeatureMixin._process_in_memory(
-                dataset_df[feature[NAME]],
-=======
         if feature[PREPROCESSING]['in_memory']:
             audio_features, audio_stats = AudioFeatureMixin._process_in_memory(
                 input_df[feature[NAME]],
->>>>>>> 576b74b2
                 src_path,
                 audio_feature_dict,
                 feature_dim,
@@ -364,11 +341,7 @@
                 audio_file_length_limit_in_s,
                 backend
             )
-<<<<<<< HEAD
-            dataset[feature[NAME]] = audio_features
-=======
             proc_df[proc_column] = audio_features
->>>>>>> 576b74b2
 
             audio_stats['std'] = np.sqrt(
                 audio_stats['var'] / float(audio_stats['count']))
@@ -390,11 +363,7 @@
         else:
             backend.check_lazy_load_supported(feature)
 
-<<<<<<< HEAD
-        return dataset
-=======
         return proc_df
->>>>>>> 576b74b2
 
     @staticmethod
     def _get_max_length_feature(

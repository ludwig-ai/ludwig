--- conflicted
+++ resolved
@@ -35,6 +35,8 @@
 )
 from ludwig.features.base_feature import BaseFeatureMixin
 from ludwig.features.sequence_feature import SequenceInputFeature
+from ludwig.schema.features.audio_feature import AudioInputFeatureConfig
+from ludwig.schema.features.utils import register_input_feature
 from ludwig.utils.audio_utils import (
     calculate_mean,
     calculate_var,
@@ -52,9 +54,6 @@
 from ludwig.utils.fs_utils import has_remote_protocol
 from ludwig.utils.misc_utils import set_default_value, set_default_values
 from ludwig.utils.types import TorchscriptPreprocessingInput
-
-from ludwig.schema.features.utils import register_input_feature
-from ludwig.schema.features.audio_feature import AudioInputFeatureConfig
 
 
 class _AudioPreprocessing(torch.nn.Module):
@@ -441,15 +440,7 @@
 
 @register_input_feature(AUDIO)
 class AudioInputFeature(AudioFeatureMixin, SequenceInputFeature):
-<<<<<<< HEAD
-    encoder = {
-        TYPE: "parallel_cnn",
-        "max_sequence_length": None,
-        "embedding_size": None
-    }
-=======
     encoder = {TYPE: "parallel_cnn", "max_sequence_length": None, "embedding_size": None}
->>>>>>> b55ed6c1
 
     def __init__(self, feature, encoder_obj=None):
         super().__init__(feature, encoder_obj=encoder_obj)
@@ -483,14 +474,9 @@
 
     @staticmethod
     def populate_defaults(input_feature):
-<<<<<<< HEAD
         defaults = AudioInputFeatureConfig()
         set_default_values(input_feature, {TIED: defaults.tied.default, PREPROCESSING: {}})
         set_default_values(input_feature, {ENCODER: {TYPE: defaults.encoder.type}})
-=======
-        set_default_values(input_feature, {TIED: None, "preprocessing": {}})
-        set_default_values(input_feature, {ENCODER: {TYPE: "parallel_cnn"}})
->>>>>>> b55ed6c1
 
     @staticmethod
     def create_preproc_module(metadata: Dict[str, Any]) -> torch.nn.Module:

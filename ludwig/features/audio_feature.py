#! /usr/bin/env python
# Copyright (c) 2019 Uber Technologies, Inc.
#
# Licensed under the Apache License, Version 2.0 (the "License");
# you may not use this file except in compliance with the License.
# You may obtain a copy of the License at
#
#     http://www.apache.org/licenses/LICENSE-2.0
#
# Unless required by applicable law or agreed to in writing, software
# distributed under the License is distributed on an "AS IS" BASIS,
# WITHOUT WARRANTIES OR CONDITIONS OF ANY KIND, either express or implied.
# See the License for the specific language governing permissions and
# limitations under the License.
# ==============================================================================
import logging
import os

import numpy as np
import torch
import torchaudio

from ludwig.constants import (
    AUDIO,
    BACKFILL,
    COLUMN,
    MISSING_VALUE_STRATEGY_OPTIONS,
    NAME,
    PREPROCESSING,
    PROC_COLUMN,
    SRC,
    TIED,
    TYPE,
)
from ludwig.features.base_feature import BaseFeatureMixin
from ludwig.features.sequence_feature import SequenceInputFeature
from ludwig.utils.audio_utils import (
    calculate_mean,
    calculate_var,
    get_default_audio,
    get_fbank,
    get_group_delay,
    get_length_in_samp,
    get_max_length_stft_based,
    get_non_symmetric_length,
    get_phase_stft_magnitude,
    get_stft_magnitude,
    read_audio_if_bytes_obj,
)
from ludwig.utils.data_utils import get_abs_path
from ludwig.utils.fs_utils import has_remote_protocol
from ludwig.utils.misc_utils import set_default_value, set_default_values


class AudioFeatureMixin(BaseFeatureMixin):
    @staticmethod
    def type():
        return AUDIO

    @staticmethod
    def preprocessing_defaults():
        return {
            "audio_file_length_limit_in_s": 7.5,
            "missing_value_strategy": BACKFILL,
            "in_memory": True,
            "padding_value": 0,
            "norm": None,
            "audio_feature": {
                TYPE: "fbank",
                "window_length_in_s": 0.04,
                "window_shift_in_s": 0.02,
                "num_filter_bands": 80,
            },
        }

    @staticmethod
    def preprocessing_schema():
        return {
            "audio_file_length_limit_in_s": {"type": "number", "minimum": 0},
            "missing_value_strategy": {"type": "string", "enum": MISSING_VALUE_STRATEGY_OPTIONS},
            "in_memory": {"type": "boolean"},
            "padding_value": {"type": "number", "minimum": 0},
            "norm": {"type": ["string", "null"], "enum": [None, "per_file", "global"]},
            "audio_feature": {
                "type": "object",
                "properties": {
                    "type": {"type": "string", "enum": ["raw", "stft", "stft_phase", "group_delay", "fbank"]},
                    "window_length_in_s": {"type": "number", "minimum": 0},
                    "window_shift_in_s": {"type": "number", "minimum": 0},
                    "num_fft_points": {"type": "number", "minimum": 0},
                    "window_type": {"type": "string"},
                    "num_filter_bands": {"type": "number", "minimum": 0},
                },
            },
        }

    @staticmethod
    def cast_column(column, backend):
        return column

    @staticmethod
    def get_feature_meta(column, preprocessing_parameters, backend):
        audio_feature_dict = preprocessing_parameters["audio_feature"]
        first_audio_file_path = column.head(1)[0]
        _, sampling_rate_in_hz = torchaudio.load(first_audio_file_path)

        feature_dim = AudioFeatureMixin._get_feature_dim(audio_feature_dict, sampling_rate_in_hz)
        audio_file_length_limit_in_s = preprocessing_parameters["audio_file_length_limit_in_s"]
        max_length = AudioFeatureMixin._get_max_length_feature(
            audio_feature_dict, sampling_rate_in_hz, audio_file_length_limit_in_s
        )
        return {
            "feature_dim": feature_dim,
            "sampling_rate_in_hz": sampling_rate_in_hz,
            "max_length": max_length,
            "reshape": (max_length, feature_dim),
        }

    @staticmethod
    def _get_feature_dim(audio_feature_dict, sampling_rate_in_hz):
        feature_type = audio_feature_dict[TYPE]

        if feature_type == "raw":
            feature_dim = 1
        elif feature_type == "stft_phase":
            feature_dim_symmetric = get_length_in_samp(audio_feature_dict["window_length_in_s"], sampling_rate_in_hz)
            feature_dim = 2 * get_non_symmetric_length(feature_dim_symmetric)
        elif feature_type in ["stft", "group_delay"]:
            feature_dim_symmetric = get_length_in_samp(audio_feature_dict["window_length_in_s"], sampling_rate_in_hz)
            feature_dim = get_non_symmetric_length(feature_dim_symmetric)
        elif feature_type == "fbank":
            feature_dim = audio_feature_dict["num_filter_bands"]
        else:
            raise ValueError(f"{feature_type} is not recognized.")

        return feature_dim

    @staticmethod
    def _process_in_memory(
        column,
        audio_feature_dict,
        feature_dim,
        max_length,
        padding_value,
        normalization_type,
        audio_file_length_limit_in_s,
        backend,
    ):

        df_engine = backend.df_engine
        raw_audio = backend.read_binary_files(column, map_fn=read_audio_if_bytes_obj)

        def is_torch_audio_tuple(audio):
            if isinstance(audio, tuple):
<<<<<<< HEAD
                if isinstance(audio[0], torch.Tensor) and isinstance(audio[1], int):
=======
                if len(audio) == 2 and isinstance(audio[0], torch.Tensor) and isinstance(audio[1], int):
>>>>>>> 28f91343
                    return True
            return False

        try:
            default_audio = get_default_audio([audio for audio in raw_audio if is_torch_audio_tuple(audio)])
        except RuntimeError:
            logging.info("Unable to process audio files provided")
            raise RuntimeError

        raw_audio = df_engine.map_objects(raw_audio, lambda row: row if is_torch_audio_tuple(row) else default_audio)
<<<<<<< HEAD

=======
>>>>>>> 28f91343
        processed_audio = df_engine.map_objects(
            raw_audio,
            lambda row: AudioFeatureMixin._transform_to_feature(
                audio=row[0],
                sampling_rate_in_hz=row[1],
                audio_feature_dict=audio_feature_dict,
                feature_dim=feature_dim,
                max_length=max_length,
                padding_value=padding_value,
                normalization_type=normalization_type,
            ),
        )

        audio_stats = df_engine.map_objects(
            raw_audio,
            lambda row: AudioFeatureMixin._get_stats(
                audio=row[0],
                sampling_rate_in_hz=row[1],
                max_length_in_s=audio_file_length_limit_in_s,
            ),
        )

        def reduce(series):
            merged_stats = None
            for audio_stats in series:
                if merged_stats is None:
                    merged_stats = audio_stats.copy()
                else:
                    AudioFeatureMixin._merge_stats(merged_stats, audio_stats)
            return merged_stats

        merged_stats = df_engine.reduce_objects(audio_stats, reduce)
        merged_stats["mean"] = calculate_mean(merged_stats["sum"], merged_stats["count"])
        merged_stats["var"] = calculate_var(merged_stats["sum"], merged_stats["sum2"], merged_stats["count"])
        merged_stats["std"] = np.sqrt(merged_stats["var"] / float(merged_stats["count"]))
        print_statistics = (
            "{} audio files loaded.\n"
            "Statistics of audio file lengths:\n"
            "- mean: {:.4f}\n"
            "- std: {:.4f}\n"
            "- max: {:.4f}\n"
            "- min: {:.4f}\n"
            "- cropped audio_files: {}\n"
            "Max length was given as {}s"
        ).format(
            merged_stats["count"],
            merged_stats["mean"],
            merged_stats["std"],
            merged_stats["max"],
            merged_stats["min"],
            merged_stats["cropped"],
            audio_file_length_limit_in_s,
        )
        logging.debug(print_statistics)
        return processed_audio

    @staticmethod
    def _transform_to_feature(
        audio, sampling_rate_in_hz, audio_feature_dict, feature_dim, max_length, padding_value, normalization_type
    ):
        feature_type = audio_feature_dict[TYPE]
        if feature_type == "raw":
            audio_feature = np.expand_dims(audio[0], axis=-1)
        elif feature_type in ["stft", "stft_phase", "group_delay", "fbank"]:
            audio_feature = np.transpose(
                AudioFeatureMixin._get_2D_feature(audio, feature_type, audio_feature_dict, sampling_rate_in_hz)
            )
        else:
            raise ValueError(f"{feature_type} is not recognized.")

        if normalization_type == "per_file":
            mean = np.mean(audio_feature, axis=0)
            std = np.std(audio_feature, axis=0)
            audio_feature = np.divide((audio_feature - mean), std + 1.0e-10)
        elif normalization_type == "global":
            raise ValueError("not implemented yet")

        feature_length = audio_feature.shape[0]
        broadcast_feature_length = min(feature_length, max_length)
        audio_feature_padded = np.full((max_length, feature_dim), padding_value, dtype=np.float32)
        audio_feature_padded[:broadcast_feature_length, :] = audio_feature[:max_length, :]

        return audio_feature_padded

    @staticmethod
    def _get_stats(audio, sampling_rate_in_hz, max_length_in_s):
        audio_length_in_s = audio.shape[-1] / float(sampling_rate_in_hz)
        return {
            "count": 1,
            "sum": audio_length_in_s,
            "sum2": audio_length_in_s * audio_length_in_s,
            "min": audio_length_in_s,
            "max": audio_length_in_s,
            "cropped": 1 if audio_length_in_s > max_length_in_s else 0,
        }

    @staticmethod
    def _merge_stats(merged_stats, audio_stats):
        merged_stats["count"] += audio_stats["count"]
        merged_stats["sum"] += audio_stats["sum"]
        merged_stats["sum2"] += audio_stats["sum2"]
        merged_stats["min"] = min(merged_stats["min"], audio_stats["min"])
        merged_stats["max"] = max(merged_stats["max"], audio_stats["max"])
        merged_stats["cropped"] += audio_stats["cropped"]

    @staticmethod
    def _get_2D_feature(audio, feature_type, audio_feature_dict, sampling_rate_in_hz):
        window_length_in_s = audio_feature_dict["window_length_in_s"]
        window_shift_in_s = audio_feature_dict["window_shift_in_s"]
        window_length_in_samp = get_length_in_samp(window_length_in_s, sampling_rate_in_hz)

        if "num_fft_points" in audio_feature_dict:
            num_fft_points = audio_feature_dict["num_fft_points"]
            if num_fft_points < window_length_in_samp:
                raise ValueError(
                    "num_fft_points: {} < window length in "
                    "samples: {} (corresponds to window length"
                    " in s: {}".format(num_fft_points, window_length_in_s, window_length_in_samp)
                )
        else:
            num_fft_points = window_length_in_samp

        if "window_type" in audio_feature_dict:
            window_type = audio_feature_dict["window_type"]
        else:
            window_type = "hamming"

        if feature_type == "stft_phase":
            return get_phase_stft_magnitude(
                audio, sampling_rate_in_hz, window_length_in_s, window_shift_in_s, num_fft_points, window_type
            )
        if feature_type == "stft":
            return get_stft_magnitude(
                audio, sampling_rate_in_hz, window_length_in_s, window_shift_in_s, num_fft_points, window_type
            )
        if feature_type == "group_delay":
            return get_group_delay(
                audio, sampling_rate_in_hz, window_length_in_s, window_shift_in_s, num_fft_points, window_type
            )
        if feature_type == "fbank":
            num_filter_bands = audio_feature_dict["num_filter_bands"]
            return get_fbank(
                audio,
                sampling_rate_in_hz,
                window_length_in_s,
                window_shift_in_s,
                num_fft_points,
                window_type,
                num_filter_bands,
            )

    @staticmethod
    def map_abs_path_to_entries(column, src_path, backend):
        def get_abs_path_if_entry_is_str(entry):
            if not isinstance(entry, str) or has_remote_protocol(entry):
                return entry
            else:
                return get_abs_path(src_path, entry)

        return backend.df_engine.map_objects(column, get_abs_path_if_entry_is_str)

    @staticmethod
    def add_feature_data(
        feature_config, input_df, proc_df, metadata, preprocessing_parameters, backend, skip_save_processed_input
    ):
        set_default_value(feature_config["preprocessing"], "in_memory", preprocessing_parameters["in_memory"])

        if "audio_feature" not in preprocessing_parameters:
            raise ValueError("audio_feature dictionary has to be present in preprocessing for audio.")
        if TYPE not in preprocessing_parameters["audio_feature"]:
            raise ValueError("type has to be present in audio_feature dictionary for audio.")

        name = feature_config[NAME]
        column = input_df[feature_config[COLUMN]]

        num_audio_files = len(column)
        if num_audio_files == 0:
            raise ValueError("There are no audio files in the dataset provided.")

        first_audio_entry = next(iter(column))
<<<<<<< HEAD
        logger.debug(f"Detected audio feature type is {type(first_audio_entry)}")
=======
        logging.debug(f"Detected audio feature type is {type(first_audio_entry)}")
>>>>>>> 28f91343

        if not isinstance(first_audio_entry, str) and not isinstance(first_audio_entry, torch.Tensor):
            raise ValueError(
                "Invalid audio feature data type.  Detected type is {}, "
                "expected either string for local/remote file path or Torch Tensor.".format(type(first_audio_entry))
            )

        src_path = None
        if SRC in metadata:
            if isinstance(first_audio_entry, str) and not has_remote_protocol(first_audio_entry):
                src_path = os.path.dirname(os.path.abspath(metadata.get(SRC)))
        abs_path_column = AudioFeatureMixin.map_abs_path_to_entries(column, src_path, backend)

        num_audio_utterances = len(input_df[feature_config[COLUMN]])
        padding_value = preprocessing_parameters["padding_value"]
        normalization_type = preprocessing_parameters["norm"]

        feature_dim = metadata[name]["feature_dim"]
        max_length = metadata[name]["max_length"]
        audio_feature_dict = preprocessing_parameters["audio_feature"]
        audio_file_length_limit_in_s = preprocessing_parameters["audio_file_length_limit_in_s"]

        if num_audio_utterances == 0:
            raise ValueError("There are no audio files in the dataset provided.")

        if feature_config[PREPROCESSING]["in_memory"]:
            audio_features = AudioFeatureMixin._process_in_memory(
                abs_path_column,
                audio_feature_dict,
                feature_dim,
                max_length,
                padding_value,
                normalization_type,
                audio_file_length_limit_in_s,
                backend,
            )
            proc_df[feature_config[PROC_COLUMN]] = audio_features
        else:
            backend.check_lazy_load_supported(feature_config)

        return proc_df

    @staticmethod
    def _get_max_length_feature(audio_feature_dict, sampling_rate_in_hz, audio_length_limit_in_s):
        feature_type = audio_feature_dict[TYPE]
        audio_length_limit_in_samp = audio_length_limit_in_s * sampling_rate_in_hz

        if not audio_length_limit_in_samp.is_integer():
            raise ValueError(
                "Audio_file_length_limit has to be chosen "
                "so that {} (in s) * {} (sampling rate in Hz) "
                "is an integer.".format(audio_length_limit_in_s, sampling_rate_in_hz)
            )
        audio_length_limit_in_samp = int(audio_length_limit_in_samp)

        if feature_type == "raw":
            return audio_length_limit_in_samp
        elif feature_type in ["stft", "stft_phase", "group_delay", "fbank"]:
            window_length_in_s = audio_feature_dict["window_length_in_s"]
            window_shift_in_s = audio_feature_dict["window_shift_in_s"]
            return get_max_length_stft_based(
                audio_length_limit_in_samp, window_length_in_s, window_shift_in_s, sampling_rate_in_hz
            )
        else:
            raise ValueError(f"{feature_type} is not recognized.")


class AudioInputFeature(AudioFeatureMixin, SequenceInputFeature):
    encoder = "parallel_cnn"
    max_sequence_length = None
    embedding_size = None

    def __init__(self, feature, encoder_obj=None):
        super().__init__(feature, encoder_obj=encoder_obj)
        if not self.embedding_size:
            raise ValueError("embedding_size has to be defined - " 'check "update_config_with_metadata()"')
        if not self.max_sequence_length:
            raise ValueError("max_sequence_length has to be defined - " 'check "update_config_with_metadata()"')

    def forward(self, inputs, mask=None):
        assert isinstance(inputs, torch.Tensor)
        assert inputs.dtype == torch.float32
        assert len(inputs.shape) == 3, f"expected 3D shape, found: {inputs.shape}"

        encoder_output = self.encoder_obj(inputs, mask=mask)

        return encoder_output

    @property
    def input_shape(self) -> torch.Size:
        return torch.Size([self.max_sequence_length, self.embedding_size])

    @property
    def input_dtype(self):
        return torch.float32

    @staticmethod
    def update_config_with_metadata(input_feature, feature_metadata, *args, **kwargs):
        input_feature["max_sequence_length"] = feature_metadata["max_length"]
        input_feature["embedding_size"] = feature_metadata["feature_dim"]
        input_feature["should_embed"] = False

    @staticmethod
    def populate_defaults(input_feature):
        set_default_values(input_feature, {TIED: None, "preprocessing": {}})<|MERGE_RESOLUTION|>--- conflicted
+++ resolved
@@ -152,11 +152,7 @@
 
         def is_torch_audio_tuple(audio):
             if isinstance(audio, tuple):
-<<<<<<< HEAD
-                if isinstance(audio[0], torch.Tensor) and isinstance(audio[1], int):
-=======
                 if len(audio) == 2 and isinstance(audio[0], torch.Tensor) and isinstance(audio[1], int):
->>>>>>> 28f91343
                     return True
             return False
 
@@ -167,10 +163,6 @@
             raise RuntimeError
 
         raw_audio = df_engine.map_objects(raw_audio, lambda row: row if is_torch_audio_tuple(row) else default_audio)
-<<<<<<< HEAD
-
-=======
->>>>>>> 28f91343
         processed_audio = df_engine.map_objects(
             raw_audio,
             lambda row: AudioFeatureMixin._transform_to_feature(
@@ -351,11 +343,7 @@
             raise ValueError("There are no audio files in the dataset provided.")
 
         first_audio_entry = next(iter(column))
-<<<<<<< HEAD
-        logger.debug(f"Detected audio feature type is {type(first_audio_entry)}")
-=======
         logging.debug(f"Detected audio feature type is {type(first_audio_entry)}")
->>>>>>> 28f91343
 
         if not isinstance(first_audio_entry, str) and not isinstance(first_audio_entry, torch.Tensor):
             raise ValueError(

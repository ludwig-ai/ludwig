--- conflicted
+++ resolved
@@ -325,8 +325,7 @@
             raise ValueError(
                 'There are no audio files in the dataset provided.')
 
-<<<<<<< HEAD
-        if feature['preprocessing']['in_memory']:
+        if feature[PREPROCESSING]['in_memory']:
             audio_features, audio_stats = AudioFeatureMixin._process_in_memory(
                 dataset_df[feature[NAME]],
                 src_path,
@@ -338,25 +337,7 @@
                 audio_file_length_limit_in_s,
                 backend
             )
-            dataset[feature[NAME]] = audio_features
-=======
-        if feature[PREPROCESSING]['in_memory']:
-            dataset[proc_column] = np.empty(
-                (num_audio_utterances, max_length, feature_dim),
-                dtype=np.float32
-            )
-            for i, path in enumerate(dataset_df[column]):
-                filepath = get_abs_path(
-                    src_path,
-                    path
-                )
-                audio_feature = AudioFeatureMixin._read_audio_and_transform_to_feature(
-                    filepath, audio_feature_dict, feature_dim, max_length,
-                    padding_value, normalization_type, audio_stats
-                )
-
-                dataset[proc_column][i, :, :] = audio_feature
->>>>>>> d76e84a3
+            dataset[proc_column] = audio_features
 
             audio_stats['std'] = np.sqrt(
                 audio_stats['var'] / float(audio_stats['count']))

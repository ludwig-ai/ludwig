# !/usr/bin/env python
# Copyright (c) 2021 Uber Technologies, Inc.
#
# Licensed under the Apache License, Version 2.0 (the "License");
# you may not use this file except in compliance with the License.
# You may obtain a copy of the License at
#
#     http://www.apache.org/licenses/LICENSE-2.0
#
# Unless required by applicable law or agreed to in writing, software
# distributed under the License is distributed on an "AS IS" BASIS,
# WITHOUT WARRANTIES OR CONDITIONS OF ANY KIND, either express or implied.
# See the License for the specific language governing permissions and
# limitations under the License.
# ==============================================================================

from abc import ABC
from typing import Any, Callable, Dict, List, Union


class Callback(ABC):
    def on_cmdline(self, cmd: str, *args: List[str]):
        """Called when Ludwig is run on the command line with the callback enabled.

        :param cmd: The Ludwig subcommand being run, ex. "train", "evaluate", "predict", ...
        :param args: The full list of command-line arguments (sys.argv).
        """
        pass

    def on_preprocess_start(self, config: Dict[str, Any]):
        """Called before preprocessing starts.

        :param config: The config dictionary.
        """
        pass

    def on_preprocess_end(self, training_set, validation_set, test_set, training_set_metadata: Dict[str, Any]):
        """Called after preprocessing ends.

        :param training_set: The training set.
        :type training_set: ludwig.dataset.base.Dataset
        :param validation_set: The validation set.
        :type validation_set: ludwig.dataset.base.Dataset
        :param test_set: The test set.
        :type test_set: ludwig.dataset.base.Dataset
        :param training_set_metadata: Values inferred from the training set, including preprocessing settings,
                                      vocabularies, feature statistics, etc. Same as training_set_metadata.json.
        """

        pass

    def on_hyperopt_init(self, experiment_name: str):
        """Called to initialize state before hyperparameter optimization begins.

        :param experiment_name: The name of the current experiment.
        """
        pass

    def on_hyperopt_preprocessing_start(self, experiment_name: str):
        """Called before data preprocessing for hyperparameter optimization begins.

        :param experiment_name: The name of the current experiment.
        """
        pass

    def on_hyperopt_preprocessing_end(self, experiment_name: str):
        """Called after data preprocessing for hyperparameter optimization is completed.

        :param experiment_name: The name of the current experiment.
        """
        pass

    def on_hyperopt_start(self, experiment_name: str):
        """Called before any hyperparameter optimization trials are started.

        :param experiment_name: The name of the current experiment.
        """
        pass

    def on_hyperopt_end(self, experiment_name: str):
        """Called after all hyperparameter optimization trials are completed.

        :param experiment_name: The name of the current experiment.
        """
        pass

    def on_hyperopt_finish(self, experiment_name: str):
        """Deprecated.

        Use on_hyperopt_end instead.
        """
        # TODO(travis): remove in favor of on_hyperopt_end for naming consistency
        pass

    def on_hyperopt_trial_start(self, parameters: Dict[str, Any]):
        """Called before the start of each hyperparameter optimization trial.

        :param parameters: The complete dictionary of parameters for this hyperparameter optimization experiment.
        """
        pass

    def on_hyperopt_trial_end(self, parameters: Dict[str, Any]):
        """Called after the end of each hyperparameter optimization trial.

        :param parameters: The complete dictionary of parameters for this hyperparameter optimization experiment.
        """
        pass

    def on_train_init(
        self,
        base_config: Dict[str, Any],
        experiment_directory: str,
        experiment_name: str,
        model_name: str,
        output_directory: str,
        resume: Union[str, None],
    ):
        """Called after preprocessing, but before the creation of the model and trainer objects.

        :param base_config: The user-specified config, before the insertion of defaults or inferred values.
        :param experiment_directory: The experiment directory, same as output_directory if no experiment specified.
        :param experiment_name: The experiment name.
        :param model_name: The model name.
        :param output_directory: file path to where training results are stored.
        :param resume: model directory to resume training from, or None.
        """
        pass

    def on_train_start(
        self,
        model,
        config: Dict[str, Any],
        config_fp: Union[str, None],
    ):
        """Called after creation of trainer, before the start of training.

        :param model: The ludwig model.
        :type model: ludwig.utils.torch_utils.LudwigModule
        :param config: The config dictionary.
        :param config_fp: The file path to the config, or none if config was passed to stdin.
        """
        pass

    def on_train_end(self, output_directory: str):
        """Called at the end of training, before the model is saved.

        :param output_directory: file path to where training results are stored.
        """
        pass

    def on_trainer_train_setup(self, trainer, save_path: str, is_coordinator: bool):
        """Called in every trainer (distributed or local) before training starts.

        :param trainer: The trainer instance.
        :type trainer: trainer: ludwig.models.Trainer
        :param save_path: The path to the directory model is saved in.
        :param is_coordinator: Is this trainer the coordinator.
        """
        pass

    def on_trainer_train_teardown(self, trainer, progress_tracker, is_coordinator: bool):
        """Called in every trainer (distributed or local) after training completes.

        :param trainer: The trainer instance.
        :type trainer: ludwig.models.trainer.Trainer
        :param progress_tracker: An object which tracks training progress.
        :type progress_tracker: ludwig.models.trainer.ProgressTracker
        :param is_coordinator: Is this trainer the coordinator.
        """
        pass

    def on_batch_start(self, trainer, progress_tracker, save_path: str):
        """Called on coordinator only before each batch.

        :param trainer: The trainer instance.
        :type trainer: ludwig.models.trainer.Trainer
        :param progress_tracker: An object which tracks training progress.
        :type progress_tracker: ludwig.models.trainer.ProgressTracker
        :param save_path: The path to the directory model is saved in.
        """
        pass

    def on_batch_end(self, trainer, progress_tracker, save_path: str):
        """Called on coordinator only after each batch.

        :param trainer: The trainer instance.
        :type trainer: ludwig.models.trainer.Trainer
        :param progress_tracker: An object which tracks training progress.
        :type progress_tracker: ludwig.models.trainer.ProgressTracker
        :param save_path: The path to the directory model is saved in.
        """
        pass

    def on_epoch_start(self, trainer, progress_tracker, save_path: str):
        """Called on coordinator only before the start of each epoch.

        :param trainer: The trainer instance.
        :type trainer: ludwig.models.trainer.Trainer
        :param progress_tracker: An object which tracks training progress.
        :type progress_tracker: ludwig.models.trainer.ProgressTracker
        :param save_path: The path to the directory model is saved in.
        """
        pass

    def on_epoch_end(self, trainer, progress_tracker, save_path: str):
        """Called on coordinator only after the end of each epoch.

        :param trainer: The trainer instance.
        :type trainer: ludwig.models.trainer.Trainer
        :param progress_tracker: An object which tracks training progress.
        :type progress_tracker: ludwig.models.trainer.ProgressTracker
        :param save_path: The path to the directory model is saved in.
        """
        pass

    def on_validation_start(self, trainer, progress_tracker, save_path: str):
        """Called on coordinator before validation starts.

        :param trainer: The trainer instance.
        :type trainer: ludwig.models.trainer.Trainer
        :param progress_tracker: An object which tracks training progress.
        :type progress_tracker: ludwig.models.trainer.ProgressTracker
        :param save_path: The path to the directory model is saved in.
        """
        pass

    def on_validation_end(self, trainer, progress_tracker, save_path: str):
        """Called on coordinator after validation is complete.

        :param trainer: The trainer instance.
        :type trainer: ludwig.models.trainer.Trainer
        :param progress_tracker: An object which tracks training progress.
        :type progress_tracker: ludwig.models.trainer.ProgressTracker
        :param save_path: The path to the directory model is saved in.
        """
        pass

    def on_test_start(self, trainer, progress_tracker, save_path: str):
        """Called on coordinator before testing starts.

        :param trainer: The trainer instance.
        :type trainer: ludwig.models.trainer.Trainer
        :param progress_tracker: An object which tracks training progress.
        :type progress_tracker: ludwig.models.trainer.ProgressTracker
        :param save_path: The path to the directory model is saved in.
        """
        pass

    def on_test_end(self, trainer, progress_tracker, save_path: str):
        """Called on coordinator after testing ends.

        :param trainer: The trainer instance.
        :type trainer: ludwig.models.trainer.Trainer
        :param progress_tracker: An object which tracks training progress.
        :type progress_tracker: ludwig.models.trainer.ProgressTracker
        :param save_path: The path to the directory model is saved in.
        """
        pass

<<<<<<< HEAD
    def should_early_stop(self, trainer, progress_tracker, is_coordinator):
        # Triggers early stopping if any callback on any worker returns True
        return False

    def on_build_metadata_start(self, df, mode):
=======
    def on_build_metadata_start(self, df, mode: str):
        """Called before building metadata for dataset.

        :param df: The dataset.
        :type df: pd.DataFrame
        :param mode: "prediction", "training", or None.
        """
>>>>>>> 6aacf0ec
        pass

    def on_build_metadata_end(self, df, mode):
        """Called after building dataset metadata.

        :param df: The dataset.
        :type df: pd.DataFrame
        :param mode: "prediction", "training", or None.
        """
        pass

    def on_build_data_start(self, df, mode):
        """Called before build_data, which does preprocessing, handling missing values, adding metadata to
        training_set_metadata.

        :param df: The dataset.
        :type df: pd.DataFrame
        :param mode: "prediction", "training", or None.
        """
        pass

    def on_build_data_end(self, df, mode):
        """Called after build_data completes.

        :param df: The dataset.
        :type df: pd.DataFrame
        :param mode: "prediction", "training", or None.
        """
        pass

    def on_evaluation_start(self):
        """Called before preprocessing for evaluation."""
        pass

    def on_evaluation_end(self):
        """Called after evaluation is complete."""
        pass

    def on_visualize_figure(self, fig):
        """Called after a visualization is generated.

        :param fig: The figure.
        :type fig: matplotlib.figure.Figure
        """
        pass

    def prepare_ray_tune(self, train_fn: Callable, tune_config: Dict[str, Any], tune_callbacks: List[Callable]):
        """Configures Ray Tune callback and config.

        :param train_fn: The function which runs the experiment trial.
        :param tune_config: The ray tune configuration dictionary.
        :param tune_callbacks: List of callbacks (not used yet).

        :returns: Tuple[Callable, Dict] The train_fn and tune_config, which will be passed to ray tune.
        """
        return train_fn, tune_config

    @staticmethod
    def preload():
        """Will always be called when Ludwig CLI is invoked, preload gives the callback an opportunity to import or
        create any shared resources.

        Importing required 3rd-party libraries should be done here i.e. import wandb. preload is guaranteed to be called
        before any other callback method, and will only be called once per process.
        """
        pass<|MERGE_RESOLUTION|>--- conflicted
+++ resolved
@@ -257,13 +257,10 @@
         """
         pass
 
-<<<<<<< HEAD
     def should_early_stop(self, trainer, progress_tracker, is_coordinator):
         # Triggers early stopping if any callback on any worker returns True
         return False
 
-    def on_build_metadata_start(self, df, mode):
-=======
     def on_build_metadata_start(self, df, mode: str):
         """Called before building metadata for dataset.
 
@@ -271,7 +268,6 @@
         :type df: pd.DataFrame
         :param mode: "prediction", "training", or None.
         """
->>>>>>> 6aacf0ec
         pass
 
     def on_build_metadata_end(self, df, mode):

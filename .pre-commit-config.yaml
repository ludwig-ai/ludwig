# Apply to all files without committing:
#   pre-commit run --all-files
# Apply to changed files:
#   pre-commit run
# Update this file:
#   pre-commit autoupdate

ci:
  autofix_prs: true
  autoupdate_commit_msg: "[pre-commit.ci] pre-commit suggestions"
  autoupdate_schedule: weekly

repos:
  - repo: https://github.com/pre-commit/pre-commit-hooks
    rev: v4.4.0
    hooks:
      - id: check-ast
      - id: check-byte-order-marker
      - id: check-case-conflict
      - id: check-executables-have-shebangs
      - id: check-json
      - id: check-toml
      - id: check-yaml
      - id: debug-statements
      - id: detect-private-key
      - id: end-of-file-fixer
        exclude: "./proto/"
      - id: trailing-whitespace
      - id: mixed-line-ending
  - repo: https://github.com/asottile/pyupgrade
    rev: v3.3.1
    hooks:
      - id: pyupgrade
        args: [--py36-plus]
        exclude: "./proto/"
  - repo: https://github.com/PyCQA/docformatter
    rev: v1.5.1
    hooks:
      - id: docformatter
        args: [--in-place, --wrap-summaries=115, --wrap-descriptions=120]
  - repo: https://github.com/PyCQA/isort
    rev: 5.11.4
    hooks:
      - id: isort
        name: Format imports
        exclude: "./proto/"
  - repo: https://github.com/pycqa/flake8
    rev: "6.0.0"
    hooks:
      - id: flake8
        exclude: "./proto/"
  - repo: https://github.com/psf/black
    rev: 22.12.0
    hooks:
      - id: black
        name: Format code
        exclude: "./proto/"
  - repo: https://github.com/asottile/blacken-docs
    rev: 1.13.0
    hooks:
      - id: blacken-docs
        args: [--line-length=120]
<<<<<<< HEAD
        additional_dependencies: [black==22.1.0]
=======
>>>>>>> 0bf8cc95
  - repo: https://github.com/executablebooks/mdformat
    rev: 0.7.16
    hooks:
      - id: mdformat
        additional_dependencies:
          - mdformat-gfm
          - mdformat_frontmatter
        exclude: CHANGELOG.md
  - repo: https://github.com/yoheimuta/protolint
    rev: v0.42.2
    hooks:
      - id: protolint<|MERGE_RESOLUTION|>--- conflicted
+++ resolved
@@ -60,10 +60,6 @@
     hooks:
       - id: blacken-docs
         args: [--line-length=120]
-<<<<<<< HEAD
-        additional_dependencies: [black==22.1.0]
-=======
->>>>>>> 0bf8cc95
   - repo: https://github.com/executablebooks/mdformat
     rev: 0.7.16
     hooks:

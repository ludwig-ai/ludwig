# This workflow will install Python dependencies, and run benchmarks on a few datasets
# to test model performance regressions.

name: benchmark

on:
  push:
    branches: ["master", "release-*"]

# we want an ongoing run of this workflow to be canceled by a later commit
# so that there is only one concurrent run of this workflow for each branch
concurrency:
  group: benchmark-${{ github.head_ref || github.sha }}
  cancel-in-progress: true

jobs:
  benchmark-pytest:
    runs-on: ubuntu-latest
    strategy:
      fail-fast: false
      matrix:
        os: [ubuntu-latest]
        python-version: [3.8]
        test-markers: ["benchmark"]
        include:
          - python-version: "3.9"
            pytorch-version: 1.13.0
            torchscript-version: 1.10.2
<<<<<<< HEAD
            ray-version: 2.1.0
=======
            ray-version: 2.2.0
>>>>>>> 589d12e2
    env:
      PYTORCH: ${{ matrix.pytorch-version }}
      MARKERS: ${{ matrix.test-markers }}
      TORCHSCRIPT_VERSION: ${{ matrix.torchscript-version }}
      RAY_VERSION: ${{ matrix.ray-version }}

    name: py${{ matrix.python-version  }}, torch-${{ matrix.pytorch-version }}, backend-ray-${{ matrix.ray-version }}

    timeout-minutes: 60
    steps:
      - uses: actions/checkout@v2
      - name: Set up Python ${{ matrix.python-version }}
        uses: actions/setup-python@v2
        with:
          python-version: ${{ matrix.python-version }}

      - name: Setup Linux
        if: runner.os == 'linux'
        run: |
          sudo apt-get install -y cmake libsndfile1

      - name: Setup macOS
        if: runner.os == 'macOS'
        run: |
          brew install libuv

      - name: pip cache
        uses: actions/cache@v2
        with:
          path: ~/.cache/pip
          key: ${{ runner.os }}-pip-py${{ matrix.python-version }}-torch${{ matrix.pytorch-version }}-${{ matrix.test-markers }}-${{ hashFiles('requirements*.txt') }}
          restore-keys: |
            ${{ runner.os }}-pip-py${{ matrix.python-version }}-torch${{ matrix.pytorch-version }}-${{ matrix.test-markers }}-

      - name: Install dependencies
        env:
          HOROVOD_WITH_PYTORCH: 1
          HOROVOD_WITHOUT_MPI: 1
          HOROVOD_WITHOUT_TENSORFLOW: 1
          HOROVOD_WITHOUT_MXNET: 1
        run: |
          python --version
          pip --version
          python -m pip install -U pip
          cmake --version

          # skip installation of some requirements
          echo > requirements-temp && mv requirements-temp requirements_hyperopt.txt
          echo > requirements-temp && mv requirements-temp requirements_serve.txt
          echo > requirements-temp && mv requirements-temp requirements_viz.txt
          echo > requirements-temp && mv requirements-temp requirements_explain.txt

          extra_index_url=https://download.pytorch.org/whl/cpu
          pip install torch==$PYTORCH torchtext torchvision torchaudio --extra-index-url $extra_index_url
          pip install ray==$RAY_VERSION
          ray_expected=$(python -c "import ray; print(ray.__version__)")
          torch_expected=$(python -c "import torch; print(torch.__version__)")
          pip install '.[test]' --extra-index-url $extra_index_url
          pip list
          python -c "import torch; assert torch.__version__ == \"$torch_expected\", f\"torch {torch.__version__} != $torch_expected\""
          python -c "import ray; assert ray.__version__ == \"$ray_expected\", f\"ray {ray.__version__} != $ray_expected\""
        shell: bash

      - name: Tests
        env:
          KAGGLE_USERNAME: ${{ secrets.KAGGLE_USERNAME }}
          KAGGLE_KEY: ${{ secrets.KAGGLE_KEY }}
        run: |
          pytest -s -v -m "$MARKERS" --junitxml pytest.xml tests/regression_tests/benchmark

      - name: Upload Unit Test Results
        if: always()
        uses: actions/upload-artifact@v2
        with:
          name: Unit Test Results (Python ${{ matrix.python-version }} ${{ matrix.test-markers }})
          path: pytest.xml<|MERGE_RESOLUTION|>--- conflicted
+++ resolved
@@ -26,11 +26,7 @@
           - python-version: "3.9"
             pytorch-version: 1.13.0
             torchscript-version: 1.10.2
-<<<<<<< HEAD
-            ray-version: 2.1.0
-=======
             ray-version: 2.2.0
->>>>>>> 589d12e2
     env:
       PYTORCH: ${{ matrix.pytorch-version }}
       MARKERS: ${{ matrix.test-markers }}

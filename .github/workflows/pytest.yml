--- conflicted
+++ resolved
@@ -32,20 +32,11 @@
           - python-version: "3.9"
             pytorch-version: 1.13.0
             torchscript-version: 1.10.2
-<<<<<<< HEAD
             ray-version: 2.2.0 # Change to 2.1.0 after testing
-          - python-version: 3.9
-            pytorch-version: nightly
-            torchscript-version: 1.10.2
-            ray-version: 2.2.0  # TODO: Upgrade to nightly.
-=======
-            ray-version: 2.1.0
           - python-version: "3.10"
             pytorch-version: nightly
             torchscript-version: 1.10.2
-            ray-version: 2.1.0 # TODO: Upgrade to nightly.
->>>>>>> dfa29d53
-    env:
+            ray-version: 2.2.0 # TODO: Upgrade to nightly.
       PYTORCH: ${{ matrix.pytorch-version }}
       MARKERS: ${{ matrix.test-markers }}
       NEUROPOD_BASE_DIR: "/usr/local/lib/neuropod"

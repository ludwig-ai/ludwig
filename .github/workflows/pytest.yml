--- conflicted
+++ resolved
@@ -172,11 +172,7 @@
 
       - name: Tests
         run: |
-<<<<<<< HEAD
-          RUN_PRIVATE=1 LUDWIG_TEST_SUITE_TIMEOUT_S=4500 pytest -vs --timeout 300 --durations 100 -m "($MARKERS) and (not $EXCLUDED_MARKERS)" --junitxml pytest.xml tests
-=======
-          RUN_PRIVATE=1 LUDWIG_TEST_SUITE_TIMEOUT_S=4500 pytest -v --timeout 300 --durations 100 -m "($MARKERS) and not ($EXCLUDED_MARKERS or slow)" --junitxml pytest.xml tests
->>>>>>> 001bb3d7
+          RUN_PRIVATE=1 LUDWIG_TEST_SUITE_TIMEOUT_S=4500 pytest -vs --timeout 300 --durations 100 -m "($MARKERS) and not ($EXCLUDED_MARKERS or slow)" --junitxml pytest.xml tests
 
       - name: Upload Unit Test Results
         if: ${{ always() && !env.ACT }}

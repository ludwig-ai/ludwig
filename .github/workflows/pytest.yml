--- conflicted
+++ resolved
@@ -149,7 +149,6 @@
           curl -L https://github.com/uber/neuropod/releases/download/v${{ env.NEUROPOD_VERISON }}/libneuropod-cpu-linux-v${{ env.NEUROPOD_VERISON }}-torchscript-${{ env.TORCHSCRIPT_VERISON }}-backend.tar.gz | sudo tar -xz -C "$NEUROPOD_BASE_DIR"
         shell: bash
 
-<<<<<<< HEAD
 #      - name: Unit Tests
 #        run: |
 #          RUN_PRIVATE=$IS_NOT_FORK LUDWIG_TEST_SUITE_TIMEOUT_S=5400 pytest -v --timeout 300 --durations 100 -m "$MARKERS and not slow and not combinatorial and not horovod" --junitxml pytest.xml tests/ludwig
@@ -161,19 +160,6 @@
 #      - name: Regression Tests
 #        run: |
 #          RUN_PRIVATE=$IS_NOT_FORK LUDWIG_TEST_SUITE_TIMEOUT_S=5400 pytest -v --timeout 300 --durations 100 -m "$MARKERS and not slow and not combinatorial and not horovod or benchmark" --junitxml pytest.xml tests/regression_tests
-=======
-      - name: Unit Tests
-        run: |
-          RUN_PRIVATE=$IS_NOT_FORK LUDWIG_TEST_SUITE_TIMEOUT_S=5400 pytest -v --timeout 300 --durations 100 -m "$MARKERS and not slow and not combinatorial and not horovod and not llm" --junitxml pytest.xml tests/ludwig
-
-      - name: Integration Tests
-        run: |
-          RUN_PRIVATE=$IS_NOT_FORK LUDWIG_TEST_SUITE_TIMEOUT_S=6000 pytest -v --timeout 300 --durations 100 -m "$MARKERS and not slow and not combinatorial and not horovod and not llm" --junitxml pytest.xml tests/integration_tests
-
-      - name: Regression Tests
-        run: |
-          RUN_PRIVATE=$IS_NOT_FORK LUDWIG_TEST_SUITE_TIMEOUT_S=5400 pytest -v --timeout 300 --durations 100 -m "$MARKERS and not slow and not combinatorial and not horovod or benchmark and not llm" --junitxml pytest.xml tests/regression_tests
->>>>>>> 4e2b546b
 
       - name: Install Horovod if necessary
         if: matrix.test-markers == 'distributed'

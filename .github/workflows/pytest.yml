# This workflow will install Python dependencies, run tests and lint with a variety of Python versions
# For more information see: https://help.github.com/actions/language-and-framework-guides/using-python-with-github-actions
# debug

name: pytest

on:
  push:
    branches: ["master", "release-*"]
  pull_request:
    branches: ["master", "release-*"]

# We want an ongoing run of this workflow to be canceled by a later commit
# so that there is only one concurrent run of this workflow for each branch
concurrency:
  group: pytest-${{ github.head_ref || github.sha }}
  cancel-in-progress: true

jobs:
  pytest:
    runs-on: ${{ matrix.os }}
    strategy:
      fail-fast: false
      matrix:
        os: [ubuntu-latest]
        python-version: ["3.8", "3.9", "3.10"]
        test-markers: ["not distributed", "distributed"]
        include:
          - python-version: "3.8"
            pytorch-version: 1.13.0
            torchscript-version: 1.10.2
            ray-version: 2.2.0
          - python-version: "3.9"
            pytorch-version: 2.0.0
            torchscript-version: 1.10.2
            ray-version: 2.3.0
          - python-version: "3.10"
            pytorch-version: nightly
            torchscript-version: 1.10.2
            ray-version: 2.3.1
    env:
      PYTORCH: ${{ matrix.pytorch-version }}
      MARKERS: ${{ matrix.test-markers }}
      NEUROPOD_BASE_DIR: "/usr/local/lib/neuropod"
      NEUROPOD_VERISON: "0.3.0-rc6"
      TORCHSCRIPT_VERISON: ${{ matrix.torchscript-version }}
      RAY_VERSION: ${{ matrix.ray-version }}
      AWS_ACCESS_KEY_ID: ${{ secrets.LUDWIG_TESTS_AWS_ACCESS_KEY_ID }}
      AWS_SECRET_ACCESS_KEY: ${{ secrets.LUDWIG_TESTS_AWS_SECRET_ACCESS_KEY }}
      KAGGLE_USERNAME: ${{ secrets.KAGGLE_USERNAME }}
      KAGGLE_KEY: ${{ secrets.KAGGLE_KEY }}
      IS_NOT_FORK: ${{ !(github.event.pull_request.base.repo.full_name == 'ludwig-ai/ludwig' && github.event.pull_request.head.repo.fork) }}

    name: py${{ matrix.python-version  }}, torch-${{ matrix.pytorch-version }}, ${{ matrix.test-markers }}, ${{ matrix.os }}, ray ${{ matrix.ray-version }}
    services:
      minio:
        image: fclairamb/minio-github-actions
        env:
          MINIO_ACCESS_KEY: minio
          MINIO_SECRET_KEY: minio123
        ports:
          - 9000:9000

    timeout-minutes: 120
    steps:
      - name: Setup ludwigai/ludwig-ray container for local testing with act.
        if: ${{ env.ACT }}
        run: |
          curl -fsSL https://deb.nodesource.com/setup_16.x | sudo -E bash -
          sudo apt-get install -y nodejs
          sudo mkdir -p /opt/hostedtoolcache/
          sudo chmod 777 -R /opt/hostedtoolcache/
      - uses: actions/checkout@v2
      - name: Set up Python ${{ matrix.python-version }}
        uses: actions/setup-python@v2
        with:
          python-version: ${{ matrix.python-version }}

      - name: Setup Linux
        if: runner.os == 'linux'
        run: |
          sudo apt-get install -y cmake libsndfile1

      - name: Setup macOS
        if: runner.os == 'macOS'
        run: |
          brew install libuv

      - name: pip cache
        if: ${{ !env.ACT }}
        uses: actions/cache@v2
        with:
          path: ~/.cache/pip
          key: ${{ runner.os }}-pip-py${{ matrix.python-version }}-torch${{ matrix.pytorch-version }}-${{ matrix.test-markers }}-${{ hashFiles('requirements*.txt', '.github/workflows/pytest.yml') }}

      - name: Install dependencies
        run: |
          python --version
          pip --version
          python -m pip install -U pip
          cmake --version

          # Install numpy early.
          pip install numpy
          pip show numpy

          if [ "$MARKERS" != "distributed" ]; then
            # Skip distributed and hyperopt requirements to test optional imports
            echo > requirements-temp && mv requirements-temp requirements_distributed.txt
            echo > requirements-temp && mv requirements-temp requirements_hyperopt.txt
            # Skip distributed tree requirement (lightgbm-ray)
            cat requirements_tree.txt | sed '/^lightgbm-ray/d' > requirements-temp && mv requirements-temp requirements_tree.txt
          fi

          if [ "$PYTORCH" == "nightly" ]; then
            cat requirements.txt | sed '/^torch[>=<]/d' | sed '/^torchtext[>=<]/d' | sed '/^torchvision[>=<]/d' | sed '/^torchaudio[>=<]/d' > requirements-temp && mv requirements-temp requirements.txt
            extra_index_url=https://download.pytorch.org/whl/nightly/cpu
            pip install --pre torch==2.1.0.dev20230418+cpu torchtext torchvision torchaudio --extra-index-url $extra_index_url
          else
            extra_index_url=https://download.pytorch.org/whl/cpu
            pip install torch==$PYTORCH torchtext torchvision torchaudio --extra-index-url $extra_index_url
          fi
          # pip install protobuf==3.20.1 # https://github.com/databrickslabs/dbx/issues/257

          if [ "$MARKERS" == "distributed" ]; then
            if [ "$RAY_VERSION" == "nightly" ]; then
              # NOTE: hardcoded for python 3.10 on Linux
              pip install https://s3-us-west-2.amazonaws.com/ray-wheels/latest/ray-3.0.0.dev0-cp310-cp310-manylinux2014_x86_64.whl
            else
              # installing `six` early resolves ModuleNotFound error in ray==2.1.0
              pip install six
              pip install ray==$RAY_VERSION
            fi
            ray_expected=$(python -c "import ray; print(ray.__version__)")
          fi

          torch_expected=$(python -c "import torch; print(torch.__version__)")

<<<<<<< HEAD
=======
          # pip install --no-build-isolation --no-use-pep517 ConfigSpace # temporary fix: https://github.com/automl/ConfigSpace/issues/173
>>>>>>> b59662f8
          pip install '.[test]' --extra-index-url $extra_index_url
          pip list

          python -c "import torch; assert torch.__version__ == \"$torch_expected\", f\"torch {torch.__version__} != $torch_expected\""
          if [ "$MARKERS" == "distributed" ]; then
            python -c "import ray; assert ray.__version__ == \"$ray_expected\", f\"ray {ray.__version__} != $ray_expected\""
          else
            python -c "import importlib.util; assert importlib.util.find_spec('ray') is None, \"found ray but expected it to not be installed\""
          fi
        shell: bash

      - name: Install Neuropod backend
        run: |
          sudo mkdir -p "$NEUROPOD_BASE_DIR"
          curl -L https://github.com/uber/neuropod/releases/download/v${{ env.NEUROPOD_VERISON }}/libneuropod-cpu-linux-v${{ env.NEUROPOD_VERISON }}-torchscript-${{ env.TORCHSCRIPT_VERISON }}-backend.tar.gz | sudo tar -xz -C "$NEUROPOD_BASE_DIR"
        shell: bash

      - name: Unit Tests
        run: |
          RUN_PRIVATE=$IS_NOT_FORK LUDWIG_TEST_SUITE_TIMEOUT_S=5400 pytest -v --timeout 300 --durations 100 -m "$MARKERS and not slow and not combinatorial and not horovod" --junitxml pytest.xml tests/ludwig

      - name: Integration Tests
        run: |
          RUN_PRIVATE=$IS_NOT_FORK LUDWIG_TEST_SUITE_TIMEOUT_S=5400 pytest -v --timeout 300 --durations 100 -m "$MARKERS and not slow and not combinatorial and not horovod" --junitxml pytest.xml tests/integration_tests

      - name: Regression Tests
        run: |
          RUN_PRIVATE=$IS_NOT_FORK LUDWIG_TEST_SUITE_TIMEOUT_S=5400 pytest -v --timeout 300 --durations 100 -m "$MARKERS and not slow and not combinatorial and not horovod or benchmark" --junitxml pytest.xml tests/regression_tests

      - name: Install Horovod if necessary
        if: matrix.test-markers == 'distributed'
        env:
          HOROVOD_WITH_PYTORCH: 1
          HOROVOD_WITHOUT_MPI: 1
          HOROVOD_WITHOUT_TENSORFLOW: 1
          HOROVOD_WITHOUT_MXNET: 1
        run: |
          pip install -r requirements_extra.txt
          HOROVOD_BUILT=$(python -c "import horovod.torch; horovod.torch.nccl_built(); print('SUCCESS')" || true)
          if [[ $HOROVOD_BUILT != "SUCCESS" ]]; then
            pip uninstall -y horovod
            pip install --no-cache-dir git+https://github.com/horovod/horovod.git@master
          fi
          horovodrun --check-build
        shell: bash

      - name: Horovod Tests
        if: matrix.test-markers == 'distributed'
        run: |
          RUN_PRIVATE=$IS_NOT_FORK LUDWIG_TEST_SUITE_TIMEOUT_S=5400 pytest -v --timeout 300 --durations 100 -m "$MARKERS and horovod and not slow and not combinatorial" --junitxml pytest.xml tests/

      - name: Upload Unit Test Results
        if: ${{ always() && !env.ACT }}
        uses: actions/upload-artifact@v2
        with:
          name: Unit Test Results (Python ${{ matrix.python-version }} ${{ matrix.test-markers }})
          path: pytest.xml

  combinatorial-tests:
    name: Combinatorial Tests
    runs-on: ubuntu-latest

    timeout-minutes: 60
    steps:
      - uses: actions/checkout@v2
      - name: Set up Python 3.8
        uses: actions/setup-python@v2
        with:
          python-version: 3.8

      - name: Setup Linux
        if: runner.os == 'linux'
        run: |
          sudo apt-get install -y cmake libsndfile1

      - name: Setup macOS
        if: runner.os == 'macOS'
        run: |
          brew install libuv

      - name: Install dependencies
        run: |
          python --version
          pip --version
          python -m pip install -U pip
          pip install -r requirements.txt
          pip install -r requirements_test.txt
          pip list
        shell: bash

      - name: Testing combinatorial config generation code
        run: |
          pytest -vs --durations 100 -m "combinatorial" --junitxml pytest.xml tests/ludwig/config_sampling

      - name: Combinatorial Tests
        run: |
          pytest -rx --durations 100 -m "combinatorial" --junitxml pytest.xml tests/training_success

  test-minimal-install:
    name: Test Minimal Install
    runs-on: ubuntu-latest

    timeout-minutes: 15
    steps:
      - uses: actions/checkout@v2
      - name: Set up Python 3.8
        uses: actions/setup-python@v2
        with:
          python-version: 3.8

      - name: Setup Linux
        if: runner.os == 'linux'
        run: |
          sudo apt-get install -y cmake libsndfile1

      - name: Setup macOS
        if: runner.os == 'macOS'
        run: |
          brew install libuv

      - name: Install dependencies
        run: |
          python --version
          pip --version
          python -m pip install -U pip
          pip install '.'
          pip list
        shell: bash

      - name: Check Install
        run: |
          ludwig check_install
        shell: bash

      - name: Test Getting Started
        run: |
          cd examples/getting_started && sh ./run.sh
        shell: bash

  # start-runner:
  #   name: Start self-hosted EC2 runner
  #   if: >
  #     always() && needs.pytest.result != 'failure' && (
  #     github.event_name == 'schedule' && github.repository == 'ludwig-ai/ludwig' ||
  #     github.event_name == 'push' && github.repository == 'ludwig-ai/ludwig' ||
  #     github.event_name == 'pull_request' && github.event.pull_request.base.repo.full_name == 'ludwig-ai/ludwig' && !github.event.pull_request.head.repo.fork)
  #   needs: pytest
  #   runs-on: ubuntu-latest
  #   outputs:
  #     label: ${{ steps.start-ec2-runner.outputs.label }}
  #     ec2-instance-id: ${{ steps.start-ec2-runner.outputs.ec2-instance-id }}

  #   steps:
  #     - name: Configure AWS credentials
  #       uses: aws-actions/configure-aws-credentials@v1
  #       with:
  #         aws-access-key-id: ${{ secrets.AWS_ACCESS_KEY_ID }}
  #         aws-secret-access-key: ${{ secrets.AWS_SECRET_ACCESS_KEY }}
  #         aws-region: ${{ secrets.AWS_REGION }}

  #     - name: Start EC2 runner
  #       id: start-ec2-runner
  #       uses: machulav/ec2-github-runner@v2.3.2
  #       with:
  #         mode: start
  #         github-token: ${{ secrets.GH_PERSONAL_ACCESS_TOKEN }}
  #         ec2-image-id: ami-0759580dedc953d1f
  #         ec2-instance-type: g4dn.xlarge
  #         subnet-id: subnet-0983be43
  #         security-group-id: sg-4cba0d08
  #         aws-resource-tags: >
  #           [
  #             {"Key": "Name", "Value": "ludwig-github-${{ github.head_ref || github.sha }}"},
  #             {"Key": "GitHubRepository", "Value": "${{ github.repository }}"},
  #             {"Key": "GitHubHeadRef", "Value": "${{ github.head_ref }}"},
  #             {"Key": "GitHubSHA", "Value": "${{ github.sha }}"}
  #           ]

  # pytest-gpu:
  #   if: needs.start-runner.result != 'skipped'
  #   needs: start-runner # required to start the main job when the runner is ready
  #   runs-on: ${{ needs.start-runner.outputs.label }} # run the job on the newly created runners
  #   strategy:
  #     fail-fast: false
  #     matrix:
  #       python-version: [3.7]
  #       include:
  #         - python-version: 3.7
  #           pytorch-version: 1.10.0
  #           torchscript-version: 1.10.2
  #   env:
  #     PYTORCH: ${{ matrix.pytorch-version }}
  #     NEUROPOD_BASE_DIR: "/usr/local/lib/neuropod"
  #     NEUROPOD_VERISON: "0.3.0-rc6"
  #     TORCHSCRIPT_VERISON: ${{ matrix.torchscript-version }}

  #   name: py${{ matrix.python-version  }}, torch-${{ matrix.pytorch-version }}, gpu

  #   timeout-minutes: 70
  #   steps:
  #     - uses: actions/checkout@v2
  #     - name: Set up Python ${{ matrix.python-version }}
  #       uses: actions/setup-python@v2
  #       with:
  #         python-version: ${{ matrix.python-version }}

  #     - name: Setup Linux
  #       if: runner.os == 'linux'
  #       run: |
  #         sudo apt-get update && sudo apt-get install -y libsndfile1 cmake ccache build-essential g++-8 gcc-8
  #         cmake --version

  #     - name: Install CUDA drivers
  #       run: |
  #         wget https://developer.download.nvidia.com/compute/cuda/repos/ubuntu2004/x86_64/cuda-ubuntu2004.pin
  #         sudo mv cuda-ubuntu2004.pin /etc/apt/preferences.d/cuda-repository-pin-600
  #         wget https://developer.download.nvidia.com/compute/cuda/11.5.1/local_installers/cuda-repo-ubuntu2004-11-5-local_11.5.1-495.29.05-1_amd64.deb
  #         sudo dpkg -i cuda-repo-ubuntu2004-11-5-local_11.5.1-495.29.05-1_amd64.deb
  #         sudo apt-key add /var/cuda-repo-ubuntu2004-11-5-local/7fa2af80.pub
  #         sudo apt-get update
  #         sudo apt-get -y install cuda
  #       shell: bash

  #     - name: pip cache
  #       uses: actions/cache@v2
  #       with:
  #         path: ~/.cache/pip
  #         key: ${{ runner.os }}-pip-py${{ matrix.python-version }}-torch${{ matrix.pytorch-version }}-${{ hashFiles('requirements*.txt') }}
  #         restore-keys: |
  #           ${{ runner.os }}-pip-py${{ matrix.python-version }}-torch${{ matrix.pytorch-version }}-

  #     - name: Install dependencies
  #       env:
  #         HOROVOD_WITH_PYTORCH: 1
  #         HOROVOD_WITHOUT_MPI: 1
  #         HOROVOD_WITHOUT_TENSORFLOW: 1
  #         HOROVOD_WITHOUT_MXNET: 1
  #       run: |
  #         python --version
  #         pip --version
  #         python -m pip install -U pip
  #         if [ $PYTORCH == "nightly" ]; then
  #           cat requirements.txt | sed '/^torch[>=<]/d' > requirements-temp && mv requirements-temp requirements.txt
  #           pip install --pre torch torchvision -f https://download.pytorch.org/whl/torch_stable.html
  #         else
  #           pip install torch==${PYTORCH}+cu111 -f https://download.pytorch.org/whl/torch_stable.html
  #         fi
  #         # pip install --no-cache-dir git+https://github.com/horovod/horovod.git@master
  #         pip install dulwich==0.20.26 # workaround for `/usr/bin/ld: cannot find -lpython3.7m`
  #         pip install '.[test]'
  #         pip list
  #       shell: bash

  #     - name: Install Neuropod backend
  #       run: |
  #         sudo mkdir -p "$NEUROPOD_BASE_DIR"
  #         curl -L https://github.com/uber/neuropod/releases/download/v${{ env.NEUROPOD_VERISON }}/libneuropod-cpu-linux-v${{ env.NEUROPOD_VERISON }}-torchscript-${{ env.TORCHSCRIPT_VERISON }}-backend.tar.gz | sudo tar -xz -C "$NEUROPOD_BASE_DIR"
  #       shell: bash

  #     - name: Reinstall Horovod if necessary
  #       env:
  #         HOROVOD_WITH_PYTORCH: 1
  #         HOROVOD_WITHOUT_MPI: 1
  #         HOROVOD_WITHOUT_TENSORFLOW: 1
  #         HOROVOD_WITHOUT_MXNET: 1
  #       run: |
  #         HOROVOD_BUILT=$(python -c "import horovod.torch; horovod.torch.nccl_built(); print('SUCCESS')" || true)
  #         if [[ $HOROVOD_BUILT != "SUCCESS" ]]; then
  #           pip uninstall -y horovod
  #           pip install --no-cache-dir git+https://github.com/horovod/horovod.git@master
  #         fi
  #         horovodrun --check-build
  #       shell: bash

  #     - name: Check CUDA is available
  #       run: |
  #         python -c "import torch; assert torch.cuda.is_available()"

  #     - name: Tests
  #       run: |
  #         pytest -v --timeout 300 --durations 10 --junitxml pytest.xml tests

  #     - name: Upload Unit Test Results
  #       if: always()
  #       uses: actions/upload-artifact@v2
  #       with:
  #         name: Unit Test Results (Python ${{ matrix.python-version }} gpu
  #         path: pytest.xml

  event_file:
    name: "Event File"
    runs-on: ubuntu-latest

    steps:
      - name: Upload
        if: ${{ !env.ACT }}
        uses: actions/upload-artifact@v2
        with:
          name: Event File
          path: ${{ github.event_path }}

  # stop-runner:
  #   name: Stop self-hosted EC2 runner

  #   # required to stop the runner even if the error happened in the previous job
  #   if: always() && needs.start-runner.result != 'skipped'
  #   needs:
  #     - start-runner # required to get output from the start-runner job
  #     - pytest-gpu # required to wait when the main job is done
  #   runs-on: ubuntu-latest

  #   steps:
  #     - name: Configure AWS credentials
  #       uses: aws-actions/configure-aws-credentials@v1
  #       with:
  #         aws-access-key-id: ${{ secrets.AWS_ACCESS_KEY_ID }}
  #         aws-secret-access-key: ${{ secrets.AWS_SECRET_ACCESS_KEY }}
  #         aws-region: ${{ secrets.AWS_REGION }}

  #     - name: Stop EC2 runner
  #       uses: machulav/ec2-github-runner@v2.2.0
  #       with:
  #         mode: stop
  #         github-token: ${{ secrets.GH_PERSONAL_ACCESS_TOKEN }}
  #         label: ${{ needs.start-runner.outputs.label }}
  #         ec2-instance-id: ${{ needs.start-runner.outputs.ec2-instance-id }}<|MERGE_RESOLUTION|>--- conflicted
+++ resolved
@@ -136,10 +136,6 @@
 
           torch_expected=$(python -c "import torch; print(torch.__version__)")
 
-<<<<<<< HEAD
-=======
-          # pip install --no-build-isolation --no-use-pep517 ConfigSpace # temporary fix: https://github.com/automl/ConfigSpace/issues/173
->>>>>>> b59662f8
           pip install '.[test]' --extra-index-url $extra_index_url
           pip list
 

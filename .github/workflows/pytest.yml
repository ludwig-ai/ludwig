# This workflow will install Python dependencies, run tests and lint with a variety of Python versions
# For more information see: https://help.github.com/actions/language-and-framework-guides/using-python-with-github-actions

name: pytest

on:
  push:
    branches: ["master", "release-*"]
  pull_request:
    branches: ["master", "release-*"]

# We want an ongoing run of this workflow to be canceled by a later commit
# so that there is only one concurrent run of this workflow for each branch
concurrency:
  group: pytest-${{ github.head_ref || github.sha }}
  cancel-in-progress: true

jobs:
  pytest:
    runs-on: ${{ matrix.os }}
    strategy:
      fail-fast: false
      matrix:
        os: [ubuntu-latest]
        python-version: ["3.8", "3.9", "3.10"]
        test-markers: ["distributed"]
        include:
          - python-version: "3.8"
            pytorch-version: 1.13.0
            torchscript-version: 1.10.2
            ray-version: 2.2.0
          - python-version: "3.9"
            pytorch-version: 2.0.0
            torchscript-version: 1.10.2
            ray-version: 2.3.0
          - python-version: "3.10"
            pytorch-version: nightly
            torchscript-version: 1.10.2
            ray-version: nightly
    env:
      PYTORCH: ${{ matrix.pytorch-version }}
      MARKERS: ${{ matrix.test-markers }}
      NEUROPOD_BASE_DIR: "/usr/local/lib/neuropod"
      NEUROPOD_VERISON: "0.3.0-rc6"
      TORCHSCRIPT_VERISON: ${{ matrix.torchscript-version }}
      RAY_VERSION: ${{ matrix.ray-version }}
      AWS_ACCESS_KEY_ID: ${{ secrets.LUDWIG_TESTS_AWS_ACCESS_KEY_ID }}
      AWS_SECRET_ACCESS_KEY: ${{ secrets.LUDWIG_TESTS_AWS_SECRET_ACCESS_KEY }}
      KAGGLE_USERNAME: ${{ secrets.KAGGLE_USERNAME }}
      KAGGLE_KEY: ${{ secrets.KAGGLE_KEY }}
      IS_NOT_FORK: ${{ !(github.event.pull_request.base.repo.full_name == 'ludwig-ai/ludwig' && github.event.pull_request.head.repo.fork) }}

    name: py${{ matrix.python-version  }}, torch-${{ matrix.pytorch-version }}, ${{ matrix.test-markers }}, ${{ matrix.os }}, ray ${{ matrix.ray-version }}
    services:
      minio:
        image: fclairamb/minio-github-actions
        env:
          MINIO_ACCESS_KEY: minio
          MINIO_SECRET_KEY: minio123
        ports:
          - 9000:9000

    timeout-minutes: 150
    steps:
      - name: Setup ludwigai/ludwig-ray container for local testing with act.
        if: ${{ env.ACT }}
        run: |
          curl -fsSL https://deb.nodesource.com/setup_16.x | sudo -E bash -
          sudo apt-get install -y nodejs
          sudo mkdir -p /opt/hostedtoolcache/
          sudo chmod 777 -R /opt/hostedtoolcache/
      - uses: actions/checkout@v2
      - name: Set up Python ${{ matrix.python-version }}
        uses: actions/setup-python@v2
        with:
          python-version: ${{ matrix.python-version }}

      - name: Setup Linux
        if: runner.os == 'linux'
        run: |
          sudo apt-get install -y cmake libsndfile1

      - name: Setup macOS
        if: runner.os == 'macOS'
        run: |
          brew install libuv

      - name: pip cache
        if: ${{ !env.ACT }}
        uses: actions/cache@v2
        with:
          path: ~/.cache/pip
          key: ${{ runner.os }}-pip-py${{ matrix.python-version }}-torch${{ matrix.pytorch-version }}-${{ matrix.test-markers }}-${{ hashFiles('requirements*.txt', '.github/workflows/pytest.yml') }}

      - name: Install dependencies
        run: |
          python --version
          pip --version
          python -m pip install -U pip
          cmake --version

          # remove torch and ray from the dependencies so we can add them depending on the matrix args for the job.
          cat requirements.txt | sed '/^torch[>=<\b]/d' | sed '/^torchtext/d' | sed '/^torchvision/d' | sed '/^torchaudio/d' > requirements-temp && mv requirements-temp requirements.txt
          cat requirements_distributed.txt | sed '/^ray[\[]/d' > requirements-temp && mv requirements-temp requirements_distributed.txt

          if [ "$MARKERS" != "distributed" ]; then
            # Skip distributed and hyperopt requirements to test optional imports
            echo > requirements-temp && mv requirements-temp requirements_distributed.txt
            echo > requirements-temp && mv requirements-temp requirements_hyperopt.txt

            # Skip distributed tree requirement (lightgbm-ray)
            cat requirements_tree.txt | sed '/^lightgbm-ray/d' > requirements-temp && mv requirements-temp requirements_tree.txt
          else
            if [ "$RAY_VERSION" == "nightly" ]; then
              # NOTE: hardcoded for python 3.10 on Linux
              pip install "ray[default,data,serve,tune] @ https://s3-us-west-2.amazonaws.com/ray-wheels/latest/ray-3.0.0.dev0-cp310-cp310-manylinux2014_x86_64.whl"
            else
              pip install "ray[default,data,serve,tune]==$RAY_VERSION"
            fi
          fi

          if [ "$PYTORCH" == "nightly" ]; then
            extra_index_url=https://download.pytorch.org/whl/nightly/cpu
            # TODO: https://github.com/ludwig-ai/ludwig/issues/3395
            pip install --pre torch==2.1.0.dev20230508+cpu torchtext torchvision torchaudio --index-url $extra_index_url
          else
            extra_index_url=https://download.pytorch.org/whl/cpu
            pip install torch==$PYTORCH torchtext torchvision torchaudio --extra-index-url $extra_index_url
          fi

          pip install '.[test]' --extra-index-url $extra_index_url
          pip list

          if [ "$PYTORCH" == "nightly" ]; then
            python -c "from packaging import version; import torch; assert version.parse(torch.__version__).release >= version.parse(\"2.0.0\").release, f\"torch {version.parse(torch.__version__).release} < version.parse(\'2.0.0\').release\""
          else
            python -c "from packaging import version; import torch; assert version.parse(torch.__version__).release == version.parse(\"$PYTORCH\").release, f\"torch {version.parse(torch.__version__).release} != version.parse(\'$PYTORCH\').release\""
          fi

          if [ "$MARKERS" == "distributed" ]; then
            if [ "$RAY_VERSION" == "nightly" ]; then
              python -c "from packaging import version; import ray; version.parse(ray.__version__) == version.parse('3.0.0.dev0')"
            else
              python -c "from packaging import version; import ray; assert version.parse(ray.__version__).release == version.parse(\"$RAY_VERSION\").release, f\"ray {version.parse(ray.__version__).release} != version.parse(\'$RAY_VERSION\').release\""
            fi
          else
            python -c "import importlib.util; assert importlib.util.find_spec('ray') is None, \"found ray but expected it to not be installed\""
          fi
        shell: bash

      - name: Install Neuropod backend
        run: |
          sudo mkdir -p "$NEUROPOD_BASE_DIR"
          curl -L https://github.com/uber/neuropod/releases/download/v${{ env.NEUROPOD_VERISON }}/libneuropod-cpu-linux-v${{ env.NEUROPOD_VERISON }}-torchscript-${{ env.TORCHSCRIPT_VERISON }}-backend.tar.gz | sudo tar -xz -C "$NEUROPOD_BASE_DIR"
        shell: bash

      - name: Unit Tests
        run: |
<<<<<<< HEAD
          RAY_DATA_STRICT_MODE=0 RUN_PRIVATE=$IS_NOT_FORK LUDWIG_TEST_SUITE_TIMEOUT_S=5400 pytest -v --timeout 300 --durations 100 -m "$MARKERS and not slow and not combinatorial and not horovod" --junitxml pytest.xml tests/ludwig

      - name: Integration Tests
        run: |
          RAY_DATA_STRICT_MODE=0 RUN_PRIVATE=$IS_NOT_FORK LUDWIG_TEST_SUITE_TIMEOUT_S=5400 pytest -v --timeout 300 --durations 100 -m "$MARKERS and not slow and not combinatorial and not horovod" --junitxml pytest.xml tests/integration_tests

      - name: Regression Tests
        run: |
          RAY_DATA_STRICT_MODE=0 RUN_PRIVATE=$IS_NOT_FORK LUDWIG_TEST_SUITE_TIMEOUT_S=5400 pytest -v --timeout 300 --durations 100 -m "$MARKERS and not slow and not combinatorial and not horovod or benchmark" --junitxml pytest.xml tests/regression_tests
=======
          RUN_PRIVATE=$IS_NOT_FORK LUDWIG_TEST_SUITE_TIMEOUT_S=5400 pytest -v --timeout 300 --durations 100 -m "$MARKERS and not slow and not combinatorial and not horovod and not llm" --junitxml pytest.xml tests/ludwig

      - name: Regression Tests
        run: |
          RUN_PRIVATE=$IS_NOT_FORK LUDWIG_TEST_SUITE_TIMEOUT_S=5400 pytest -v --timeout 300 --durations 100 -m "$MARKERS and not slow and not combinatorial and not horovod or benchmark and not llm" --junitxml pytest.xml tests/regression_tests
>>>>>>> a5f0398f

      - name: Install Horovod if necessary
        if: matrix.test-markers == 'distributed'
        env:
          HOROVOD_WITH_PYTORCH: 1
          HOROVOD_WITHOUT_MPI: 1
          HOROVOD_WITHOUT_TENSORFLOW: 1
          HOROVOD_WITHOUT_MXNET: 1
        run: |
          pip install -r requirements_extra.txt
          HOROVOD_BUILT=$(python -c "import horovod.torch; horovod.torch.nccl_built(); print('SUCCESS')" || true)
          if [[ $HOROVOD_BUILT != "SUCCESS" ]]; then
            pip uninstall -y horovod
            pip install --no-cache-dir git+https://github.com/horovod/horovod.git@master
          fi
          horovodrun --check-build
        shell: bash

      - name: Unit Tests
        continue-on-error: true
        run: |
          RAY_DATA_STRICT_MODE=0 RUN_PRIVATE=1 LUDWIG_TEST_SUITE_TIMEOUT_S=5400 pytest -v --timeout 300 --durations 100 -m "$MARKERS and not slow and not combinatorial or benchmark" --junitxml pytest.xml tests/ludwig

      - name: Integration Tests
        continue-on-error: true
        run: |
          RAY_DATA_STRICT_MODE=0 RUN_PRIVATE=1 LUDWIG_TEST_SUITE_TIMEOUT_S=5400 pytest -v --timeout 300 --durations 100 -m "$MARKERS and not slow and not combinatorial or benchmark" --junitxml pytest.xml tests/integration_tests

      - name: Regression Tests
        run: |
          RAY_DATA_STRICT_MODE=0 RUN_PRIVATE=$IS_NOT_FORK LUDWIG_TEST_SUITE_TIMEOUT_S=5400 pytest -v --timeout 300 --durations 100 -m "$MARKERS and horovod and not slow and not combinatorial and not llm" --junitxml pytest.xml tests/

      - name: Upload Unit Test Results
        if: ${{ always() && !env.ACT }}
        uses: actions/upload-artifact@v2
        with:
          name: Unit Test Results (Python ${{ matrix.python-version }} ${{ matrix.test-markers }})
          path: pytest.xml

  integration-tests-a:
    name: Integration Tests (A)
    runs-on: ubuntu-latest

    env:
      AWS_ACCESS_KEY_ID: ${{ secrets.LUDWIG_TESTS_AWS_ACCESS_KEY_ID }}
      AWS_SECRET_ACCESS_KEY: ${{ secrets.LUDWIG_TESTS_AWS_SECRET_ACCESS_KEY }}
      KAGGLE_USERNAME: ${{ secrets.KAGGLE_USERNAME }}
      KAGGLE_KEY: ${{ secrets.KAGGLE_KEY }}
      IS_NOT_FORK: ${{ !(github.event.pull_request.base.repo.full_name == 'ludwig-ai/ludwig' && github.event.pull_request.head.repo.fork) }}

    services:
      minio:
        image: fclairamb/minio-github-actions
        env:
          MINIO_ACCESS_KEY: minio
          MINIO_SECRET_KEY: minio123
        ports:
          - 9000:9000

    timeout-minutes: 90
    steps:
      - uses: actions/checkout@v2
      - name: Set up Python 3.9
        uses: actions/setup-python@v2
        with:
          python-version: 3.9

      - name: Setup Linux
        if: runner.os == 'linux'
        run: |
          sudo apt-get install -y cmake libsndfile1

      - name: Setup macOS
        if: runner.os == 'macOS'
        run: |
          brew install libuv

      - name: Install dependencies
        run: |
          python --version
          pip --version
          python -m pip install -U pip

          # remove torch and ray from the dependencies so we can add them depending on the matrix args for the job.
          cat requirements.txt | sed '/^torch[>=<\b]/d' | sed '/^torchtext/d' | sed '/^torchvision/d' | sed '/^torchaudio/d' > requirements-temp && mv requirements-temp requirements.txt
          cat requirements_distributed.txt | sed '/^ray[\[]/d'
          pip install torch==2.0.0 torchtext torchvision torchaudio
          pip install ray==2.3.0
          pip install '.[test]'
          pip list
        shell: bash

      - name: Integration Tests (A)
        run: |
          RUN_PRIVATE=$IS_NOT_FORK LUDWIG_TEST_SUITE_TIMEOUT_S=7200 pytest -v --timeout 300 --durations 100 -m "not slow and not combinatorial and not horovod and not llm and integration_tests_a" --junitxml pytest.xml tests/integration_tests

  integration-tests-b:
    name: Integration Tests (B)
    runs-on: ubuntu-latest

    env:
      AWS_ACCESS_KEY_ID: ${{ secrets.LUDWIG_TESTS_AWS_ACCESS_KEY_ID }}
      AWS_SECRET_ACCESS_KEY: ${{ secrets.LUDWIG_TESTS_AWS_SECRET_ACCESS_KEY }}
      KAGGLE_USERNAME: ${{ secrets.KAGGLE_USERNAME }}
      KAGGLE_KEY: ${{ secrets.KAGGLE_KEY }}
      IS_NOT_FORK: ${{ !(github.event.pull_request.base.repo.full_name == 'ludwig-ai/ludwig' && github.event.pull_request.head.repo.fork) }}

    services:
      minio:
        image: fclairamb/minio-github-actions
        env:
          MINIO_ACCESS_KEY: minio
          MINIO_SECRET_KEY: minio123
        ports:
          - 9000:9000

    timeout-minutes: 90
    steps:
      - uses: actions/checkout@v2
      - name: Set up Python 3.9
        uses: actions/setup-python@v2
        with:
          python-version: 3.9

      - name: Setup Linux
        if: runner.os == 'linux'
        run: |
          sudo apt-get install -y cmake libsndfile1

      - name: Setup macOS
        if: runner.os == 'macOS'
        run: |
          brew install libuv

      - name: Install dependencies
        run: |
          python --version
          pip --version
          python -m pip install -U pip

          # remove torch and ray from the dependencies so we can add them depending on the matrix args for the job.
          cat requirements.txt | sed '/^torch[>=<\b]/d' | sed '/^torchtext/d' | sed '/^torchvision/d' | sed '/^torchaudio/d' > requirements-temp && mv requirements-temp requirements.txt
          cat requirements_distributed.txt | sed '/^ray[\[]/d'
          pip install torch==2.0.0 torchtext torchvision torchaudio
          pip install ray==2.3.0
          pip install '.[test]'
          pip list
        shell: bash

      - name: Integration Tests (B)
        run: |
          RUN_PRIVATE=$IS_NOT_FORK LUDWIG_TEST_SUITE_TIMEOUT_S=7200 pytest -v --timeout 300 --durations 100 -m "not slow and not combinatorial and not horovod and not llm and integration_tests_b" --junitxml pytest.xml tests/integration_tests

  integration-tests-c:
    name: Integration Tests (C)
    runs-on: ubuntu-latest

    env:
      AWS_ACCESS_KEY_ID: ${{ secrets.LUDWIG_TESTS_AWS_ACCESS_KEY_ID }}
      AWS_SECRET_ACCESS_KEY: ${{ secrets.LUDWIG_TESTS_AWS_SECRET_ACCESS_KEY }}
      KAGGLE_USERNAME: ${{ secrets.KAGGLE_USERNAME }}
      KAGGLE_KEY: ${{ secrets.KAGGLE_KEY }}
      IS_NOT_FORK: ${{ !(github.event.pull_request.base.repo.full_name == 'ludwig-ai/ludwig' && github.event.pull_request.head.repo.fork) }}

    services:
      minio:
        image: fclairamb/minio-github-actions
        env:
          MINIO_ACCESS_KEY: minio
          MINIO_SECRET_KEY: minio123
        ports:
          - 9000:9000

    timeout-minutes: 90
    steps:
      - uses: actions/checkout@v2
      - name: Set up Python 3.9
        uses: actions/setup-python@v2
        with:
          python-version: 3.9

      - name: Setup Linux
        if: runner.os == 'linux'
        run: |
          sudo apt-get install -y cmake libsndfile1

      - name: Setup macOS
        if: runner.os == 'macOS'
        run: |
          brew install libuv

      - name: Install dependencies
        run: |
          python --version
          pip --version
          python -m pip install -U pip

          # remove torch and ray from the dependencies so we can add them depending on the matrix args for the job.
          cat requirements.txt | sed '/^torch[>=<\b]/d' | sed '/^torchtext/d' | sed '/^torchvision/d' | sed '/^torchaudio/d' > requirements-temp && mv requirements-temp requirements.txt
          cat requirements_distributed.txt | sed '/^ray[\[]/d'
          pip install torch==2.0.0 torchtext torchvision torchaudio
          pip install ray==2.3.0
          pip install '.[test]'
          pip list
        shell: bash

      - name: Integration Tests (C)
        run: |
          RUN_PRIVATE=$IS_NOT_FORK LUDWIG_TEST_SUITE_TIMEOUT_S=7200 pytest -v --timeout 300 --durations 100 -m "not slow and not combinatorial and not horovod and not llm and integration_tests_c" --junitxml pytest.xml tests/integration_tests

  integration-tests-d:
    name: Integration Tests (D)
    runs-on: ubuntu-latest

    env:
      AWS_ACCESS_KEY_ID: ${{ secrets.LUDWIG_TESTS_AWS_ACCESS_KEY_ID }}
      AWS_SECRET_ACCESS_KEY: ${{ secrets.LUDWIG_TESTS_AWS_SECRET_ACCESS_KEY }}
      KAGGLE_USERNAME: ${{ secrets.KAGGLE_USERNAME }}
      KAGGLE_KEY: ${{ secrets.KAGGLE_KEY }}
      IS_NOT_FORK: ${{ !(github.event.pull_request.base.repo.full_name == 'ludwig-ai/ludwig' && github.event.pull_request.head.repo.fork) }}

    services:
      minio:
        image: fclairamb/minio-github-actions
        env:
          MINIO_ACCESS_KEY: minio
          MINIO_SECRET_KEY: minio123
        ports:
          - 9000:9000

    timeout-minutes: 90
    steps:
      - uses: actions/checkout@v2
      - name: Set up Python 3.9
        uses: actions/setup-python@v2
        with:
          python-version: 3.9

      - name: Setup Linux
        if: runner.os == 'linux'
        run: |
          sudo apt-get install -y cmake libsndfile1

      - name: Setup macOS
        if: runner.os == 'macOS'
        run: |
          brew install libuv

      - name: Install dependencies
        run: |
          python --version
          pip --version
          python -m pip install -U pip

          # remove torch and ray from the dependencies so we can add them depending on the matrix args for the job.
          cat requirements.txt | sed '/^torch[>=<\b]/d' | sed '/^torchtext/d' | sed '/^torchvision/d' | sed '/^torchaudio/d' > requirements-temp && mv requirements-temp requirements.txt
          cat requirements_distributed.txt | sed '/^ray[\[]/d'
          pip install torch==2.0.0 torchtext torchvision torchaudio
          pip install ray==2.3.0
          pip install '.[test]'
          pip list
        shell: bash

      - name: Integration Tests (D)
        run: |
          RUN_PRIVATE=$IS_NOT_FORK LUDWIG_TEST_SUITE_TIMEOUT_S=7200 pytest -v --timeout 300 --durations 100 -m "not slow and not combinatorial and not horovod and not llm and not integration_tests_a and not integration_tests_b and not integration_tests_c" --junitxml pytest.xml tests/integration_tests

  llm-tests:
    name: LLM Tests
    runs-on: ubuntu-latest

    timeout-minutes: 60
    steps:
      - uses: actions/checkout@v2
      - name: Set up Python 3.9
        uses: actions/setup-python@v2
        with:
          python-version: 3.9

      - name: Setup Linux
        if: runner.os == 'linux'
        run: |
          sudo apt-get install -y cmake libsndfile1

      - name: Setup macOS
        if: runner.os == 'macOS'
        run: |
          brew install libuv

      - name: Install dependencies
        run: |
          python --version
          pip --version
          python -m pip install -U pip

          # remove torch and ray from the dependencies so we can add them depending on the matrix args for the job.
          cat requirements.txt | sed '/^torch[>=<\b]/d' | sed '/^torchtext/d' | sed '/^torchvision/d' | sed '/^torchaudio/d' > requirements-temp && mv requirements-temp requirements.txt
          cat requirements_distributed.txt | sed '/^ray[\[]/d'
          pip install torch==2.0.0 torchtext torchvision torchaudio
          pip install ray==2.3.0
          pip install '.[test]'
          pip list
        shell: bash

      - name: LLM Tests
        run: |
          pytest -vs --durations 100 -m "llm" --junitxml pytest.xml tests

  combinatorial-tests:
    name: Combinatorial Tests
    runs-on: ubuntu-latest

    timeout-minutes: 60
    steps:
      - uses: actions/checkout@v2
      - name: Set up Python 3.8
        uses: actions/setup-python@v2
        with:
          python-version: 3.8

      - name: Setup Linux
        if: runner.os == 'linux'
        run: |
          sudo apt-get install -y cmake libsndfile1

      - name: Setup macOS
        if: runner.os == 'macOS'
        run: |
          brew install libuv

      - name: Install dependencies
        run: |
          python --version
          pip --version
          python -m pip install -U pip
          pip install '.[test]'
          pip list
        shell: bash

      - name: Testing combinatorial config generation code
        run: |
          pytest -vs --durations 100 -m "combinatorial" --junitxml pytest.xml tests/ludwig/config_sampling

      - name: Combinatorial Tests
        run: |
          pytest -rx --durations 100 -m "combinatorial" --junitxml pytest.xml tests/training_success

  test-minimal-install:
    name: Test Minimal Install
    runs-on: ubuntu-latest

    timeout-minutes: 15
    steps:
      - uses: actions/checkout@v2
      - name: Set up Python 3.8
        uses: actions/setup-python@v2
        with:
          python-version: 3.8

      - name: Setup Linux
        if: runner.os == 'linux'
        run: |
          sudo apt-get install -y cmake libsndfile1

      - name: Setup macOS
        if: runner.os == 'macOS'
        run: |
          brew install libuv

      - name: Install dependencies
        run: |
          python --version
          pip --version
          python -m pip install -U pip
          pip install torch==2.0.0 torchtext
          pip install ray==2.3.0
          pip install '.'
          pip list
        shell: bash
      - name: Check Install
        run: |
          ludwig check_install
        shell: bash

      - name: Test Getting Started
        run: |
          cd examples/getting_started && sh ./run.sh
        shell: bash

  # start-runner:
  #   name: Start self-hosted EC2 runner
  #   if: >
  #     always() && needs.pytest.result != 'failure' && (
  #     github.event_name == 'schedule' && github.repository == 'ludwig-ai/ludwig' ||
  #     github.event_name == 'push' && github.repository == 'ludwig-ai/ludwig' ||
  #     github.event_name == 'pull_request' && github.event.pull_request.base.repo.full_name == 'ludwig-ai/ludwig' && !github.event.pull_request.head.repo.fork)
  #   needs: pytest
  #   runs-on: ubuntu-latest
  #   outputs:
  #     label: ${{ steps.start-ec2-runner.outputs.label }}
  #     ec2-instance-id: ${{ steps.start-ec2-runner.outputs.ec2-instance-id }}

  #   steps:
  #     - name: Configure AWS credentials
  #       uses: aws-actions/configure-aws-credentials@v1
  #       with:
  #         aws-access-key-id: ${{ secrets.AWS_ACCESS_KEY_ID }}
  #         aws-secret-access-key: ${{ secrets.AWS_SECRET_ACCESS_KEY }}
  #         aws-region: ${{ secrets.AWS_REGION }}

  #     - name: Start EC2 runner
  #       id: start-ec2-runner
  #       uses: machulav/ec2-github-runner@v2.3.2
  #       with:
  #         mode: start
  #         github-token: ${{ secrets.GH_PERSONAL_ACCESS_TOKEN }}
  #         ec2-image-id: ami-0759580dedc953d1f
  #         ec2-instance-type: g4dn.xlarge
  #         subnet-id: subnet-0983be43
  #         security-group-id: sg-4cba0d08
  #         aws-resource-tags: >
  #           [
  #             {"Key": "Name", "Value": "ludwig-github-${{ github.head_ref || github.sha }}"},
  #             {"Key": "GitHubRepository", "Value": "${{ github.repository }}"},
  #             {"Key": "GitHubHeadRef", "Value": "${{ github.head_ref }}"},
  #             {"Key": "GitHubSHA", "Value": "${{ github.sha }}"}
  #           ]

  # pytest-gpu:
  #   if: needs.start-runner.result != 'skipped'
  #   needs: start-runner # required to start the main job when the runner is ready
  #   runs-on: ${{ needs.start-runner.outputs.label }} # run the job on the newly created runners
  #   strategy:
  #     fail-fast: false
  #     matrix:
  #       python-version: [3.7]
  #       include:
  #         - python-version: 3.7
  #           pytorch-version: 1.10.0
  #           torchscript-version: 1.10.2
  #   env:
  #     PYTORCH: ${{ matrix.pytorch-version }}
  #     NEUROPOD_BASE_DIR: "/usr/local/lib/neuropod"
  #     NEUROPOD_VERISON: "0.3.0-rc6"
  #     TORCHSCRIPT_VERISON: ${{ matrix.torchscript-version }}

  #   name: py${{ matrix.python-version  }}, torch-${{ matrix.pytorch-version }}, gpu

  #   timeout-minutes: 70
  #   steps:
  #     - uses: actions/checkout@v2
  #     - name: Set up Python ${{ matrix.python-version }}
  #       uses: actions/setup-python@v2
  #       with:
  #         python-version: ${{ matrix.python-version }}

  #     - name: Setup Linux
  #       if: runner.os == 'linux'
  #       run: |
  #         sudo apt-get update && sudo apt-get install -y libsndfile1 cmake ccache build-essential g++-8 gcc-8
  #         cmake --version

  #     - name: Install CUDA drivers
  #       run: |
  #         wget https://developer.download.nvidia.com/compute/cuda/repos/ubuntu2004/x86_64/cuda-ubuntu2004.pin
  #         sudo mv cuda-ubuntu2004.pin /etc/apt/preferences.d/cuda-repository-pin-600
  #         wget https://developer.download.nvidia.com/compute/cuda/11.5.1/local_installers/cuda-repo-ubuntu2004-11-5-local_11.5.1-495.29.05-1_amd64.deb
  #         sudo dpkg -i cuda-repo-ubuntu2004-11-5-local_11.5.1-495.29.05-1_amd64.deb
  #         sudo apt-key add /var/cuda-repo-ubuntu2004-11-5-local/7fa2af80.pub
  #         sudo apt-get update
  #         sudo apt-get -y install cuda
  #       shell: bash

  #     - name: pip cache
  #       uses: actions/cache@v2
  #       with:
  #         path: ~/.cache/pip
  #         key: ${{ runner.os }}-pip-py${{ matrix.python-version }}-torch${{ matrix.pytorch-version }}-${{ hashFiles('requirements*.txt') }}
  #         restore-keys: |
  #           ${{ runner.os }}-pip-py${{ matrix.python-version }}-torch${{ matrix.pytorch-version }}-

  #     - name: Install dependencies
  #       env:
  #         HOROVOD_WITH_PYTORCH: 1
  #         HOROVOD_WITHOUT_MPI: 1
  #         HOROVOD_WITHOUT_TENSORFLOW: 1
  #         HOROVOD_WITHOUT_MXNET: 1
  #       run: |
  #         python --version
  #         pip --version
  #         python -m pip install -U pip
  #         if [ $PYTORCH == "nightly" ]; then
  #           cat requirements.txt | sed '/^torch[>=<]/d' > requirements-temp && mv requirements-temp requirements.txt
  #           pip install --pre torch torchvision -f https://download.pytorch.org/whl/torch_stable.html
  #         else
  #           pip install torch==${PYTORCH}+cu111 -f https://download.pytorch.org/whl/torch_stable.html
  #         fi
  #         # pip install --no-cache-dir git+https://github.com/horovod/horovod.git@master
  #         pip install dulwich==0.20.26 # workaround for `/usr/bin/ld: cannot find -lpython3.7m`
  #         pip install '.[test]'
  #         pip list
  #       shell: bash

  #     - name: Install Neuropod backend
  #       run: |
  #         sudo mkdir -p "$NEUROPOD_BASE_DIR"
  #         curl -L https://github.com/uber/neuropod/releases/download/v${{ env.NEUROPOD_VERISON }}/libneuropod-cpu-linux-v${{ env.NEUROPOD_VERISON }}-torchscript-${{ env.TORCHSCRIPT_VERISON }}-backend.tar.gz | sudo tar -xz -C "$NEUROPOD_BASE_DIR"
  #       shell: bash

  #     - name: Reinstall Horovod if necessary
  #       env:
  #         HOROVOD_WITH_PYTORCH: 1
  #         HOROVOD_WITHOUT_MPI: 1
  #         HOROVOD_WITHOUT_TENSORFLOW: 1
  #         HOROVOD_WITHOUT_MXNET: 1
  #       run: |
  #         HOROVOD_BUILT=$(python -c "import horovod.torch; horovod.torch.nccl_built(); print('SUCCESS')" || true)
  #         if [[ $HOROVOD_BUILT != "SUCCESS" ]]; then
  #           pip uninstall -y horovod
  #           pip install --no-cache-dir git+https://github.com/horovod/horovod.git@master
  #         fi
  #         horovodrun --check-build
  #       shell: bash

  #     - name: Check CUDA is available
  #       run: |
  #         python -c "import torch; assert torch.cuda.is_available()"

  #     - name: Tests
  #       run: |
  #         pytest -v --timeout 300 --durations 10 --junitxml pytest.xml tests

  #     - name: Upload Unit Test Results
  #       if: always()
  #       uses: actions/upload-artifact@v2
  #       with:
  #         name: Unit Test Results (Python ${{ matrix.python-version }} gpu
  #         path: pytest.xml

  event_file:
    name: "Event File"
    runs-on: ubuntu-latest

    steps:
      - name: Upload
        if: ${{ !env.ACT }}
        uses: actions/upload-artifact@v2
        with:
          name: Event File
          path: ${{ github.event_path }}

  # stop-runner:
  #   name: Stop self-hosted EC2 runner

  #   # required to stop the runner even if the error happened in the previous job
  #   if: always() && needs.start-runner.result != 'skipped'
  #   needs:
  #     - start-runner # required to get output from the start-runner job
  #     - pytest-gpu # required to wait when the main job is done
  #   runs-on: ubuntu-latest

  #   steps:
  #     - name: Configure AWS credentials
  #       uses: aws-actions/configure-aws-credentials@v1
  #       with:
  #         aws-access-key-id: ${{ secrets.AWS_ACCESS_KEY_ID }}
  #         aws-secret-access-key: ${{ secrets.AWS_SECRET_ACCESS_KEY }}
  #         aws-region: ${{ secrets.AWS_REGION }}

  #     - name: Stop EC2 runner
  #       uses: machulav/ec2-github-runner@v2.2.0
  #       with:
  #         mode: stop
  #         github-token: ${{ secrets.GH_PERSONAL_ACCESS_TOKEN }}
  #         label: ${{ needs.start-runner.outputs.label }}
  #         ec2-instance-id: ${{ needs.start-runner.outputs.ec2-instance-id }}<|MERGE_RESOLUTION|>--- conflicted
+++ resolved
@@ -156,23 +156,15 @@
 
       - name: Unit Tests
         run: |
-<<<<<<< HEAD
           RAY_DATA_STRICT_MODE=0 RUN_PRIVATE=$IS_NOT_FORK LUDWIG_TEST_SUITE_TIMEOUT_S=5400 pytest -v --timeout 300 --durations 100 -m "$MARKERS and not slow and not combinatorial and not horovod" --junitxml pytest.xml tests/ludwig
 
       - name: Integration Tests
         run: |
-          RAY_DATA_STRICT_MODE=0 RUN_PRIVATE=$IS_NOT_FORK LUDWIG_TEST_SUITE_TIMEOUT_S=5400 pytest -v --timeout 300 --durations 100 -m "$MARKERS and not slow and not combinatorial and not horovod" --junitxml pytest.xml tests/integration_tests
+          RAY_DATA_STRICT_MODE=0 RUN_PRIVATE=$IS_NOT_FORK LUDWIG_TEST_SUITE_TIMEOUT_S=5400 pytest -v --timeout 300 --durations 100 -m "$MARKERS and not slow and not combinatorial and not horovod and not llm" --junitxml pytest.xml tests/integration_tests
 
       - name: Regression Tests
         run: |
-          RAY_DATA_STRICT_MODE=0 RUN_PRIVATE=$IS_NOT_FORK LUDWIG_TEST_SUITE_TIMEOUT_S=5400 pytest -v --timeout 300 --durations 100 -m "$MARKERS and not slow and not combinatorial and not horovod or benchmark" --junitxml pytest.xml tests/regression_tests
-=======
-          RUN_PRIVATE=$IS_NOT_FORK LUDWIG_TEST_SUITE_TIMEOUT_S=5400 pytest -v --timeout 300 --durations 100 -m "$MARKERS and not slow and not combinatorial and not horovod and not llm" --junitxml pytest.xml tests/ludwig
-
-      - name: Regression Tests
-        run: |
-          RUN_PRIVATE=$IS_NOT_FORK LUDWIG_TEST_SUITE_TIMEOUT_S=5400 pytest -v --timeout 300 --durations 100 -m "$MARKERS and not slow and not combinatorial and not horovod or benchmark and not llm" --junitxml pytest.xml tests/regression_tests
->>>>>>> a5f0398f
+          RAY_DATA_STRICT_MODE=0 RUN_PRIVATE=$IS_NOT_FORK LUDWIG_TEST_SUITE_TIMEOUT_S=5400 pytest -v --timeout 300 --durations 100 -m "$MARKERS and not slow and not combinatorial and not horovod or benchmark and not llm" --junitxml pytest.xml tests/regression_tests
 
       - name: Install Horovod if necessary
         if: matrix.test-markers == 'distributed'

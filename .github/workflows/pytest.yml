--- conflicted
+++ resolved
@@ -27,27 +27,14 @@
         include:
           - python-version: "3.8"
             pytorch-version: 1.13.0
-<<<<<<< HEAD
-            torchaudio-version: 0.13.0 # Unpin when https://github.com/ludwig-ai/ludwig/issues/3245 is resolved on the PyTorch side.
-            torchscript-version: 1.10.2
-            ray-version: 2.0.0
-          - python-version: "3.9"
-            pytorch-version: 2.0.0
-            torchaudio-version: ""
-=======
             torchscript-version: 1.10.2
             ray-version: 2.0.0
           - python-version: "3.9"
             pytorch-version: 1.13.0
->>>>>>> a1b0833a
             torchscript-version: 1.10.2
             ray-version: 2.2.0
           - python-version: "3.10"
             pytorch-version: nightly
-<<<<<<< HEAD
-            torchaudio-version: "" # Unpin when https://github.com/ludwig-ai/ludwig/issues/3245 is resolved on the PyTorch side.
-=======
->>>>>>> a1b0833a
             torchscript-version: 1.10.2
             ray-version: 2.3.0 # nightly
     env:

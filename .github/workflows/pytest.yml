--- conflicted
+++ resolved
@@ -132,10 +132,6 @@
 
           torch_expected=$(python -c "import torch; print(torch.__version__)")
 
-<<<<<<< HEAD
-          pip install --no-build-isolation ConfigSpace # temporary fix: https://github.com/automl/ConfigSpace/issues/173
-=======
->>>>>>> c01a1bbf
           pip install '.[test]' --extra-index-url $extra_index_url
           pip list
 

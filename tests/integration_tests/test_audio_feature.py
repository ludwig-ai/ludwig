import pytest
import torch

from ludwig.features.audio_feature import AudioInputFeature
from tests.integration_tests.utils import audio_feature

BATCH_SIZE = 2
SEQ_SIZE = 20
AUDIO_W_SIZE = 16
DEFAULT_OUTPUT_SIZE = 256


@pytest.mark.parametrize(
    "enc_encoder", ["stacked_cnn", "parallel_cnn", "stacked_parallel_cnn", "rnn", "cnnrnn", "passthrough"]
)
def test_audio_feature(enc_encoder):
    # synthetic audio tensor
    audio_tensor = torch.randn([BATCH_SIZE, SEQ_SIZE, AUDIO_W_SIZE], dtype=torch.float32)

    # generate audio feature config
    audio_feature_config = audio_feature(
<<<<<<< HEAD
        folder=".",
        encoder={
            "type": enc_encoder,
            "max_sequence_length": SEQ_SIZE,
            "embedding_size": AUDIO_W_SIZE
        }
=======
        folder=".", encoder={"type": enc_encoder, "max_sequence_length": SEQ_SIZE, "embedding_size": AUDIO_W_SIZE}
>>>>>>> b55ed6c1
    )

    # instantiate audio input feature object
    audio_input_feature = AudioInputFeature(audio_feature_config)

    # pass synthetic audio tensor through the audio input feature
    encoder_output = audio_input_feature(audio_tensor)

    # confirm correctness of the the audio encoder output
    assert isinstance(encoder_output, dict)
    assert "encoder_output" in encoder_output
    assert isinstance(encoder_output["encoder_output"], torch.Tensor)
    if enc_encoder == "passthrough":
        assert encoder_output["encoder_output"].shape == (BATCH_SIZE, SEQ_SIZE, AUDIO_W_SIZE)
    else:
        assert encoder_output["encoder_output"].shape == (BATCH_SIZE, DEFAULT_OUTPUT_SIZE)<|MERGE_RESOLUTION|>--- conflicted
+++ resolved
@@ -19,16 +19,7 @@
 
     # generate audio feature config
     audio_feature_config = audio_feature(
-<<<<<<< HEAD
-        folder=".",
-        encoder={
-            "type": enc_encoder,
-            "max_sequence_length": SEQ_SIZE,
-            "embedding_size": AUDIO_W_SIZE
-        }
-=======
         folder=".", encoder={"type": enc_encoder, "max_sequence_length": SEQ_SIZE, "embedding_size": AUDIO_W_SIZE}
->>>>>>> b55ed6c1
     )
 
     # instantiate audio input feature object

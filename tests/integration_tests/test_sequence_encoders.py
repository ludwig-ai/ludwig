import pytest
from typing import Union
import numpy as np
import torch

from ludwig.utils.misc_utils import get_from_registry
from tests.integration_tests.utils import ENCODERS
from ludwig.encoders.sequence_encoders import \
    ENCODER_REGISTRY as SEQUENCE_ENCODER_REGISTRY

TEST_VOCAB_SIZE = 132
TEST_HIDDEN_SIZE = 128
TEST_STATE_SIZE = 16
TEST_EMBEDDING_SIZE = 64
TEST_NUM_FILTERS = 24
BATCH_SIZE = 100
SEQ_SIZE = 10
PARALLEL_CNN_LAYERS = 4

# encoder parameters combinations tested
encoder_parameters = {
    "vocab": [str(i) for i in range(TEST_VOCAB_SIZE)],
    "embedding_size": TEST_EMBEDDING_SIZE,
    "hidden_size": TEST_HIDDEN_SIZE,
    "num_filters": TEST_NUM_FILTERS,
    "num_layers": 1,
    "max_sequence_length": SEQ_SIZE,
    "state_size": TEST_STATE_SIZE,
    "cell_type": 'rnn',
    "should_embed": True,
    "dropout": 0.0,
    "norm": None,
    "reduce_output": None,
}


<<<<<<< HEAD
@pytest.fixture(scope='module')
def input_sequence() -> torch.Tensor:
    input_tensor = torch.zeros([BATCH_SIZE, SEQ_SIZE], dtype=torch.int32)
    sequence_lengths = np.random.randint(1, SEQ_SIZE, size=BATCH_SIZE)
    for i in range(input_tensor.shape[0]):
        input_tensor[i, :sequence_lengths[i]] = torch.tensor(
            np.random.randint(2, TEST_VOCAB_SIZE, size=sequence_lengths[i]))
    return input_tensor


=======
@pytest.mark.parametrize('enc_should_embed', [True, False])
>>>>>>> 86541418
@pytest.mark.parametrize('enc_reduce_output', [None, 'sum'])
@pytest.mark.parametrize('enc_norm', [None, 'batch', 'layer'])
@pytest.mark.parametrize('enc_num_layers', [1, 2])
@pytest.mark.parametrize('enc_dropout', [0, 0.2])
@pytest.mark.parametrize('enc_cell_type', ['rnn', 'gru', 'lstm'])
@pytest.mark.parametrize('enc_encoder', ENCODERS)
def test_sequence_encoders(
<<<<<<< HEAD
        enc_encoder: str,
        enc_cell_type: str,
        enc_dropout: float,
        enc_num_layers: int,
        enc_norm: Union[None, str],
        enc_reduce_output: Union[None, str],
        input_sequence: torch.Tensor
=======
        enc_encoder,
        enc_cell_type,
        enc_dropout,
        enc_num_layers,
        enc_norm,
        enc_should_embed,
        enc_reduce_output
>>>>>>> 86541418
):
    # update encoder parameters for specific unit test case
    encoder_parameters['cell_type'] = enc_cell_type
    encoder_parameters['dropout'] = enc_dropout
    encoder_parameters['num_layers'] = enc_num_layers
    encoder_parameters['norm'] = enc_norm
    encoder_parameters['reduce_output'] = enc_reduce_output

    # retrieve encoder to test
    encoder_obj = get_from_registry(enc_encoder, SEQUENCE_ENCODER_REGISTRY)(
        **encoder_parameters
    )

    encoder_out = encoder_obj(input_sequence)

    assert 'encoder_output' in encoder_out
    assert isinstance(encoder_out['encoder_output'], torch.Tensor)

    if enc_encoder == 'parallel_cnn':
        number_parallel_cnn_layers = PARALLEL_CNN_LAYERS
        output_dimension = encoder_parameters['num_filters'] \
                           * number_parallel_cnn_layers
        assert encoder_out['encoder_output'].shape == \
               (BATCH_SIZE, SEQ_SIZE, output_dimension) \
            if enc_reduce_output is None else (BATCH_SIZE, output_dimension)

    elif enc_encoder == 'stacked_parallel_cnn':
        number_parallel_cnn_layers = PARALLEL_CNN_LAYERS
        output_dimension = encoder_parameters['num_filters'] \
                           * number_parallel_cnn_layers
        assert encoder_out['encoder_output'].shape == \
               (BATCH_SIZE, SEQ_SIZE, output_dimension) \
            if enc_reduce_output is None else (BATCH_SIZE, output_dimension)

    elif enc_encoder == 'rnn':
        assert encoder_out['encoder_output'].shape == \
               (BATCH_SIZE, SEQ_SIZE, TEST_STATE_SIZE) \
            if enc_reduce_output is None else (BATCH_SIZE, TEST_STATE_SIZE)

        assert 'encoder_output_state' in encoder_out
        if enc_cell_type == 'lstm':
            assert isinstance(encoder_out['encoder_output_state'], tuple)
            assert isinstance(encoder_out['encoder_output_state'][0],
                              torch.Tensor)
            assert isinstance(encoder_out['encoder_output_state'][1],
                              torch.Tensor)
            assert encoder_out['encoder_output_state'][0].shape == \
                   (BATCH_SIZE, TEST_STATE_SIZE)
            assert encoder_out['encoder_output_state'][1].shape == \
                   (BATCH_SIZE, TEST_STATE_SIZE)
        else:
            assert isinstance(encoder_out['encoder_output_state'],
                              torch.Tensor)
            assert encoder_out['encoder_output_state'].shape == \
                   (BATCH_SIZE, TEST_STATE_SIZE)

    elif enc_encoder == 'cnnrnn':
        assert encoder_out['encoder_output'].shape == \
               (BATCH_SIZE, 1, TEST_STATE_SIZE) \
            if enc_reduce_output is None else (BATCH_SIZE, TEST_STATE_SIZE)

        assert 'encoder_output_state' in encoder_out

        if enc_cell_type == 'lstm':
            assert isinstance(encoder_out['encoder_output_state'],
                              tuple)
            assert encoder_out['encoder_output_state'][0].shape \
                   == (BATCH_SIZE, TEST_STATE_SIZE)
            assert encoder_out['encoder_output_state'][1].shape \
                   == (BATCH_SIZE, TEST_STATE_SIZE)
        else:
            assert isinstance(encoder_out['encoder_output_state'],
                              torch.Tensor)
            assert encoder_out['encoder_output_state'].shape \
                   == (BATCH_SIZE, TEST_STATE_SIZE)

    elif enc_encoder == 'stacked_cnn':
        assert encoder_out['encoder_output'].shape \
               == (BATCH_SIZE, 1, TEST_NUM_FILTERS) \
            if enc_reduce_output is None else (BATCH_SIZE, TEST_NUM_FILTERS)

    elif enc_encoder == 'embed':
        assert encoder_out['encoder_output'].shape \
               == (BATCH_SIZE, SEQ_SIZE, TEST_EMBEDDING_SIZE) \
            if enc_reduce_output is None else (BATCH_SIZE, TEST_EMBEDDING_SIZE)

    elif enc_encoder == 'transformer':
        assert encoder_out['encoder_output'].shape \
               == (BATCH_SIZE, SEQ_SIZE, TEST_HIDDEN_SIZE) \
            if enc_reduce_output is None else (BATCH_SIZE, TEST_HIDDEN_SIZE)

    else:
        raise ValueError('{} is an invalid encoder specification'
                         .format(enc_encoder))<|MERGE_RESOLUTION|>--- conflicted
+++ resolved
@@ -34,7 +34,6 @@
 }
 
 
-<<<<<<< HEAD
 @pytest.fixture(scope='module')
 def input_sequence() -> torch.Tensor:
     input_tensor = torch.zeros([BATCH_SIZE, SEQ_SIZE], dtype=torch.int32)
@@ -45,9 +44,7 @@
     return input_tensor
 
 
-=======
 @pytest.mark.parametrize('enc_should_embed', [True, False])
->>>>>>> 86541418
 @pytest.mark.parametrize('enc_reduce_output', [None, 'sum'])
 @pytest.mark.parametrize('enc_norm', [None, 'batch', 'layer'])
 @pytest.mark.parametrize('enc_num_layers', [1, 2])
@@ -55,7 +52,6 @@
 @pytest.mark.parametrize('enc_cell_type', ['rnn', 'gru', 'lstm'])
 @pytest.mark.parametrize('enc_encoder', ENCODERS)
 def test_sequence_encoders(
-<<<<<<< HEAD
         enc_encoder: str,
         enc_cell_type: str,
         enc_dropout: float,
@@ -63,15 +59,6 @@
         enc_norm: Union[None, str],
         enc_reduce_output: Union[None, str],
         input_sequence: torch.Tensor
-=======
-        enc_encoder,
-        enc_cell_type,
-        enc_dropout,
-        enc_num_layers,
-        enc_norm,
-        enc_should_embed,
-        enc_reduce_output
->>>>>>> 86541418
 ):
     # update encoder parameters for specific unit test case
     encoder_parameters['cell_type'] = enc_cell_type

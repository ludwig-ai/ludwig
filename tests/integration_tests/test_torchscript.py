# Copyright (c) 2019 Uber Technologies, Inc.
#
# Licensed under the Apache License, Version 2.0 (the "License");
# you may not use this file except in compliance with the License.
# You may obtain a copy of the License at
#
#     http://www.apache.org/licenses/LICENSE-2.0
#
# Unless required by applicable law or agreed to in writing, software
# distributed under the License is distributed on an "AS IS" BASIS,
# WITHOUT WARRANTIES OR CONDITIONS OF ANY KIND, either express or implied.
# See the License for the specific language governing permissions and
# limitations under the License.
# ==============================================================================
import os
import shutil
import tempfile
from copy import deepcopy

import numpy as np
import pandas as pd
import pytest
import torch

from ludwig.api import LudwigModel
from ludwig.constants import LOGITS, NAME, PREDICTIONS, PROBABILITIES, TRAINER
from ludwig.data.preprocessing import preprocess_for_prediction
from ludwig.globals import TRAIN_SET_METADATA_FILE_NAME
from ludwig.utils import output_feature_utils
from ludwig.utils.tokenizers import TORCHSCRIPT_COMPATIBLE_TOKENIZERS
from tests.integration_tests import utils
from tests.integration_tests.utils import (
    audio_feature,
    bag_feature,
    binary_feature,
    category_feature,
    date_feature,
    generate_data,
    h3_feature,
    image_feature,
    LocalTestBackend,
    number_feature,
    sequence_feature,
    set_feature,
    text_feature,
    timeseries_feature,
    to_inference_module_input,
    vector_feature,
)


@pytest.mark.distributed
@pytest.mark.parametrize("should_load_model", [True, False])
def test_torchscript(csv_filename, should_load_model):
    #######
    # Setup
    #######
    with tempfile.TemporaryDirectory() as tmpdir:
        dir_path = tmpdir
        data_csv_path = os.path.join(tmpdir, csv_filename)
        image_dest_folder = os.path.join(tmpdir, "generated_images")
        audio_dest_folder = os.path.join(tmpdir, "generated_audio")

        # Single sequence input, single category output
        input_features = [
            binary_feature(),
            number_feature(),
            category_feature(vocab_size=3),
            sequence_feature(vocab_size=3),
            text_feature(vocab_size=3),
            vector_feature(),
            image_feature(image_dest_folder),
            audio_feature(audio_dest_folder),
            timeseries_feature(),
            date_feature(),
            date_feature(),
            h3_feature(),
            set_feature(vocab_size=3),
            bag_feature(vocab_size=3),
        ]

        output_features = [
            category_feature(vocab_size=3),
            binary_feature(),
            number_feature(),
            set_feature(vocab_size=3),
            vector_feature(),
            sequence_feature(vocab_size=3),
            text_feature(vocab_size=3),
        ]

        predictions_column_name = "{}_predictions".format(output_features[0]["name"])

        # Generate test data
        data_csv_path = generate_data(input_features, output_features, data_csv_path)

        #############
        # Train model
        #############
        backend = LocalTestBackend()
        config = {"input_features": input_features, "output_features": output_features, TRAINER: {"epochs": 2}}
        ludwig_model = LudwigModel(config, backend=backend)
        ludwig_model.train(
            dataset=data_csv_path,
            skip_save_training_description=True,
            skip_save_training_statistics=True,
            skip_save_model=True,
            skip_save_progress=True,
            skip_save_log=True,
            skip_save_processed_input=True,
        )

        ###################
        # save Ludwig model
        ###################
        ludwigmodel_path = os.path.join(dir_path, "ludwigmodel")
        shutil.rmtree(ludwigmodel_path, ignore_errors=True)
        ludwig_model.save(ludwigmodel_path)

        ###################
        # load Ludwig model
        ###################
        if should_load_model:
            ludwig_model = LudwigModel.load(ludwigmodel_path, backend=backend)

        ##############################
        # collect weight tensors names
        ##############################
        original_predictions_df, _ = ludwig_model.predict(dataset=data_csv_path)
        original_weights = deepcopy(list(ludwig_model.model.parameters()))
        original_weights = [t.cpu() for t in original_weights]

        # Move the model to CPU for tracing
        ludwig_model.model.cpu()

        #################
        # save torchscript
        #################
        torchscript_path = os.path.join(dir_path, "torchscript")
        shutil.rmtree(torchscript_path, ignore_errors=True)
        ludwig_model.model.save_torchscript(torchscript_path)

        ###################################################
        # load Ludwig model, obtain predictions and weights
        ###################################################
        ludwig_model = LudwigModel.load(ludwigmodel_path, backend=backend)
        loaded_prediction_df, _ = ludwig_model.predict(dataset=data_csv_path)
        loaded_weights = deepcopy(list(ludwig_model.model.parameters()))
        loaded_weights = [t.cpu() for t in loaded_weights]

        #####################################################
        # restore torchscript, obtain predictions and weights
        #####################################################
        training_set_metadata_json_fp = os.path.join(ludwigmodel_path, TRAIN_SET_METADATA_FILE_NAME)

        dataset, training_set_metadata = preprocess_for_prediction(
            ludwig_model.config,
            dataset=data_csv_path,
            training_set_metadata=training_set_metadata_json_fp,
            include_outputs=False,
            backend=backend,
        )

        restored_model = torch.jit.load(torchscript_path)

        # Check the outputs for one of the features for correctness
        # Here we choose the first output feature (categorical)
        of_name = list(ludwig_model.model.output_features.keys())[0]

        data_to_predict = {
            name: torch.from_numpy(dataset.dataset[feature.proc_column])
            for name, feature in ludwig_model.model.input_features.items()
        }

        # Get predictions from restored torchscript.
        logits = restored_model(data_to_predict)
        restored_predictions = torch.argmax(
            output_feature_utils.get_output_feature_tensor(logits, of_name, "logits"), -1
        )

        restored_predictions = [training_set_metadata[of_name]["idx2str"][idx] for idx in restored_predictions]

        restored_weights = deepcopy(list(restored_model.parameters()))
        restored_weights = [t.cpu() for t in restored_weights]

        ###############################################
        # Check if weights and predictions are the same
        ###############################################

        # Check to weight values match the original model.
        assert utils.is_all_close(original_weights, loaded_weights)
        assert utils.is_all_close(original_weights, restored_weights)

        # Check that predictions are identical to the original model.
        assert np.all(original_predictions_df[predictions_column_name] == loaded_prediction_df[predictions_column_name])

        assert np.all(original_predictions_df[predictions_column_name] == restored_predictions)


def test_torchscript_e2e(csv_filename, tmpdir):
    data_csv_path = os.path.join(tmpdir, csv_filename)
    image_dest_folder = os.path.join(tmpdir, "generated_images")

    # Configure features to be tested:
    bin_str_feature = binary_feature()
    torchscript_compatible_text_features = [
        text_feature(vocab_size=3, preprocessing={"tokenizer": tokenizer})
        for tokenizer in TORCHSCRIPT_COMPATIBLE_TOKENIZERS
    ]
    input_features = [
        bin_str_feature,
        binary_feature(),
        number_feature(),
        category_feature(vocab_size=3),
        image_feature(image_dest_folder),
<<<<<<< HEAD
        *torchscript_enabled_text_features,
        timeseries_feature(preprocessing={"tokenizer": "torchscript_whitespace"}),
=======
        *torchscript_compatible_text_features,
        bag_feature(vocab_size=3),
        set_feature(vocab_size=3),
        sequence_feature(vocab_size=3, preprocessing={"tokenizer": "space"}),
>>>>>>> a558274a
        # TODO: future support
        # vector_feature(),
        # audio_feature(audio_dest_folder),
        # date_feature(),
        # h3_feature(),
    ]
    output_features = [
        bin_str_feature,
        binary_feature(),
        number_feature(),
        category_feature(vocab_size=3),
        # TODO: future support
        # sequence_feature(vocab_size=3),
        # text_feature(vocab_size=3),
        # set_feature(vocab_size=3),
        # vector_feature()
    ]
    backend = LocalTestBackend()
    config = {"input_features": input_features, "output_features": output_features, TRAINER: {"epochs": 2}}

    # Generate training data
    training_data_csv_path = generate_data(input_features, output_features, data_csv_path)

    # Convert bool values to strings, e.g., {'Yes', 'No'}
    df = pd.read_csv(training_data_csv_path)
    false_value, true_value = "No", "Yes"
    df[bin_str_feature[NAME]] = df[bin_str_feature[NAME]].map(lambda x: true_value if x else false_value)
    df.to_csv(training_data_csv_path)

    # Train Ludwig (Pythonic) model:
    ludwig_model = LudwigModel(config, backend=backend)
    ludwig_model.train(
        dataset=training_data_csv_path,
        skip_save_training_description=True,
        skip_save_training_statistics=True,
        skip_save_model=True,
        skip_save_progress=True,
        skip_save_log=True,
        skip_save_processed_input=True,
    )

    # Obtain predictions from Python model
    preds_dict, _ = ludwig_model.predict(dataset=training_data_csv_path, return_type=dict)

    # Create graph inference model (Torchscript) from trained Ludwig model.
    script_module = ludwig_model.to_torchscript()
    df = pd.read_csv(training_data_csv_path)
    inputs = {
        name: to_inference_module_input(df[feature.column])
        for name, feature in ludwig_model.model.input_features.items()
    }
    outputs = script_module(inputs)

    # TODO: these are the only outputs we provide from Torchscript for now
    ts_outputs = {PREDICTIONS, PROBABILITIES, LOGITS}

    # Compare results from Python trained model against Torchscript
    for feature_name, feature_outputs_expected in preds_dict.items():
        assert feature_name in outputs

        feature_outputs = outputs[feature_name]
        for output_name, output_values_expected in feature_outputs_expected.items():
            if output_name not in ts_outputs:
                continue

            assert output_name in feature_outputs
            output_values = feature_outputs[output_name]
            if isinstance(output_values, list):
                # Strings should match exactly
                assert np.all(
                    output_values == output_values_expected
                ), f"feature: {feature_name}, output: {output_name}"
            else:
                assert np.allclose(
                    output_values, output_values_expected
                ), f"feature: {feature_name}, output: {output_name}"<|MERGE_RESOLUTION|>--- conflicted
+++ resolved
@@ -213,15 +213,11 @@
         number_feature(),
         category_feature(vocab_size=3),
         image_feature(image_dest_folder),
-<<<<<<< HEAD
-        *torchscript_enabled_text_features,
-        timeseries_feature(preprocessing={"tokenizer": "torchscript_whitespace"}),
-=======
         *torchscript_compatible_text_features,
         bag_feature(vocab_size=3),
         set_feature(vocab_size=3),
-        sequence_feature(vocab_size=3, preprocessing={"tokenizer": "space"}),
->>>>>>> a558274a
+        sequence_feature(vocab_size=3),
+        timeseries_feature(),
         # TODO: future support
         # vector_feature(),
         # audio_feature(audio_dest_folder),

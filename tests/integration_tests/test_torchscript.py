--- conflicted
+++ resolved
@@ -198,50 +198,7 @@
         assert np.all(original_predictions_df[predictions_column_name] == restored_predictions)
 
 
-<<<<<<< HEAD
-def test_torchscript_e2e_binary_only(csv_filename, tmpdir):
-    data_csv_path = os.path.join(tmpdir, csv_filename)
-
-    bin_str_feature = binary_feature()
-    input_features = [
-        bin_str_feature,
-        binary_feature(),
-    ]
-    output_features = [
-        bin_str_feature,
-        binary_feature(),
-    ]
-    backend = LocalTestBackend()
-    config = {"input_features": input_features, "output_features": output_features, TRAINER: {"epochs": 2}}
-
-    # Generate training data
-    training_data_csv_path = generate_data(input_features, output_features, data_csv_path)
-
-    # Convert bool values to strings, e.g., {'Yes', 'No'}
-    df = pd.read_csv(training_data_csv_path)
-    false_value, true_value = "No", "Yes"
-    df[bin_str_feature[NAME]] = df[bin_str_feature[NAME]].map(lambda x: true_value if x else false_value)
-    df.to_csv(training_data_csv_path)
-
-    # Train Ludwig (Pythonic) model:
-    ludwig_model = LudwigModel(config, backend=backend)
-    ludwig_model.train(
-        dataset=training_data_csv_path,
-        skip_save_training_description=True,
-        skip_save_training_statistics=True,
-        skip_save_model=True,
-        skip_save_progress=True,
-        skip_save_log=True,
-        skip_save_processed_input=True,
-    )
-
-    validate_torchscript_outputs(tmpdir, ludwig_model, training_data_csv_path)
-
-
-def test_torchscript_e2e(csv_filename, tmpdir):
-=======
 def test_torchscript_e2e_tabular(csv_filename, tmpdir):
->>>>>>> 6c26ee9a
     data_csv_path = os.path.join(tmpdir, csv_filename)
     # Configure features to be tested:
     bin_str_feature = binary_feature()
@@ -283,6 +240,24 @@
     false_value, true_value = "No", "Yes"
     df[bin_str_feature[NAME]] = df[bin_str_feature[NAME]].map(lambda x: true_value if x else false_value)
     df.to_csv(training_data_csv_path)
+
+    validate_torchscript_outputs(tmpdir, config, backend, training_data_csv_path)
+
+
+def test_torchscript_e2e_binary_only(csv_filename, tmpdir):
+    data_csv_path = os.path.join(tmpdir, csv_filename)
+
+    input_features = [
+        binary_feature(),
+    ]
+    output_features = [
+        binary_feature(),
+    ]
+    backend = LocalTestBackend()
+    config = {"input_features": input_features, "output_features": output_features, TRAINER: {"epochs": 2}}
+
+    # Generate training data
+    training_data_csv_path = generate_data(input_features, output_features, data_csv_path)
 
     validate_torchscript_outputs(tmpdir, config, backend, training_data_csv_path)
 

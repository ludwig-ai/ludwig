# Copyright (c) 2019 Uber Technologies, Inc.
#
# Licensed under the Apache License, Version 2.0 (the "License");
# you may not use this file except in compliance with the License.
# You may obtain a copy of the License at
#
#     http://www.apache.org/licenses/LICENSE-2.0
#
# Unless required by applicable law or agreed to in writing, software
# distributed under the License is distributed on an "AS IS" BASIS,
# WITHOUT WARRANTIES OR CONDITIONS OF ANY KIND, either express or implied.
# See the License for the specific language governing permissions and
# limitations under the License.
# ==============================================================================
import os
import shutil
import tempfile
from copy import deepcopy

import numpy as np
import pandas as pd
import pytest
import torch

from ludwig.api import LudwigModel
from ludwig.constants import COMBINER, LOGITS, NAME, PREDICTIONS, PROBABILITIES, TRAINER
from ludwig.data.preprocessing import preprocess_for_prediction
from ludwig.features.number_feature import numeric_transformation_registry
from ludwig.globals import TRAIN_SET_METADATA_FILE_NAME
from ludwig.models.inference import to_inference_module_input
from ludwig.utils import output_feature_utils
from ludwig.utils.tokenizers import TORCHSCRIPT_COMPATIBLE_TOKENIZERS
from tests.integration_tests import utils
from tests.integration_tests.utils import (
    audio_feature,
    bag_feature,
    binary_feature,
    category_feature,
    date_feature,
    generate_data,
    h3_feature,
    image_feature,
    LocalTestBackend,
    number_feature,
    sequence_feature,
    set_feature,
    text_feature,
    timeseries_feature,
    vector_feature,
)


@pytest.mark.parametrize("should_load_model", [True, False])
def test_torchscript(csv_filename, should_load_model):
    #######
    # Setup
    #######
    with tempfile.TemporaryDirectory() as tmpdir:
        dir_path = tmpdir
        data_csv_path = os.path.join(tmpdir, csv_filename)
        image_dest_folder = os.path.join(tmpdir, "generated_images")
        audio_dest_folder = os.path.join(tmpdir, "generated_audio")

        # Single sequence input, single category output
        input_features = [
            binary_feature(),
            number_feature(),
            category_feature(vocab_size=3),
            sequence_feature(vocab_size=3),
            text_feature(vocab_size=3),
            vector_feature(),
            image_feature(image_dest_folder),
            audio_feature(audio_dest_folder),
            timeseries_feature(),
            date_feature(),
            date_feature(),
            h3_feature(),
            set_feature(vocab_size=3),
            bag_feature(vocab_size=3),
        ]

        output_features = [
            category_feature(vocab_size=3),
            binary_feature(),
            number_feature(),
            set_feature(vocab_size=3),
            vector_feature(),
            sequence_feature(vocab_size=3),
            text_feature(vocab_size=3),
        ]

        predictions_column_name = "{}_predictions".format(output_features[0]["name"])

        # Generate test data
        data_csv_path = generate_data(input_features, output_features, data_csv_path)

        #############
        # Train model
        #############
        backend = LocalTestBackend()
        config = {"input_features": input_features, "output_features": output_features, TRAINER: {"epochs": 2}}
        ludwig_model = LudwigModel(config, backend=backend)
        ludwig_model.train(
            dataset=data_csv_path,
            skip_save_training_description=True,
            skip_save_training_statistics=True,
            skip_save_model=True,
            skip_save_progress=True,
            skip_save_log=True,
            skip_save_processed_input=True,
        )

        ###################
        # save Ludwig model
        ###################
        ludwigmodel_path = os.path.join(dir_path, "ludwigmodel")
        shutil.rmtree(ludwigmodel_path, ignore_errors=True)
        ludwig_model.save(ludwigmodel_path)

        ###################
        # load Ludwig model
        ###################
        if should_load_model:
            ludwig_model = LudwigModel.load(ludwigmodel_path, backend=backend)

        ##############################
        # collect weight tensors names
        ##############################
        original_predictions_df, _ = ludwig_model.predict(dataset=data_csv_path)
        original_weights = deepcopy(list(ludwig_model.model.parameters()))
        original_weights = [t.cpu() for t in original_weights]

        # Move the model to CPU for tracing
        ludwig_model.model.cpu()

        #################
        # save torchscript
        #################
        torchscript_path = os.path.join(dir_path, "torchscript")
        shutil.rmtree(torchscript_path, ignore_errors=True)
        ludwig_model.model.save_torchscript(torchscript_path)

        ###################################################
        # load Ludwig model, obtain predictions and weights
        ###################################################
        ludwig_model = LudwigModel.load(ludwigmodel_path, backend=backend)
        loaded_prediction_df, _ = ludwig_model.predict(dataset=data_csv_path)
        loaded_weights = deepcopy(list(ludwig_model.model.parameters()))
        loaded_weights = [t.cpu() for t in loaded_weights]

        #####################################################
        # restore torchscript, obtain predictions and weights
        #####################################################
        training_set_metadata_json_fp = os.path.join(ludwigmodel_path, TRAIN_SET_METADATA_FILE_NAME)

        dataset, training_set_metadata = preprocess_for_prediction(
            ludwig_model.config,
            dataset=data_csv_path,
            training_set_metadata=training_set_metadata_json_fp,
            include_outputs=False,
            backend=backend,
        )

        restored_model = torch.jit.load(torchscript_path)

        # Check the outputs for one of the features for correctness
        # Here we choose the first output feature (categorical)
        of_name = list(ludwig_model.model.output_features.keys())[0]

        data_to_predict = {
            name: torch.from_numpy(dataset.dataset[feature.proc_column])
            for name, feature in ludwig_model.model.input_features.items()
        }

        # Get predictions from restored torchscript.
        logits = restored_model(data_to_predict)
        restored_predictions = torch.argmax(
            output_feature_utils.get_output_feature_tensor(logits, of_name, "logits"), -1
        )

        restored_predictions = [training_set_metadata[of_name]["idx2str"][idx] for idx in restored_predictions]

        restored_weights = deepcopy(list(restored_model.parameters()))
        restored_weights = [t.cpu() for t in restored_weights]

        ###############################################
        # Check if weights and predictions are the same
        ###############################################

        # Check to weight values match the original model.
        assert utils.is_all_close(original_weights, loaded_weights)
        assert utils.is_all_close(original_weights, restored_weights)

        # Check that predictions are identical to the original model.
        assert np.all(original_predictions_df[predictions_column_name] == loaded_prediction_df[predictions_column_name])

        assert np.all(original_predictions_df[predictions_column_name] == restored_predictions)


def test_torchscript_e2e_tabular(csv_filename, tmpdir):
    data_csv_path = os.path.join(tmpdir, csv_filename)
    # Configure features to be tested:
    bin_str_feature = binary_feature()
    transformed_number_features = [
        number_feature(preprocessing={"normalization": numeric_transformer})
        for numeric_transformer in numeric_transformation_registry.keys()
    ]
    input_features = [
        bin_str_feature,
        binary_feature(),
        *transformed_number_features,
        category_feature(vocab_size=3),
        bag_feature(vocab_size=3),
        set_feature(vocab_size=3),
        # TODO: future support
        # vector_feature(),
        # date_feature(),
        # h3_feature(),
    ]
    output_features = [
        bin_str_feature,
        binary_feature(),
        number_feature(),
        category_feature(vocab_size=3),
        set_feature(vocab_size=3),
        # TODO: future support
<<<<<<< HEAD
        # set_feature(vocab_size=3),
=======
        # sequence_feature(vocab_size=3),
        # text_feature(vocab_size=3),
>>>>>>> fe777932
        # vector_feature()
    ]
    backend = LocalTestBackend()
    config = {"input_features": input_features, "output_features": output_features, TRAINER: {"epochs": 2}}

    # Generate training data
    training_data_csv_path = generate_data(input_features, output_features, data_csv_path)

    # Convert bool values to strings, e.g., {'Yes', 'No'}
    df = pd.read_csv(training_data_csv_path)
    false_value, true_value = "No", "Yes"
    df[bin_str_feature[NAME]] = df[bin_str_feature[NAME]].map(lambda x: true_value if x else false_value)
    df.to_csv(training_data_csv_path)

    validate_torchscript_outputs(tmpdir, config, backend, training_data_csv_path)


def test_torchscript_e2e_binary_only(csv_filename, tmpdir):
    data_csv_path = os.path.join(tmpdir, csv_filename)

    input_features = [
        binary_feature(),
    ]
    output_features = [
        binary_feature(),
    ]
    backend = LocalTestBackend()
    config = {"input_features": input_features, "output_features": output_features, TRAINER: {"epochs": 2}}

    # Generate training data
    training_data_csv_path = generate_data(input_features, output_features, data_csv_path)

    validate_torchscript_outputs(tmpdir, config, backend, training_data_csv_path)


def test_torchscript_e2e_tabnet_combiner(csv_filename, tmpdir):
    data_csv_path = os.path.join(tmpdir, csv_filename)
    # Configure features to be tested:
    input_features = [
        binary_feature(),
        number_feature(),
        category_feature(vocab_size=3),
        bag_feature(vocab_size=3),
        set_feature(vocab_size=3),
    ]
    output_features = [
        binary_feature(),
        number_feature(),
        category_feature(vocab_size=3),
    ]
    backend = LocalTestBackend()
    config = {
        "input_features": input_features,
        "output_features": output_features,
        COMBINER: {
            "type": "tabnet",
            "num_total_blocks": 2,
            "num_shared_blocks": 2,
        },
        TRAINER: {"epochs": 2},
    }

    # Generate training data
    training_data_csv_path = generate_data(input_features, output_features, data_csv_path)

    validate_torchscript_outputs(tmpdir, config, backend, training_data_csv_path)


def test_torchscript_e2e_audio(csv_filename, tmpdir):
    data_csv_path = os.path.join(tmpdir, csv_filename)
    audio_dest_folder = os.path.join(tmpdir, "generated_audio")

    input_features = [
        audio_feature(audio_dest_folder),
    ]
    output_features = [
        binary_feature(),
    ]
    backend = LocalTestBackend()
    config = {"input_features": input_features, "output_features": output_features, TRAINER: {"epochs": 2}}
    training_data_csv_path = generate_data(input_features, output_features, data_csv_path)

    # NOTE: audio preprocessing mismatches by very small margins ~O(1e-6) but causes flakiness in e2e test.
    # Increasing tolerance is a workaround to reduce flakiness for now.
    # TODO: remove this workaround when audio preprocessing is fixed.
    validate_torchscript_outputs(tmpdir, config, backend, training_data_csv_path, tolerance=1e-6)


def test_torchscript_e2e_image(tmpdir, csv_filename):
    data_csv_path = os.path.join(tmpdir, csv_filename)
    image_dest_folder = os.path.join(tmpdir, "generated_images")
    input_features = [
        image_feature(image_dest_folder),
    ]
    output_features = [
        binary_feature(),
    ]
    backend = LocalTestBackend()
    config = {"input_features": input_features, "output_features": output_features, TRAINER: {"epochs": 2}}
    training_data_csv_path = generate_data(input_features, output_features, data_csv_path)

    validate_torchscript_outputs(tmpdir, config, backend, training_data_csv_path)


def test_torchscript_e2e_text(tmpdir, csv_filename):
    data_csv_path = os.path.join(tmpdir, csv_filename)
    input_features = [
        text_feature(vocab_size=3, preprocessing={"tokenizer": tokenizer})
        for tokenizer in TORCHSCRIPT_COMPATIBLE_TOKENIZERS
    ]
    output_features = [
        text_feature(vocab_size=3),
    ]
    backend = LocalTestBackend()
    config = {"input_features": input_features, "output_features": output_features, TRAINER: {"epochs": 2}}
    training_data_csv_path = generate_data(input_features, output_features, data_csv_path)

    validate_torchscript_outputs(tmpdir, config, backend, training_data_csv_path)


def test_torchscript_e2e_sequence(tmpdir, csv_filename):
    data_csv_path = os.path.join(tmpdir, csv_filename)
    input_features = [
        sequence_feature(vocab_size=3, preprocessing={"tokenizer": "space"}),
    ]
    output_features = [
        sequence_feature(vocab_size=3),
    ]
    backend = LocalTestBackend()
    config = {"input_features": input_features, "output_features": output_features, TRAINER: {"epochs": 2}}
    training_data_csv_path = generate_data(input_features, output_features, data_csv_path)

    validate_torchscript_outputs(tmpdir, config, backend, training_data_csv_path)


def test_torchscript_e2e_timeseries(tmpdir, csv_filename):
    data_csv_path = os.path.join(tmpdir, csv_filename)
    input_features = [
        timeseries_feature(),
    ]
    output_features = [
        binary_feature(),
    ]
    backend = LocalTestBackend()
    config = {"input_features": input_features, "output_features": output_features, TRAINER: {"epochs": 2}}
    training_data_csv_path = generate_data(input_features, output_features, data_csv_path)

    validate_torchscript_outputs(tmpdir, config, backend, training_data_csv_path)


def validate_torchscript_outputs(tmpdir, config, backend, training_data_csv_path, tolerance=1e-8):
    # Train Ludwig (Pythonic) model:
    ludwig_model = LudwigModel(config, backend=backend)
    ludwig_model.train(
        dataset=training_data_csv_path,
        skip_save_training_description=True,
        skip_save_training_statistics=True,
        skip_save_model=True,
        skip_save_progress=True,
        skip_save_log=True,
        skip_save_processed_input=True,
    )

    # Obtain predictions from Python model
    preds_dict, _ = ludwig_model.predict(dataset=training_data_csv_path, return_type=dict)

    # Create graph inference model (Torchscript) from trained Ludwig model.
    script_module = ludwig_model.to_torchscript()

    # Ensure torchscript saving/loading does not affect final predictions.
    script_module_path = os.path.join(tmpdir, "inference_module.pt")
    torch.jit.save(script_module, script_module_path)
    script_module = torch.jit.load(script_module_path)

    df = pd.read_csv(training_data_csv_path)
    inputs = {
        name: to_inference_module_input(df[feature.column], feature.type(), load_paths=True)
        for name, feature in ludwig_model.model.input_features.items()
    }
    outputs = script_module(inputs)

    # TODO: these are the only outputs we provide from Torchscript for now
    ts_outputs = {PREDICTIONS, PROBABILITIES, LOGITS}

    # Compare results from Python trained model against Torchscript
    for feature_name, feature_outputs_expected in preds_dict.items():
        assert feature_name in outputs

        feature_outputs = outputs[feature_name]
        for output_name, output_values_expected in feature_outputs_expected.items():
            if output_name not in ts_outputs:
                continue

            assert output_name in feature_outputs
            output_values = feature_outputs[output_name]
            assert utils.is_all_close(
                output_values, output_values_expected
            ), f"feature: {feature_name}, output: {output_name}"<|MERGE_RESOLUTION|>--- conflicted
+++ resolved
@@ -224,12 +224,6 @@
         category_feature(vocab_size=3),
         set_feature(vocab_size=3),
         # TODO: future support
-<<<<<<< HEAD
-        # set_feature(vocab_size=3),
-=======
-        # sequence_feature(vocab_size=3),
-        # text_feature(vocab_size=3),
->>>>>>> fe777932
         # vector_feature()
     ]
     backend = LocalTestBackend()

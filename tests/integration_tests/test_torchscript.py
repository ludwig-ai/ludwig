--- conflicted
+++ resolved
@@ -218,11 +218,8 @@
         category_feature(vocab_size=3),
         image_feature(image_dest_folder),
         *torchscript_enabled_text_features,
-<<<<<<< HEAD
         bag_feature(vocab_size=3, preprocessing={"tokenizer": "torchscript_whitespace"}),
-=======
         set_feature(vocab_size=3, preprocessing={"tokenizer": "torchscript_whitespace"}),
->>>>>>> e704b5ab
         # TODO: future support
         # sequence_feature(vocab_size=3),
         # vector_feature(),
@@ -277,11 +274,7 @@
         if "image" in s.name:
             return [image_utils.read_image(v) for v in s]
         if s.dtype == "object":
-<<<<<<< HEAD
-            if "bag" in s.name:
-=======
-            if "set" in s.name:
->>>>>>> e704b5ab
+            if s.name in {"bag", "set"}:
                 s = s.astype(str)
             return s.to_list()
         return torch.from_numpy(s.to_numpy())

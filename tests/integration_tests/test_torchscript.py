--- conflicted
+++ resolved
@@ -265,11 +265,7 @@
     # Create graph inference model (Torchscript) from trained Ludwig model.
     script_module = ludwig_model.to_torchscript()
 
-<<<<<<< HEAD
-    # Ensure torchscript saving/loading does not effect final predictions.
-=======
     # Ensure torchscript saving/loading does not affect final predictions.
->>>>>>> 6d2d580d
     script_module_path = os.path.join(tmpdir, "inference_module.pt")
     torch.jit.save(script_module, script_module_path)
     script_module = torch.jit.load(script_module_path)

--- conflicted
+++ resolved
@@ -218,12 +218,9 @@
         category_feature(vocab_size=3),
         image_feature(image_dest_folder),
         *torchscript_enabled_text_features,
-<<<<<<< HEAD
         bag_feature(vocab_size=3),
         set_feature(vocab_size=3),
-=======
         sequence_feature(vocab_size=3, preprocessing={"tokenizer": "space"}),
->>>>>>> 9471e600
         # TODO: future support
         # vector_feature(),
         # audio_feature(audio_dest_folder),

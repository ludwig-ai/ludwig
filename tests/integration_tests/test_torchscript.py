# Copyright (c) 2019 Uber Technologies, Inc.
#
# Licensed under the Apache License, Version 2.0 (the "License");
# you may not use this file except in compliance with the License.
# You may obtain a copy of the License at
#
#     http://www.apache.org/licenses/LICENSE-2.0
#
# Unless required by applicable law or agreed to in writing, software
# distributed under the License is distributed on an "AS IS" BASIS,
# WITHOUT WARRANTIES OR CONDITIONS OF ANY KIND, either express or implied.
# See the License for the specific language governing permissions and
# limitations under the License.
# ==============================================================================
import os
import shutil
import tempfile
from copy import deepcopy

import numpy as np
import pandas as pd
import pytest
import torch

from ludwig.api import LudwigModel
from ludwig.constants import COMBINER, LOGITS, NAME, PREDICTIONS, PROBABILITIES, TRAINER
from ludwig.data.preprocessing import preprocess_for_prediction
from ludwig.features.number_feature import numeric_transformation_registry
from ludwig.globals import TRAIN_SET_METADATA_FILE_NAME
from ludwig.models.inference import to_inference_module_input_from_dataframe
from ludwig.utils import output_feature_utils
from ludwig.utils.tokenizers import TORCHSCRIPT_COMPATIBLE_TOKENIZERS
from tests.integration_tests import utils
from tests.integration_tests.utils import (
    audio_feature,
    bag_feature,
    binary_feature,
    category_feature,
    date_feature,
    generate_data,
    h3_feature,
    image_feature,
    LocalTestBackend,
    number_feature,
    sequence_feature,
    set_feature,
    text_feature,
    timeseries_feature,
    vector_feature,
)


@pytest.mark.parametrize("should_load_model", [True, False])
def test_torchscript(csv_filename, should_load_model):
    #######
    # Setup
    #######
    with tempfile.TemporaryDirectory() as tmpdir:
        dir_path = tmpdir
        data_csv_path = os.path.join(tmpdir, csv_filename)
        image_dest_folder = os.path.join(tmpdir, "generated_images")
        audio_dest_folder = os.path.join(tmpdir, "generated_audio")

        # Single sequence input, single category output
        input_features = [
            binary_feature(),
            number_feature(),
            category_feature(vocab_size=3),
            sequence_feature(vocab_size=3),
            text_feature(vocab_size=3),
            vector_feature(),
            image_feature(image_dest_folder),
            audio_feature(audio_dest_folder),
            timeseries_feature(),
            date_feature(),
            date_feature(),
            h3_feature(),
            set_feature(vocab_size=3),
            bag_feature(vocab_size=3),
        ]

        output_features = [
            category_feature(vocab_size=3),
            binary_feature(),
            number_feature(),
            set_feature(vocab_size=3),
            vector_feature(),
            sequence_feature(vocab_size=3),
            text_feature(vocab_size=3),
        ]

        predictions_column_name = "{}_predictions".format(output_features[0]["name"])

        # Generate test data
        data_csv_path = generate_data(input_features, output_features, data_csv_path)

        #############
        # Train model
        #############
        backend = LocalTestBackend()
        config = {"input_features": input_features, "output_features": output_features, TRAINER: {"epochs": 2}}
        ludwig_model = LudwigModel(config, backend=backend)
        ludwig_model.train(
            dataset=data_csv_path,
            skip_save_training_description=True,
            skip_save_training_statistics=True,
            skip_save_model=True,
            skip_save_progress=True,
            skip_save_log=True,
            skip_save_processed_input=True,
        )

        ###################
        # save Ludwig model
        ###################
        ludwigmodel_path = os.path.join(dir_path, "ludwigmodel")
        shutil.rmtree(ludwigmodel_path, ignore_errors=True)
        ludwig_model.save(ludwigmodel_path)

        ###################
        # load Ludwig model
        ###################
        if should_load_model:
            ludwig_model = LudwigModel.load(ludwigmodel_path, backend=backend)

        ##############################
        # collect weight tensors names
        ##############################
        original_predictions_df, _ = ludwig_model.predict(dataset=data_csv_path)
        original_weights = deepcopy(list(ludwig_model.model.parameters()))
        original_weights = [t.cpu() for t in original_weights]

        # Move the model to CPU for tracing
        ludwig_model.model.cpu()

        #################
        # save torchscript
        #################
        torchscript_path = os.path.join(dir_path, "torchscript")
        shutil.rmtree(torchscript_path, ignore_errors=True)
        ludwig_model.model.save_torchscript(torchscript_path)

        ###################################################
        # load Ludwig model, obtain predictions and weights
        ###################################################
        ludwig_model = LudwigModel.load(ludwigmodel_path, backend=backend)
        loaded_prediction_df, _ = ludwig_model.predict(dataset=data_csv_path)
        loaded_weights = deepcopy(list(ludwig_model.model.parameters()))
        loaded_weights = [t.cpu() for t in loaded_weights]

        #####################################################
        # restore torchscript, obtain predictions and weights
        #####################################################
        training_set_metadata_json_fp = os.path.join(ludwigmodel_path, TRAIN_SET_METADATA_FILE_NAME)

        dataset, training_set_metadata = preprocess_for_prediction(
            ludwig_model.config,
            dataset=data_csv_path,
            training_set_metadata=training_set_metadata_json_fp,
            include_outputs=False,
            backend=backend,
        )

        restored_model = torch.jit.load(torchscript_path)

        # Check the outputs for one of the features for correctness
        # Here we choose the first output feature (categorical)
        of_name = list(ludwig_model.model.output_features.keys())[0]

        data_to_predict = {
            name: torch.from_numpy(dataset.dataset[feature.proc_column])
            for name, feature in ludwig_model.model.input_features.items()
        }

        # Get predictions from restored torchscript.
        logits = restored_model(data_to_predict)
        restored_predictions = torch.argmax(
            output_feature_utils.get_output_feature_tensor(logits, of_name, "logits"), -1
        )

        restored_predictions = [training_set_metadata[of_name]["idx2str"][idx] for idx in restored_predictions]

        restored_weights = deepcopy(list(restored_model.parameters()))
        restored_weights = [t.cpu() for t in restored_weights]

        ###############################################
        # Check if weights and predictions are the same
        ###############################################

        # Check to weight values match the original model.
        assert utils.is_all_close(original_weights, loaded_weights)
        assert utils.is_all_close(original_weights, restored_weights)

        # Check that predictions are identical to the original model.
        assert np.all(original_predictions_df[predictions_column_name] == loaded_prediction_df[predictions_column_name])

        assert np.all(original_predictions_df[predictions_column_name] == restored_predictions)


def test_torchscript_e2e_tabular(csv_filename, tmpdir):
    data_csv_path = os.path.join(tmpdir, csv_filename)
    # Configure features to be tested:
    bin_str_feature = binary_feature()
    transformed_number_features = [
        number_feature(preprocessing={"normalization": numeric_transformer})
        for numeric_transformer in numeric_transformation_registry.keys()
    ]
    input_features = [
        bin_str_feature,
        binary_feature(),
        *transformed_number_features,
        category_feature(vocab_size=3),
        bag_feature(vocab_size=3),
        set_feature(vocab_size=3),
        vector_feature(),
        # TODO: future support
        # date_feature(),
        # h3_feature(),
    ]
    output_features = [
        bin_str_feature,
        binary_feature(),
        number_feature(),
        category_feature(vocab_size=3),
        set_feature(vocab_size=3),
        vector_feature(),
        sequence_feature(vocab_size=3),
        text_feature(vocab_size=3),
    ]
    backend = LocalTestBackend()
    config = {"input_features": input_features, "output_features": output_features, TRAINER: {"epochs": 2}}

    # Generate training data
    training_data_csv_path = generate_data(input_features, output_features, data_csv_path)

    # Convert bool values to strings, e.g., {'Yes', 'No'}
    df = pd.read_csv(training_data_csv_path)
    false_value, true_value = "No", "Yes"
    df[bin_str_feature[NAME]] = df[bin_str_feature[NAME]].map(lambda x: true_value if x else false_value)
    df.to_csv(training_data_csv_path)

    validate_torchscript_outputs(tmpdir, config, backend, training_data_csv_path)


def test_torchscript_e2e_binary_only(csv_filename, tmpdir):
    data_csv_path = os.path.join(tmpdir, csv_filename)

    input_features = [
        binary_feature(),
    ]
    output_features = [
        binary_feature(),
    ]
    backend = LocalTestBackend()
    config = {"input_features": input_features, "output_features": output_features, TRAINER: {"epochs": 2}}

    # Generate training data
    training_data_csv_path = generate_data(input_features, output_features, data_csv_path)

    validate_torchscript_outputs(tmpdir, config, backend, training_data_csv_path)


def test_torchscript_e2e_tabnet_combiner(csv_filename, tmpdir):
    data_csv_path = os.path.join(tmpdir, csv_filename)
    # Configure features to be tested:
    input_features = [
        binary_feature(),
        number_feature(),
        category_feature(vocab_size=3),
        bag_feature(vocab_size=3),
        set_feature(vocab_size=3),
    ]
    output_features = [
        binary_feature(),
        number_feature(),
        category_feature(vocab_size=3),
    ]
    backend = LocalTestBackend()
    config = {
        "input_features": input_features,
        "output_features": output_features,
        COMBINER: {
            "type": "tabnet",
            "num_total_blocks": 2,
            "num_shared_blocks": 2,
        },
        TRAINER: {"epochs": 2},
    }

    # Generate training data
    training_data_csv_path = generate_data(input_features, output_features, data_csv_path)

    validate_torchscript_outputs(tmpdir, config, backend, training_data_csv_path)


def test_torchscript_e2e_audio(csv_filename, tmpdir):
    data_csv_path = os.path.join(tmpdir, csv_filename)
    audio_dest_folder = os.path.join(tmpdir, "generated_audio")

    input_features = [
        audio_feature(audio_dest_folder),
    ]
    output_features = [
        binary_feature(),
    ]
    backend = LocalTestBackend()
    config = {"input_features": input_features, "output_features": output_features, TRAINER: {"epochs": 2}}
    training_data_csv_path = generate_data(input_features, output_features, data_csv_path)

    # NOTE: audio preprocessing mismatches by very small margins ~O(1e-6) but causes flakiness in e2e test.
    # Increasing tolerance is a workaround to reduce flakiness for now.
    # TODO: remove this workaround when audio preprocessing is fixed.
    validate_torchscript_outputs(tmpdir, config, backend, training_data_csv_path, tolerance=1e-6)


def test_torchscript_e2e_image(tmpdir, csv_filename):
    data_csv_path = os.path.join(tmpdir, csv_filename)
    image_dest_folder = os.path.join(tmpdir, "generated_images")
    input_features = [
        image_feature(image_dest_folder),
    ]
    output_features = [
        binary_feature(),
    ]
    backend = LocalTestBackend()
    config = {"input_features": input_features, "output_features": output_features, TRAINER: {"epochs": 2}}
    training_data_csv_path = generate_data(input_features, output_features, data_csv_path)

    validate_torchscript_outputs(tmpdir, config, backend, training_data_csv_path)


def test_torchscript_e2e_text(tmpdir, csv_filename):
    data_csv_path = os.path.join(tmpdir, csv_filename)
    input_features = [
        text_feature(vocab_size=3, preprocessing={"tokenizer": tokenizer})
        for tokenizer in TORCHSCRIPT_COMPATIBLE_TOKENIZERS
    ]
    output_features = [
        text_feature(vocab_size=3),
    ]
    backend = LocalTestBackend()
    config = {"input_features": input_features, "output_features": output_features, TRAINER: {"epochs": 2}}
    training_data_csv_path = generate_data(input_features, output_features, data_csv_path)

    validate_torchscript_outputs(tmpdir, config, backend, training_data_csv_path)


def test_torchscript_e2e_sequence(tmpdir, csv_filename):
    data_csv_path = os.path.join(tmpdir, csv_filename)
    input_features = [
        sequence_feature(vocab_size=3, preprocessing={"tokenizer": "space"}),
    ]
    output_features = [
        sequence_feature(vocab_size=3),
    ]
    backend = LocalTestBackend()
    config = {"input_features": input_features, "output_features": output_features, TRAINER: {"epochs": 2}}
    training_data_csv_path = generate_data(input_features, output_features, data_csv_path)

    validate_torchscript_outputs(tmpdir, config, backend, training_data_csv_path)


def test_torchscript_e2e_timeseries(tmpdir, csv_filename):
    data_csv_path = os.path.join(tmpdir, csv_filename)
    input_features = [
        timeseries_feature(),
    ]
    output_features = [
        binary_feature(),
    ]
    backend = LocalTestBackend()
    config = {"input_features": input_features, "output_features": output_features, TRAINER: {"epochs": 2}}
    training_data_csv_path = generate_data(input_features, output_features, data_csv_path)

    validate_torchscript_outputs(tmpdir, config, backend, training_data_csv_path)


def test_torchscript_e2e_h3(tmpdir, csv_filename):
    data_csv_path = os.path.join(tmpdir, csv_filename)
    input_features = [
        h3_feature(),
    ]
    output_features = [
        binary_feature(),
    ]
    backend = LocalTestBackend()
    config = {"input_features": input_features, "output_features": output_features, TRAINER: {"epochs": 2}}
    training_data_csv_path = generate_data(input_features, output_features, data_csv_path)

    validate_torchscript_outputs(tmpdir, config, backend, training_data_csv_path)


<<<<<<< HEAD
@pytest.mark.parametrize(
    "feature",
    [
        number_feature(),
        binary_feature(),
        category_feature(vocab_size=3),
        bag_feature(vocab_size=3),
        set_feature(vocab_size=3),
        text_feature(vocab_size=3),
        sequence_feature(vocab_size=3),
        timeseries_feature(),
        h3_feature(),
        # TODO: future support
        # audio_feature(),  # default BACKFILL strategy is unintuitive at inference time
        # image_feature(),  # default BACKFILL strategy is unintuitive at inference time
        # vector_feature(), # does not have a missing_value_strategy
        # date_feature(),   # default fill with datetime.now() strategy is not scriptable
    ],
)
def test_torchscript_preproc_with_nans(tmpdir, csv_filename, feature):
    data_csv_path = os.path.join(tmpdir, csv_filename)

    input_features = [feature]
=======
def test_torchscript_e2e_date(tmpdir, csv_filename):
    data_csv_path = os.path.join(tmpdir, csv_filename)
    input_features = [
        date_feature(),
    ]
>>>>>>> 36787ba7
    output_features = [
        binary_feature(),
    ]
    backend = LocalTestBackend()
    config = {"input_features": input_features, "output_features": output_features, TRAINER: {"epochs": 2}}
<<<<<<< HEAD

    training_data_csv_path = generate_data(input_features, output_features, data_csv_path, nan_percent=0.2)

    # Initialize Ludwig model
    ludwig_model = LudwigModel(config, backend=backend)
    ludwig_model.train(
        dataset=training_data_csv_path,
        skip_save_training_description=True,
        skip_save_training_statistics=True,
        skip_save_model=True,
        skip_save_progress=True,
        skip_save_log=True,
        skip_save_processed_input=True,
    )
    preproc_inputs_expected, _ = preprocess_for_prediction(
        ludwig_model.config,
        training_data_csv_path,
        ludwig_model.training_set_metadata,
        backend=backend,
        include_outputs=False,
    )

    # Create graph inference model (Torchscript) from trained Ludwig model.
    script_module = ludwig_model.to_torchscript()
    # Ensure torchscript saving/loading does not affect final predictions.
    script_module_path = os.path.join(tmpdir, "inference_module.pt")
    torch.jit.save(script_module, script_module_path)
    script_module = torch.jit.load(script_module_path)

    df = pd.read_csv(training_data_csv_path)
    inputs = {
        name: to_inference_module_input(df[feature.column], feature.type(), load_paths=True)
        for name, feature in ludwig_model.model.input_features.items()
    }
    preproc_inputs = script_module.preprocess(inputs)

    # Check that preproc_inputs is the same as preproc_inputs_expected.
    for feature_name_expected, feature_values_expected in preproc_inputs_expected.dataset.items():
        feature_name = feature_name_expected[: feature_name_expected.rfind("_")]  # remove proc suffix
        if feature_name not in preproc_inputs.keys():
            continue

        feature_values = preproc_inputs[feature_name]
        assert utils.is_all_close(feature_values, feature_values_expected), f"feature: {feature_name}"
=======
    training_data_csv_path = generate_data(input_features, output_features, data_csv_path)

    validate_torchscript_outputs(tmpdir, config, backend, training_data_csv_path)
>>>>>>> 36787ba7


def validate_torchscript_outputs(tmpdir, config, backend, training_data_csv_path, tolerance=1e-8):
    # Train Ludwig (Pythonic) model:
    ludwig_model = LudwigModel(config, backend=backend)
    ludwig_model.train(
        dataset=training_data_csv_path,
        skip_save_training_description=True,
        skip_save_training_statistics=True,
        skip_save_model=True,
        skip_save_progress=True,
        skip_save_log=True,
        skip_save_processed_input=True,
    )

    # Obtain predictions from Python model
    preds_dict, _ = ludwig_model.predict(dataset=training_data_csv_path, return_type=dict)

    # Create graph inference model (Torchscript) from trained Ludwig model.
    script_module = ludwig_model.to_torchscript()

    # Ensure torchscript saving/loading does not affect final predictions.
    script_module_path = os.path.join(tmpdir, "inference_module.pt")
    torch.jit.save(script_module, script_module_path)
    script_module = torch.jit.load(script_module_path)

    df = pd.read_csv(training_data_csv_path)
    inputs = to_inference_module_input_from_dataframe(df, config, load_paths=True)
    outputs = script_module(inputs)

    # TODO: these are the only outputs we provide from Torchscript for now
    ts_outputs = {PREDICTIONS, PROBABILITIES, LOGITS}

    # Compare results from Python trained model against Torchscript
    for feature_name, feature_outputs_expected in preds_dict.items():
        assert feature_name in outputs

        feature_outputs = outputs[feature_name]
        for output_name, output_values_expected in feature_outputs_expected.items():
            if output_name not in ts_outputs:
                continue

            assert output_name in feature_outputs
            output_values = feature_outputs[output_name]
            assert utils.is_all_close(
                output_values, output_values_expected
            ), f"feature: {feature_name}, output: {output_name}"<|MERGE_RESOLUTION|>--- conflicted
+++ resolved
@@ -390,7 +390,21 @@
     validate_torchscript_outputs(tmpdir, config, backend, training_data_csv_path)
 
 
-<<<<<<< HEAD
+def test_torchscript_e2e_date(tmpdir, csv_filename):
+    data_csv_path = os.path.join(tmpdir, csv_filename)
+    input_features = [
+        date_feature(),
+    ]
+    output_features = [
+        binary_feature(),
+    ]
+    backend = LocalTestBackend()
+    config = {"input_features": input_features, "output_features": output_features, TRAINER: {"epochs": 2}}
+    training_data_csv_path = generate_data(input_features, output_features, data_csv_path)
+
+    validate_torchscript_outputs(tmpdir, config, backend, training_data_csv_path)
+
+
 @pytest.mark.parametrize(
     "feature",
     [
@@ -414,20 +428,12 @@
     data_csv_path = os.path.join(tmpdir, csv_filename)
 
     input_features = [feature]
-=======
-def test_torchscript_e2e_date(tmpdir, csv_filename):
-    data_csv_path = os.path.join(tmpdir, csv_filename)
-    input_features = [
-        date_feature(),
-    ]
->>>>>>> 36787ba7
-    output_features = [
-        binary_feature(),
-    ]
-    backend = LocalTestBackend()
-    config = {"input_features": input_features, "output_features": output_features, TRAINER: {"epochs": 2}}
-<<<<<<< HEAD
-
+
+    output_features = [
+        binary_feature(),
+    ]
+    backend = LocalTestBackend()
+    config = {"input_features": input_features, "output_features": output_features, TRAINER: {"epochs": 2}}
     training_data_csv_path = generate_data(input_features, output_features, data_csv_path, nan_percent=0.2)
 
     # Initialize Ludwig model
@@ -471,11 +477,6 @@
 
         feature_values = preproc_inputs[feature_name]
         assert utils.is_all_close(feature_values, feature_values_expected), f"feature: {feature_name}"
-=======
-    training_data_csv_path = generate_data(input_features, output_features, data_csv_path)
-
-    validate_torchscript_outputs(tmpdir, config, backend, training_data_csv_path)
->>>>>>> 36787ba7
 
 
 def validate_torchscript_outputs(tmpdir, config, backend, training_data_csv_path, tolerance=1e-8):

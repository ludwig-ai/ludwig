--- conflicted
+++ resolved
@@ -16,10 +16,6 @@
 import shutil
 import tempfile
 from copy import deepcopy
-<<<<<<< HEAD
-from typing import List, Tuple, Union
-=======
->>>>>>> 5554d8c0
 
 import numpy as np
 import pandas as pd
@@ -274,19 +270,6 @@
 
     # Create graph inference model (Torchscript) from trained Ludwig model.
     script_module = ludwig_model.to_torchscript()
-<<<<<<< HEAD
-
-    def to_input(s: pd.Series) -> Union[List[str], List[torch.Tensor], List[Tuple[torch.Tensor, int]], torch.Tensor]:
-        if "image" in s.name:
-            return [image_utils.read_image(v) for v in s]
-        if "audio" in s.name:
-            return [torchaudio.load(v) for v in s]
-        if s.dtype == "object":
-            return s.to_list()
-        return torch.from_numpy(s.to_numpy())
-
-=======
->>>>>>> 5554d8c0
     df = pd.read_csv(training_data_csv_path)
     inputs = {
         name: to_inference_module_input(df[feature.column])

import os
import random
import string

import numpy as np
import pandas as pd
import pytest
from PIL import Image

from ludwig.api import LudwigModel
<<<<<<< HEAD
from ludwig.constants import COLUMN, NAME, PROC_COLUMN, TRAINER
=======
from ludwig.constants import COLUMN, PROC_COLUMN
from ludwig.data.concatenate_datasets import concatenate_df
>>>>>>> 5c9cffb0
from tests.integration_tests.utils import (
    audio_feature,
    binary_feature,
    category_feature,
    generate_data,
    image_feature,
    init_backend,
    LocalTestBackend,
    number_feature,
    sequence_feature,
)

NUM_EXAMPLES = 10


@pytest.mark.parametrize("backend", ["local", "ray"])
@pytest.mark.distributed
def test_sample_ratio(backend, tmpdir):
    num_examples = 100
    sample_ratio = 0.25

    input_features = [sequence_feature(reduce_output="sum")]
    output_features = [category_feature(vocab_size=5, reduce_input="sum")]
    data_csv = generate_data(
        input_features, output_features, os.path.join(tmpdir, "dataset.csv"), num_examples=num_examples
    )
    config = {
        "input_features": input_features,
        "output_features": output_features,
        "trainer": {
            "epochs": 2,
        },
        "preprocessing": {"sample_ratio": sample_ratio},
    }

    with init_backend(backend):
        model = LudwigModel(config, backend=backend)
        train_set, val_set, test_set, _ = model.preprocess(
            data_csv,
            skip_save_processed_input=True,
        )

        sample_size = num_examples * sample_ratio
        count = len(train_set) + len(val_set) + len(test_set)
        assert sample_size == count


def test_strip_whitespace_category(csv_filename, tmpdir):
    data_csv_path = os.path.join(tmpdir, csv_filename)

    input_features = [binary_feature()]
    cat_feat = category_feature(vocab_size=3)
    output_features = [cat_feat]
    backend = LocalTestBackend()
    config = {"input_features": input_features, "output_features": output_features}

    training_data_csv_path = generate_data(input_features, output_features, data_csv_path)
    df = pd.read_csv(training_data_csv_path)

    # prefix with whitespace
    df[cat_feat[COLUMN]] = df[cat_feat[COLUMN]].apply(lambda s: " " + s)

    # run preprocessing
    ludwig_model = LudwigModel(config, backend=backend)
    train_ds, _, _, metadata = ludwig_model.preprocess(dataset=df)

    # expect values containing whitespaces to be properly mapped to vocab_size unique values
    assert len(np.unique(train_ds.dataset[cat_feat[PROC_COLUMN]])) == cat_feat["vocab_size"]


@pytest.mark.parametrize("backend", ["local", "ray"])
@pytest.mark.distributed
def test_with_split(backend, csv_filename, tmpdir):
    num_examples = NUM_EXAMPLES
    train_set_size = int(num_examples * 0.8)
    val_set_size = int(num_examples * 0.1)
    test_set_size = int(num_examples * 0.1)

    input_features = [sequence_feature(reduce_output="sum")]
    output_features = [category_feature(vocab_size=5, reduce_input="sum")]
    data_csv = generate_data(
        input_features, output_features, os.path.join(tmpdir, csv_filename), num_examples=num_examples
    )
    data_df = pd.read_csv(data_csv)
    data_df["split"] = [0] * train_set_size + [1] * val_set_size + [2] * test_set_size
    data_df.to_csv(data_csv, index=False)
    config = {
        "input_features": input_features,
        "output_features": output_features,
        "trainer": {
            "epochs": 2,
        },
        "preprocessing": {"split": {"type": "fixed"}},
    }

    with init_backend(backend):
        model = LudwigModel(config, backend=backend)
        train_set, val_set, test_set, _ = model.preprocess(
            data_csv,
            skip_save_processed_input=False,
        )
        assert len(train_set) == train_set_size
        assert len(val_set) == val_set_size
        assert len(test_set) == test_set_size


@pytest.mark.parametrize("feature_fn", [image_feature, audio_feature])
@pytest.mark.distributed
def test_dask_known_divisions(feature_fn, csv_filename, tmpdir):
    import dask.dataframe as dd

    num_examples = NUM_EXAMPLES

    input_features = [feature_fn(os.path.join(tmpdir, "generated_output"))]
    output_features = [category_feature(vocab_size=5, reduce_input="sum")]
    data_csv = generate_data(
        input_features, output_features, os.path.join(tmpdir, csv_filename), num_examples=num_examples
    )
    data_df = dd.from_pandas(pd.read_csv(data_csv), npartitions=1)
    assert data_df.known_divisions

    config = {
        "input_features": input_features,
        "output_features": output_features,
        "trainer": {
            "epochs": 2,
        },
    }

    backend = "ray"
    with init_backend(backend):
        model = LudwigModel(config, backend=backend)
        train_set, val_set, test_set, _ = model.preprocess(
            data_df,
            skip_save_processed_input=False,
        )


<<<<<<< HEAD
@pytest.mark.parametrize("generate_images_as_numpy", [False, True])
def test_read_image_from_path(tmpdir, csv_filename, generate_images_as_numpy):
    input_features = [image_feature(os.path.join(tmpdir, "generated_output"), save_as_numpy=generate_images_as_numpy)]
    output_features = [category_feature(vocab_size=5, reduce_input="sum")]
    data_csv = generate_data(
        input_features, output_features, os.path.join(tmpdir, csv_filename), num_examples=NUM_EXAMPLES
    )

    config = {
        "input_features": input_features,
        "output_features": output_features,
        "trainer": {"epochs": 2},
    }

    model = LudwigModel(config)
    model.preprocess(
        data_csv,
        skip_save_processed_input=False,
    )


def test_read_image_from_numpy_array(tmpdir, csv_filename):
    input_features = [image_feature(os.path.join(tmpdir, "generated_output"))]
    output_features = [category_feature(vocab_size=5, reduce_input="sum")]

    config = {
        "input_features": input_features,
        "output_features": output_features,
        TRAINER: {"epochs": 2},
    }

    data_csv = generate_data(
        input_features, output_features, os.path.join(tmpdir, csv_filename), num_examples=NUM_EXAMPLES
    )

    df = pd.read_csv(data_csv)
    processed_df_rows = []

    for _, row in df.iterrows():
        processed_df_rows.append(
            {
                input_features[0][NAME]: np.array(Image.open(row[input_features[0][NAME]])),
                output_features[0][NAME]: row[output_features[0][NAME]],
            }
        )

    df_with_images_as_numpy_arrays = pd.DataFrame(processed_df_rows)

    model = LudwigModel(config)
    model.preprocess(
        df_with_images_as_numpy_arrays,
        skip_save_processed_input=False,
    )
=======
def test_number_feature_wrong_dtype(csv_filename, tmpdir):
    """Tests that a number feature with all string values is treated as having missing values by default."""
    data_csv_path = os.path.join(tmpdir, csv_filename)

    num_feat = number_feature()
    input_features = [num_feat]
    output_features = [binary_feature()]
    config = {"input_features": input_features, "output_features": output_features}

    training_data_csv_path = generate_data(input_features, output_features, data_csv_path)
    df = pd.read_csv(training_data_csv_path)

    # convert numbers to random strings
    def random_string():
        letters = string.ascii_lowercase
        return "".join(random.choice(letters) for _ in range(10))

    df[num_feat[COLUMN]] = df[num_feat[COLUMN]].apply(lambda _: random_string())

    # run preprocessing
    backend = LocalTestBackend()
    ludwig_model = LudwigModel(config, backend=backend)
    train_ds, val_ds, test_ds, _ = ludwig_model.preprocess(dataset=df)

    concatenated_df = concatenate_df(train_ds.to_df(), val_ds.to_df(), test_ds.to_df(), backend)

    # check that train_ds had invalid values replaced with the missing value
    assert len(concatenated_df) == len(df)
    assert np.all(concatenated_df[num_feat[PROC_COLUMN]] == 0.0)
>>>>>>> 5c9cffb0
<|MERGE_RESOLUTION|>--- conflicted
+++ resolved
@@ -8,12 +8,8 @@
 from PIL import Image
 
 from ludwig.api import LudwigModel
-<<<<<<< HEAD
 from ludwig.constants import COLUMN, NAME, PROC_COLUMN, TRAINER
-=======
-from ludwig.constants import COLUMN, PROC_COLUMN
 from ludwig.data.concatenate_datasets import concatenate_df
->>>>>>> 5c9cffb0
 from tests.integration_tests.utils import (
     audio_feature,
     binary_feature,
@@ -152,7 +148,6 @@
         )
 
 
-<<<<<<< HEAD
 @pytest.mark.parametrize("generate_images_as_numpy", [False, True])
 def test_read_image_from_path(tmpdir, csv_filename, generate_images_as_numpy):
     input_features = [image_feature(os.path.join(tmpdir, "generated_output"), save_as_numpy=generate_images_as_numpy)]
@@ -206,7 +201,8 @@
         df_with_images_as_numpy_arrays,
         skip_save_processed_input=False,
     )
-=======
+
+
 def test_number_feature_wrong_dtype(csv_filename, tmpdir):
     """Tests that a number feature with all string values is treated as having missing values by default."""
     data_csv_path = os.path.join(tmpdir, csv_filename)
@@ -235,5 +231,4 @@
 
     # check that train_ds had invalid values replaced with the missing value
     assert len(concatenated_df) == len(df)
-    assert np.all(concatenated_df[num_feat[PROC_COLUMN]] == 0.0)
->>>>>>> 5c9cffb0
+    assert np.all(concatenated_df[num_feat[PROC_COLUMN]] == 0.0)
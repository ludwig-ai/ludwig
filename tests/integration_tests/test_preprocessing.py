import contextlib
import logging
import os
import random
import string

import numpy as np
import pandas as pd
import pytest
from PIL import Image

from ludwig.api import LudwigModel
from ludwig.constants import COLUMN, DECODER, NAME, PROC_COLUMN, TRAINER
from ludwig.data.concatenate_datasets import concatenate_df
from tests.integration_tests.utils import (
    audio_feature,
    binary_feature,
    category_feature,
    generate_data,
    image_feature,
    LocalTestBackend,
    number_feature,
    sequence_feature,
)

NUM_EXAMPLES = 20


@pytest.mark.parametrize(
    "backend",
    [
        pytest.param("local", id="local"),
        pytest.param("ray", id="ray", marks=pytest.mark.distributed),
    ],
)
def test_sample_ratio(backend, tmpdir, ray_cluster_2cpu):
    num_examples = 100
    sample_ratio = 0.25

    input_features = [sequence_feature(encoder={"reduce_output": "sum"})]
    output_features = [category_feature(decoder={"vocab_size": 5}, reduce_input="sum")]
    data_csv = generate_data(
        input_features, output_features, os.path.join(tmpdir, "dataset.csv"), num_examples=num_examples
    )
    config = {
        "input_features": input_features,
        "output_features": output_features,
        "trainer": {
            "epochs": 2,
        },
        "preprocessing": {"sample_ratio": sample_ratio},
    }

    model = LudwigModel(config, backend=backend)
    train_set, val_set, test_set, _ = model.preprocess(
        data_csv,
        skip_save_processed_input=True,
    )

    sample_size = num_examples * sample_ratio
    count = len(train_set) + len(val_set) + len(test_set)
    assert sample_size == count


def test_strip_whitespace_category(csv_filename, tmpdir):
    data_csv_path = os.path.join(tmpdir, csv_filename)

    input_features = [binary_feature()]
    cat_feat = category_feature(decoder={"vocab_size": 3})
    output_features = [cat_feat]
    backend = LocalTestBackend()
    config = {"input_features": input_features, "output_features": output_features}

    training_data_csv_path = generate_data(input_features, output_features, data_csv_path)
    df = pd.read_csv(training_data_csv_path)

    # prefix with whitespace
    df[cat_feat[COLUMN]] = df[cat_feat[COLUMN]].apply(lambda s: " " + s)

    # run preprocessing
    ludwig_model = LudwigModel(config, backend=backend)
    train_ds, _, _, metadata = ludwig_model.preprocess(dataset=df)

    # expect values containing whitespaces to be properly mapped to vocab_size unique values
    assert len(np.unique(train_ds.dataset[cat_feat[PROC_COLUMN]])) == cat_feat[DECODER]["vocab_size"]


@pytest.mark.parametrize(
    "backend",
    [
        pytest.param("local", id="local"),
        pytest.param("ray", id="ray", marks=pytest.mark.distributed),
    ],
)
def test_with_split(backend, csv_filename, tmpdir, ray_cluster_2cpu):
    num_examples = NUM_EXAMPLES
    train_set_size = int(num_examples * 0.8)
    val_set_size = int(num_examples * 0.1)
    test_set_size = int(num_examples * 0.1)

    input_features = [sequence_feature(encoder={"reduce_output": "sum"})]
    output_features = [category_feature(decoder={"vocab_size": 5}, reduce_input="sum")]
    data_csv = generate_data(
        input_features, output_features, os.path.join(tmpdir, csv_filename), num_examples=num_examples
    )
    data_df = pd.read_csv(data_csv)
    data_df["split"] = [0] * train_set_size + [1] * val_set_size + [2] * test_set_size
    data_df.to_csv(data_csv, index=False)
    config = {
        "input_features": input_features,
        "output_features": output_features,
        "trainer": {
            "epochs": 2,
        },
        "preprocessing": {"split": {"type": "fixed", "column": "split"}},
    }

    model = LudwigModel(config, backend=backend)
    train_set, val_set, test_set, _ = model.preprocess(
        data_csv,
        skip_save_processed_input=False,
    )
    assert len(train_set) == train_set_size
    assert len(val_set) == val_set_size
    assert len(test_set) == test_set_size


@pytest.mark.distributed
@pytest.mark.parametrize("feature_fn", [image_feature, audio_feature])
def test_dask_known_divisions(feature_fn, csv_filename, tmpdir, ray_cluster_2cpu):
    import dask.dataframe as dd

    input_features = [feature_fn(os.path.join(tmpdir, "generated_output"))]
    output_features = [category_feature(decoder={"vocab_size": 5}, reduce_input="sum")]
    data_csv = generate_data(input_features, output_features, os.path.join(tmpdir, csv_filename), num_examples=100)
    data_df = dd.from_pandas(pd.read_csv(data_csv), npartitions=2)
    assert data_df.known_divisions

    config = {
        "input_features": input_features,
        "output_features": output_features,
        "trainer": {
            "epochs": 2,
        },
    }

    backend = "ray"
    model = LudwigModel(config, backend=backend)
    train_set, val_set, test_set, _ = model.preprocess(
        data_df,
        skip_save_processed_input=False,
    )


@pytest.mark.distributed
def test_drop_empty_partitions(csv_filename, tmpdir, ray_cluster_2cpu):
    import dask.dataframe as dd

    input_features = [image_feature(os.path.join(tmpdir, "generated_output"))]
    output_features = [category_feature(vocab_size=5, reduce_input="sum", output_feature=True)]

    # num_examples and npartitions set such that each post-split DataFrame has >1 samples, but empty partitions.
    data_csv = generate_data(input_features, output_features, os.path.join(tmpdir, csv_filename), num_examples=25)
    data_df = dd.from_pandas(pd.read_csv(data_csv), npartitions=10)

    config = {
        "input_features": input_features,
        "output_features": output_features,
        "trainer": {
            "epochs": 2,
        },
    }

    backend = "ray"
    model = LudwigModel(config, backend=backend)
    train_set, val_set, test_set, _ = model.preprocess(
        data_df,
        skip_save_processed_input=True,
    )
    for dataset in [train_set, val_set, test_set]:
        df = dataset.ds.to_dask()
        for partition in df.partitions:
            assert len(partition) > 0, "empty partitions found in dataset"


@pytest.mark.parametrize("generate_images_as_numpy", [False, True])
def test_read_image_from_path(tmpdir, csv_filename, generate_images_as_numpy):
    input_features = [image_feature(os.path.join(tmpdir, "generated_output"), save_as_numpy=generate_images_as_numpy)]
    output_features = [category_feature(decoder={"vocab_size": 5}, reduce_input="sum")]
    data_csv = generate_data(
        input_features, output_features, os.path.join(tmpdir, csv_filename), num_examples=NUM_EXAMPLES
    )

    config = {
        "input_features": input_features,
        "output_features": output_features,
        "trainer": {"epochs": 2},
    }

    model = LudwigModel(config)
    model.preprocess(
        data_csv,
        skip_save_processed_input=False,
    )


def test_read_image_from_numpy_array(tmpdir, csv_filename):
    input_features = [image_feature(os.path.join(tmpdir, "generated_output"))]
    output_features = [category_feature(decoder={"vocab_size": 5}, reduce_input="sum")]

    config = {
        "input_features": input_features,
        "output_features": output_features,
        TRAINER: {"epochs": 2},
    }

    data_csv = generate_data(
        input_features, output_features, os.path.join(tmpdir, csv_filename), num_examples=NUM_EXAMPLES
    )

    df = pd.read_csv(data_csv)
    processed_df_rows = []

    for _, row in df.iterrows():
        processed_df_rows.append(
            {
                input_features[0][NAME]: np.array(Image.open(row[input_features[0][NAME]])),
                output_features[0][NAME]: row[output_features[0][NAME]],
            }
        )

    df_with_images_as_numpy_arrays = pd.DataFrame(processed_df_rows)

    model = LudwigModel(config)
    model.preprocess(
        df_with_images_as_numpy_arrays,
        skip_save_processed_input=False,
    )


def test_number_feature_wrong_dtype(csv_filename, tmpdir):
    """Tests that a number feature with all string values is treated as having missing values by default."""
    data_csv_path = os.path.join(tmpdir, csv_filename)

    num_feat = number_feature()
    input_features = [num_feat]
    output_features = [binary_feature()]
    config = {"input_features": input_features, "output_features": output_features}

    training_data_csv_path = generate_data(input_features, output_features, data_csv_path)
    df = pd.read_csv(training_data_csv_path)

    # convert numbers to random strings
    def random_string():
        letters = string.ascii_lowercase
        return "".join(random.choice(letters) for _ in range(10))

    df[num_feat[COLUMN]] = df[num_feat[COLUMN]].apply(lambda _: random_string())

    # run preprocessing
    backend = LocalTestBackend()
    ludwig_model = LudwigModel(config, backend=backend)
    train_ds, val_ds, test_ds, _ = ludwig_model.preprocess(dataset=df)

    concatenated_df = concatenate_df(train_ds.to_df(), val_ds.to_df(), test_ds.to_df(), backend)

    # check that train_ds had invalid values replaced with the missing value
    assert len(concatenated_df) == len(df)
    assert np.all(concatenated_df[num_feat[PROC_COLUMN]] == 0.0)


def test_column_feature_type_mismatch_fill():
    """Tests that we are able to fill missing values even in columns where the column dtype and desired feature
    dtype do not match."""
    cat_feat = category_feature()
    bin_feat = binary_feature()
    input_features = [cat_feat]
    output_features = [bin_feat]
    config = {"input_features": input_features, "output_features": output_features}

    # Construct dataframe with int-like column representing a categorical feature
    df = pd.DataFrame(
        {
            cat_feat[NAME]: pd.Series(pd.array([None] + [1] * 24, dtype=pd.Int64Dtype())),
            bin_feat[NAME]: pd.Series([True] * 25),
        }
    )

    # run preprocessing
    backend = LocalTestBackend()
    ludwig_model = LudwigModel(config, backend=backend)
    train_ds, val_ds, test_ds, _ = ludwig_model.preprocess(dataset=df)


@pytest.mark.parametrize("format", ["file", "df"])
def test_presplit_override(format, tmpdir):
    """Tests that provising a pre-split file or dataframe overrides the user's split config."""
    num_feat = number_feature(normalization=None)
    input_features = [num_feat, sequence_feature(encoder={"reduce_output": "sum"})]
    output_features = [category_feature(decoder={"vocab_size": 5}, reduce_input="sum")]

    data_csv = generate_data(input_features, output_features, os.path.join(tmpdir, "dataset.csv"), num_examples=25)
    data_df = pd.read_csv(data_csv)

    # Set the feature value equal to an ordinal index so we can ensure the splits are identical before and after
    # preprocessing.
    data_df[num_feat[COLUMN]] = data_df.index

    train_df = data_df[:15]
    val_df = data_df[15:20]
    test_df = data_df[20:]

    train_data = train_df
    val_data = val_df
    test_data = test_df

    if format == "file":
        train_data = os.path.join(tmpdir, "train.csv")
        val_data = os.path.join(tmpdir, "val.csv")
        test_data = os.path.join(tmpdir, "test.csv")

        train_df.to_csv(train_data)
        val_df.to_csv(val_data)
        test_df.to_csv(test_data)

    data_df.to_csv(data_csv, index=False)
    config = {
        "input_features": input_features,
        "output_features": output_features,
        "trainer": {
            "epochs": 2,
        },
        "preprocessing": {"split": {"type": "random"}},
    }

    model = LudwigModel(config, backend=LocalTestBackend())
    train_set, val_set, test_set, _ = model.preprocess(
        training_set=train_data, validation_set=val_data, test_set=test_data
    )

    assert len(train_set) == len(train_df)
    assert len(val_set) == len(val_df)
    assert len(test_set) == len(test_df)

    assert np.all(train_set.to_df()[num_feat[PROC_COLUMN]].values == train_df[num_feat[COLUMN]].values)
    assert np.all(val_set.to_df()[num_feat[PROC_COLUMN]].values == val_df[num_feat[COLUMN]].values)
    assert np.all(test_set.to_df()[num_feat[PROC_COLUMN]].values == test_df[num_feat[COLUMN]].values)


@pytest.mark.parametrize(
    "backend",
    [
        pytest.param("local", id="local"),
        pytest.param("ray", id="ray", marks=pytest.mark.distributed),
    ],
)
def test_empty_training_set_error(backend, tmpdir, ray_cluster_2cpu):
    """Tests that an error is raised if one or more of the splits is empty after preprocessing."""
    data_csv_path = os.path.join(tmpdir, "data.csv")

    out_feat = binary_feature()
    input_features = [number_feature()]
    output_features = [out_feat]
    config = {"input_features": input_features, "output_features": output_features}

    training_data_csv_path = generate_data(input_features, output_features, data_csv_path)
    df = pd.read_csv(training_data_csv_path)

    # Convert all the output features rows to null. Because the default missing value strategy is to drop empty output
    # rows, this will result in the dataset being empty after preprocessing.
    df[out_feat[COLUMN]] = None

    ludwig_model = LudwigModel(config, backend=backend)
    with pytest.raises(RuntimeError, match="Training data is empty following preprocessing"):
        ludwig_model.preprocess(dataset=df)


@pytest.mark.distributed
@pytest.mark.parametrize(
    "backend",
    [
        pytest.param("local", id="local"),
        pytest.param("ray", id="ray", marks=pytest.mark.distributed),
    ],
)
def test_in_memory_dataset_size(backend, tmpdir, ray_cluster_2cpu):
    data_csv_path = os.path.join(tmpdir, "data.csv")

    out_feat = binary_feature()
    input_features = [number_feature()]
    output_features = [out_feat]
    config = {"input_features": input_features, "output_features": output_features}

    training_data_csv_path = generate_data(input_features, output_features, data_csv_path)
    df = pd.read_csv(training_data_csv_path)

    ludwig_model = LudwigModel(config, backend=backend)
    training_dataset, validation_dataset, test_dataset, _ = ludwig_model.preprocess(dataset=df)

    assert training_dataset.in_memory_size_bytes > 0
    assert validation_dataset.in_memory_size_bytes > 0
    assert test_dataset.in_memory_size_bytes > 0


@pytest.mark.parametrize(
    "binary_as_input, expected_preprocessing",
    [
        pytest.param(
            True,
            {
                "missing_value_strategy": "fill_with_false",
                "fill_value": None,
                "computed_fill_value": "<=50K",
                "fallback_true_label": ">50K",
            },
            id="binary_as_input",
        ),
        pytest.param(
            False,
            {
                "missing_value_strategy": "drop_row",
                "fill_value": None,
                "computed_fill_value": None,
                "fallback_true_label": ">50K",
            },
            id="binary_as_output",
        ),
    ],
)
def test_non_conventional_bool_with_fallback(binary_as_input, expected_preprocessing, tmpdir):
    # Specify a non-conventional boolean feature with a fallback true label.
    bin_feature = binary_feature(bool2str=["<=50K", ">50K"], preprocessing={"fallback_true_label": ">50K"})

    # Generate data with the non-conventional boolean feature.
    if binary_as_input:
        input_features = [bin_feature]
        output_features = [number_feature()]
    else:
        input_features = [number_feature()]
        output_features = [bin_feature]
    config = {"input_features": input_features, "output_features": output_features, TRAINER: {"epochs": 2}}

    data_csv_path = os.path.join(tmpdir, "data.csv")
    training_data_csv_path = generate_data(input_features, output_features, data_csv_path)
    df = pd.read_csv(training_data_csv_path)

    # Preprocess the data.
    ludwig_model = LudwigModel(config)
    _, _, _, training_set_metadata = ludwig_model.preprocess(dataset=df)

    # Check that true/false labels are set correctly.
    assert training_set_metadata[bin_feature[NAME]] == {
        "str2bool": {"<=50K": False, ">50K": True},
        "bool2str": ["<=50K", ">50K"],
        "fallback_true_label": ">50K",
        "preprocessing": expected_preprocessing,
    }


@pytest.mark.parametrize(
    "binary_as_input", [pytest.param(True, id="binary_as_input"), pytest.param(False, id="binary_as_output")]
)
def test_non_conventional_bool_without_fallback_logs_warning(binary_as_input, caplog, tmpdir):
    # Specify a non-conventional boolean feature without a fallback true label.
    bin_feature = binary_feature(bool2str=["<=50K", ">50K"], preprocessing={"fallback_true_label": None})

    # Generate data with the non-conventional boolean feature.
    if binary_as_input:
        input_features = [bin_feature]
        output_features = [number_feature()]
    else:
        input_features = [number_feature()]
        output_features = [bin_feature]
    config = {"input_features": input_features, "output_features": output_features, TRAINER: {"epochs": 2}}

    data_csv_path = os.path.join(tmpdir, "data.csv")
    training_data_csv_path = generate_data(input_features, output_features, data_csv_path)
    df = pd.read_csv(training_data_csv_path)

    # Preprocess the data.
    with caplog.at_level(logging.WARN, logger="ludwig.features.binary_feature"):
        ludwig_model = LudwigModel(config)
        ludwig_model.preprocess(dataset=df)

    # Check that a warning is logged.
    assert "unconventional boolean value" in caplog.text


<<<<<<< HEAD
@pytest.mark.parametrize("feature_type", ["input_feature", "output_feature"], ids=["input_feature", "output_feature"])
def test_category_feature_vocab_size_1(feature_type, tmpdir) -> None:
    data_csv_path = os.path.join(tmpdir, "data.csv")

    input_feature = [category_feature(encoder={"vocab_size": 1})]
    output_feature = [binary_feature()]

    if feature_type == "output_feature":
        input_feature = output_feature
        output_feature = [category_feature(decoder={"vocab_size": 1})]

    config = {"input_features": input_feature, "output_features": output_feature}

    training_data_csv_path = generate_data(config["input_features"], config["output_features"], data_csv_path)

    ludwig_model = LudwigModel(config)
    with pytest.raises(RuntimeError) if feature_type == "output_feature" else contextlib.nullcontext():
        _, _, _, _ = ludwig_model.preprocess(dataset=training_data_csv_path)


# TODO: (jimthompson5802) discuss with tgaddair
# @pytest.mark.parametrize("use_pretrained", [False, True], ids=["false", "true"])
# def test_vit_encoder_different_dimension_image(tmpdir, csv_filename, use_pretrained: bool):
#     input_features = [
#         image_feature(
#             os.path.join(tmpdir, "generated_output"),
#             preprocessing={"in_memory": True, "height": 224, "width": 206, "num_channels": 3},
#             encoder={"type": "vit", "use_pretrained": use_pretrained},
#         )
#     ]
#     output_features = [category_feature(decoder={"vocab_size": 5}, reduce_input="sum")]
#
#     data_csv = generate_data(
#         input_features, output_features, os.path.join(tmpdir, csv_filename), num_examples=NUM_EXAMPLES
#     )
#
#     config = {
#         "input_features": input_features,
#         "output_features": output_features,
#         "trainer": {"train_steps": 1},
#     }
#
#     model = LudwigModel(config)
#
#     # Failure happens post preprocessing but before training during the ECD model creation phase
#     # so make sure the model can be created properly and training can proceed
#     model.train(dataset=data_csv)
=======
@pytest.mark.parametrize("use_pretrained", [False, True], ids=["false", "true"])
def test_vit_encoder_different_dimension_image(tmpdir, csv_filename, use_pretrained: bool):
    input_features = [
        image_feature(
            os.path.join(tmpdir, "generated_output"),
            preprocessing={"in_memory": True, "height": 224, "width": 206, "num_channels": 3},
            encoder={"type": "_vit_legacy", "use_pretrained": use_pretrained},
        )
    ]
    output_features = [category_feature(decoder={"vocab_size": 5}, reduce_input="sum")]

    data_csv = generate_data(
        input_features, output_features, os.path.join(tmpdir, csv_filename), num_examples=NUM_EXAMPLES
    )

    config = {
        "input_features": input_features,
        "output_features": output_features,
        "trainer": {"train_steps": 1},
    }

    model = LudwigModel(config)

    # Failure happens post preprocessing but before training during the ECD model creation phase
    # so make sure the model can be created properly and training can proceed
    model.train(dataset=data_csv)
>>>>>>> acc3759d
<|MERGE_RESOLUTION|>--- conflicted
+++ resolved
@@ -486,7 +486,6 @@
     assert "unconventional boolean value" in caplog.text
 
 
-<<<<<<< HEAD
 @pytest.mark.parametrize("feature_type", ["input_feature", "output_feature"], ids=["input_feature", "output_feature"])
 def test_category_feature_vocab_size_1(feature_type, tmpdir) -> None:
     data_csv_path = os.path.join(tmpdir, "data.csv")
@@ -507,34 +506,6 @@
         _, _, _, _ = ludwig_model.preprocess(dataset=training_data_csv_path)
 
 
-# TODO: (jimthompson5802) discuss with tgaddair
-# @pytest.mark.parametrize("use_pretrained", [False, True], ids=["false", "true"])
-# def test_vit_encoder_different_dimension_image(tmpdir, csv_filename, use_pretrained: bool):
-#     input_features = [
-#         image_feature(
-#             os.path.join(tmpdir, "generated_output"),
-#             preprocessing={"in_memory": True, "height": 224, "width": 206, "num_channels": 3},
-#             encoder={"type": "vit", "use_pretrained": use_pretrained},
-#         )
-#     ]
-#     output_features = [category_feature(decoder={"vocab_size": 5}, reduce_input="sum")]
-#
-#     data_csv = generate_data(
-#         input_features, output_features, os.path.join(tmpdir, csv_filename), num_examples=NUM_EXAMPLES
-#     )
-#
-#     config = {
-#         "input_features": input_features,
-#         "output_features": output_features,
-#         "trainer": {"train_steps": 1},
-#     }
-#
-#     model = LudwigModel(config)
-#
-#     # Failure happens post preprocessing but before training during the ECD model creation phase
-#     # so make sure the model can be created properly and training can proceed
-#     model.train(dataset=data_csv)
-=======
 @pytest.mark.parametrize("use_pretrained", [False, True], ids=["false", "true"])
 def test_vit_encoder_different_dimension_image(tmpdir, csv_filename, use_pretrained: bool):
     input_features = [
@@ -560,5 +531,4 @@
 
     # Failure happens post preprocessing but before training during the ECD model creation phase
     # so make sure the model can be created properly and training can proceed
-    model.train(dataset=data_csv)
->>>>>>> acc3759d
+    model.train(dataset=data_csv)
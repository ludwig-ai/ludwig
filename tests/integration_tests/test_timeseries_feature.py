--- conflicted
+++ resolved
@@ -18,11 +18,7 @@
 
     # generate feature config
     timeseries_feature_config = timeseries_feature(
-<<<<<<< HEAD
-        encoder= {
-=======
         encoder={
->>>>>>> b55ed6c1
             "type": enc_encoder,
             "max_len": SEQ_SIZE,
             "fc_layers": [{"output_size": DEFAULT_OUTPUT_SIZE}],

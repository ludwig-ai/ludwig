# Copyright (c) 2019 Uber Technologies, Inc.
#
# Licensed under the Apache License, Version 2.0 (the "License");
# you may not use this file except in compliance with the License.
# You may obtain a copy of the License at
#
#     http://www.apache.org/licenses/LICENSE-2.0
#
# Unless required by applicable law or agreed to in writing, software
# distributed under the License is distributed on an "AS IS" BASIS,
# WITHOUT WARRANTIES OR CONDITIONS OF ANY KIND, either express or implied.
# See the License for the specific language governing permissions and
# limitations under the License.
# ==============================================================================
import copy
import os
import tempfile
from typing import Optional

import numpy as np
import pandas as pd
import pytest
import torch
from packaging import version

from ludwig.api import LudwigModel
from ludwig.backend import create_ray_backend, initialize_backend, LOCAL_BACKEND
from ludwig.constants import (
    AUDIO,
    BAG,
    BALANCE_PERCENTAGE_TOLERANCE,
    BFILL,
    BINARY,
    CATEGORY,
    COLUMN,
    DATE,
    H3,
    IMAGE,
    NAME,
    NUMBER,
    PREPROCESSING,
    SEQUENCE,
    SET,
    SPLIT,
    TEXT,
    TIMESERIES,
    TRAINER,
    VECTOR,
)
from ludwig.data.preprocessing import balance_data
from ludwig.utils.data_utils import read_parquet
from tests.integration_tests.utils import (
    audio_feature,
    augment_dataset_with_none,
    bag_feature,
    binary_feature,
    category_feature,
    create_data_set_to_use,
    date_feature,
    generate_data,
    h3_feature,
    image_feature,
    number_feature,
    RAY_BACKEND_CONFIG,
    sequence_feature,
    set_feature,
    text_feature,
    timeseries_feature,
    train_with_backend,
    vector_feature,
)

try:
    import dask
    import modin
    import ray
    from ray.air.config import DatasetConfig
    from ray.data import Dataset, DatasetPipeline
    from ray.train._internal.dataset_spec import DataParallelIngestSpec

    from ludwig.backend.ray import get_trainer_kwargs, RayBackend
    from ludwig.data.dataframe.dask import DaskEngine

    @ray.remote(num_cpus=1, num_gpus=1)
    def train_gpu(config, dataset, output_directory):
        model = LudwigModel(config, backend="local")
        _, _, output_dir = model.train(dataset, output_directory=output_directory)
        return os.path.join(output_dir, "model")

    @ray.remote(num_cpus=1, num_gpus=0)
    def predict_cpu(model_dir, dataset):
        model = LudwigModel.load(model_dir, backend="local")
        model.predict(dataset)

    # Ray nightly version is always set to 3.0.0.dev0
    _ray_nightly = version.parse(ray.__version__) >= version.parse("3.0.0.dev0")
    _modin_ray_incompatible = version.parse(modin.__version__) <= version.parse("0.15.2") and version.parse(
        ray.__version__
    ) >= version.parse("1.13.0")

except ImportError:
    dask = None
    modin = None
    ray = None
    session = None

    _ray_nightly = False
    _modin_ray_incompatible = False


def run_api_experiment(
    config,
    dataset,
    backend_config,
    predict=False,
    skip_save_processed_input=True,
    skip_save_predictions=True,
    required_metrics=None,
):
    # Sanity check that we get 4 slots over 1 host
    kwargs = get_trainer_kwargs()
    if torch.cuda.device_count() > 0:
        assert kwargs.get("num_workers") == torch.cuda.device_count(), kwargs
        assert kwargs.get("use_gpu"), kwargs
    else:
        assert kwargs.get("num_workers") == 1, kwargs
        assert not kwargs.get("use_gpu"), kwargs

    # Train on Parquet
    model = train_with_backend(
        backend_config,
        config,
        dataset=dataset,
        evaluate=True,
        predict=predict,
        skip_save_processed_input=skip_save_processed_input,
        skip_save_predictions=skip_save_predictions,
        required_metrics=required_metrics,
    )

    assert isinstance(model.backend, RayBackend)
    if isinstance(model.backend.df_engine, DaskEngine):
        assert model.backend.df_engine.parallelism == backend_config["processor"]["parallelism"]

    return model


def run_split_api_experiment(config, data_parquet, backend_config):
    train_fname, val_fname, test_fname = split(data_parquet)

    # Train
    train_with_backend(backend_config, config, training_set=train_fname, evaluate=False, predict=True)

    # Train + Validation
    train_with_backend(
        backend_config, config, training_set=train_fname, validation_set=val_fname, evaluate=False, predict=False
    )

    # Train + Validation + Test
    train_with_backend(
        backend_config,
        config,
        training_set=train_fname,
        validation_set=val_fname,
        test_set=test_fname,
        evaluate=False,
        predict=False,
    )


def run_preprocessing(
    tmpdir,
    df_engine,
    input_features,
    output_features,
    dataset_type="parquet",
    num_examples_per_split=20,
    nan_percent=0.0,
    first_row_none=False,
    last_row_none=False,
    nan_cols=None,
):
    # Split the dataset manually to avoid randomness in splitting
    split_to_df = {}
    for split in range(3):
        csv_filename = os.path.join(tmpdir, f"{split}_dataset.csv")
        dataset_csv_path = generate_data(
            input_features,
            output_features,
            csv_filename,
            num_examples=num_examples_per_split,
        )
        dataset_df = pd.read_csv(dataset_csv_path)
        dataset_df[SPLIT] = split
        dataset_df.to_csv(dataset_csv_path, index=False)
        split_to_df[split] = dataset_df
    full_df_path = os.path.join(tmpdir, "dataset.csv")
    pd.concat(split_to_df.values()).to_csv(full_df_path, index=False)
    dataset = create_data_set_to_use(dataset_type, full_df_path, nan_percent=nan_percent)
    dataset = augment_dataset_with_none(dataset, first_row_none, last_row_none, nan_cols)

    # Configure ray backend
    config = {
        "input_features": input_features,
        "output_features": output_features,
        "combiner": {"type": "concat", "output_size": 14},
        TRAINER: {"epochs": 2, "batch_size": 8},
        PREPROCESSING: {
            SPLIT: {
                "type": "fixed",
            },
        },
    }
    backend_config = {**RAY_BACKEND_CONFIG}
    if df_engine:
        backend_config["processor"]["type"] = df_engine

    # Run preprocessing with ray backend
    ray_model = LudwigModel(config, backend=backend_config)
    *ray_datasets, ray_training_set_metadata = ray_model.preprocess(
        skip_save_processed_input=False,  # Save the processed input to test pyarrow write/read
        dataset=dataset,
    )

    # Run preprocessing with local backend using the ray_training_set_metadata to ensure parity of
    # token assignments, etc.
    local_model = LudwigModel(config, backend=LOCAL_BACKEND)
    *local_datasets, _ = local_model.preprocess(
        training_set_metadata=ray_training_set_metadata,
        dataset=dataset,
    )

    for ray_dataset, local_dataset in zip(ray_datasets, local_datasets):
        ray_df = ray_model.backend.df_engine.compute(ray_dataset.to_df())
        local_df = local_model.backend.df_engine.compute(local_dataset.to_df())
        check_preprocessed_df_equal(local_df, ray_df)


def check_preprocessed_df_equal(df1, df2):
    for column in df1.columns:
        vals1 = df1[column].values
        vals2 = df2[column].values

        if any(feature_name in column for feature_name in [BINARY, CATEGORY]):
            is_equal = np.all(vals1 == vals2)
        elif any(feature_name in column for feature_name in [NUMBER]):
            is_equal = np.allclose(vals1, vals2)
        elif any(feature_name in column for feature_name in [SET, BAG, H3, DATE, TEXT, SEQUENCE, TIMESERIES, VECTOR]):
            is_equal = np.all([np.all(rv == lv) for rv, lv in zip(vals1, vals2)])
        elif any(feature_name in column for feature_name in [AUDIO, IMAGE]):
            is_equal = True
            for v1, v2 in zip(vals1, vals2):
                # We reshape both because there is a difference after preprocessing across the two backends.
                # With the distributed backend, the data is flattened and then later reshaped to its original shape
                # during training. With the local backend, the data is kept its original shape throughout.
                # TODO: Determine whether this is desired behavior. Tracked here:
                # https://github.com/ludwig-ai/ludwig/issues/2645
                v1 = v1.reshape(-1)
                v2 = v2.reshape(-1)
                is_equal &= np.allclose(v1, v2, atol=1e-5)
                if not is_equal:
                    break
        assert is_equal, f"Column {column} is not equal. Expected {vals1[:2]}, got {vals2[:2]}"


def split(data_parquet):
    data_df = read_parquet(data_parquet, LOCAL_BACKEND.df_engine.df_lib)
    train_df = data_df.sample(frac=0.8)
    test_df = data_df.drop(train_df.index).sample(frac=0.5)
    validation_df = data_df.drop(train_df.index).drop(test_df.index)

    basename, ext = os.path.splitext(data_parquet)
    train_fname = basename + ".train" + ext
    val_fname = basename + ".validation" + ext
    test_fname = basename + ".test" + ext

    train_df.to_parquet(train_fname)
    validation_df.to_parquet(val_fname)
    test_df.to_parquet(test_fname)
    return train_fname, val_fname, test_fname


def run_test_with_features(
    input_features,
    output_features,
    num_examples=100,
    run_fn=run_api_experiment,
    expect_error=False,
    df_engine=None,
    dataset_type="parquet",
    predict=False,
    skip_save_processed_input=True,
    skip_save_predictions=True,
    nan_percent=0.0,
    preprocessing=None,
    first_row_none=False,
    last_row_none=False,
    nan_cols=None,
    required_metrics=None,
):
    preprocessing = preprocessing or {}
    config = {
        "input_features": input_features,
        "output_features": output_features,
        "combiner": {"type": "concat", "output_size": 14},
        TRAINER: {"epochs": 2, "batch_size": 8},
    }
    if preprocessing:
        config[PREPROCESSING] = preprocessing

    backend_config = {**RAY_BACKEND_CONFIG}
    if df_engine:
        backend_config["processor"]["type"] = df_engine

    with tempfile.TemporaryDirectory() as tmpdir:
        csv_filename = os.path.join(tmpdir, "dataset.csv")
        dataset_csv = generate_data(input_features, output_features, csv_filename, num_examples=num_examples)
        dataset = create_data_set_to_use(dataset_type, dataset_csv, nan_percent=nan_percent)
        dataset = augment_dataset_with_none(dataset, first_row_none, last_row_none, nan_cols)

        if expect_error:
            with pytest.raises(RuntimeError):
                run_fn(
                    config,
                    dataset=dataset,
                    backend_config=backend_config,
                    predict=predict,
                    skip_save_processed_input=skip_save_processed_input,
                    skip_save_predictions=skip_save_predictions,
                    required_metrics=required_metrics,
                )
        else:
            run_fn(
                config,
                dataset=dataset,
                backend_config=backend_config,
                predict=predict,
                skip_save_processed_input=skip_save_processed_input,
                skip_save_predictions=skip_save_predictions,
                required_metrics=required_metrics,
            )


@pytest.mark.parametrize("df_engine", ["pandas", "dask"])
@pytest.mark.distributed
def test_ray_read_binary_files(tmpdir, df_engine, ray_cluster_2cpu):
    preprocessing_params = {
        "audio_file_length_limit_in_s": 3.0,
        "missing_value_strategy": BFILL,
        "in_memory": True,
        "padding_value": 0,
        "norm": "per_file",
        "audio_feature": {
            "type": "fbank",
            "window_length_in_s": 0.04,
            "window_shift_in_s": 0.02,
            "num_filter_bands": 80,
        },
    }
    audio_dest_folder = os.path.join(tmpdir, "generated_audio")
    audio_params = audio_feature(folder=audio_dest_folder, preprocessing=preprocessing_params)

    dataset_path = os.path.join(tmpdir, "dataset.csv")
    dataset_path = generate_data([audio_params], [], dataset_path, num_examples=10)
    dataset_path = create_data_set_to_use("csv", dataset_path, nan_percent=0.1)

    backend_config = {**RAY_BACKEND_CONFIG}
    backend_config["processor"]["type"] = df_engine
    backend = initialize_backend(backend_config)
    df = backend.df_engine.df_lib.read_csv(dataset_path)
    series = df[audio_params[COLUMN]]
    proc_col = backend.read_binary_files(series)
    proc_col = backend.df_engine.compute(proc_col)

    backend = initialize_backend(LOCAL_BACKEND)
    df = backend.df_engine.df_lib.read_csv(dataset_path)
    series = df[audio_params[COLUMN]]
    proc_col_expected = backend.read_binary_files(series)

    assert proc_col.equals(proc_col_expected)


@pytest.mark.parametrize("dataset_type", ["csv", "parquet"])
@pytest.mark.distributed
def test_ray_outputs(dataset_type, ray_cluster_2cpu):
    input_features = [
        binary_feature(),
    ]
    # The synthetic set feature generator inserts between 0 and `vocab_size` entities per entry. 0 entities creates a
    # null (NaN) entry. The default behavior for such entries in output features is to DROP_ROWS. This leads to poorly
    # handled non-determinism when comparing the metrics between the local and Ray backends. We work around this by
    # setting the `missing_value_strategy` to `fill_with_const` and setting the `fill_value` to the empty string.
    set_feature_config = set_feature(
        decoder={"vocab_size": 3},
        preprocessing={"missing_value_strategy": "fill_with_const", "fill_value": ""},
    )
    output_features = [
        binary_feature(),
        number_feature(),
        vector_feature(),
        set_feature_config,
        # TODO: feature type not yet supported
        # text_feature(decoder={"vocab_size": 3}),  # Error having to do with a missing key (#2586)
        # sequence_feature(decoder={"vocab_size": 3}),  # Error having to do with a missing key (#2586)
    ]
    # NOTE: This test runs without NaNs because having multiple output features with DROP_ROWS strategy leads to
    # flakiness in the test having to do with uneven allocation of samples between Ray workers.
    run_test_with_features(
        input_features,
        output_features,
        df_engine="dask",
        dataset_type=dataset_type,
        predict=True,
        skip_save_predictions=False,
        required_metrics={set_feature_config["name"]: {"jaccard"}},  # ensures that the metric is not omitted.
    )


@pytest.mark.distributed
@pytest.mark.parametrize(
    "df_engine",
    [
        "dask",
        pytest.param(
            "modin",
            marks=[
                pytest.mark.skipif(_modin_ray_incompatible, reason="modin<=0.15.2 does not support ray>=1.13.0"),
                pytest.mark.skip(reason="https://github.com/ludwig-ai/ludwig/issues/2643"),
            ],
        ),
    ],
)
def test_ray_tabular(tmpdir, df_engine, ray_cluster_2cpu):
    input_features = [
        category_feature(encoder={"vocab_size": 2}, reduce_input="sum"),
        number_feature(normalization="zscore"),
        set_feature(),
        binary_feature(),
        bag_feature(),
        h3_feature(),
        date_feature(),
    ]
    output_features = [
        binary_feature(bool2str=["No", "Yes"]),
        binary_feature(),
        number_feature(normalization="zscore"),
    ]
    run_preprocessing(
        tmpdir,
        df_engine,
        input_features,
        output_features,
    )


@pytest.mark.parametrize("dataset_type", ["csv", "parquet"])
@pytest.mark.distributed
def test_ray_tabular_save_inputs(tmpdir, dataset_type, ray_cluster_2cpu):
    input_features = [
        category_feature(encoder={"vocab_size": 2}, reduce_input="sum"),
        number_feature(normalization="zscore"),
        set_feature(),
        binary_feature(),
        bag_feature(),
        date_feature(
            preprocessing={"fill_value": "2020-01-01"}
        ),  # fill_value must be set to achieve parity between backends (otherwise fill value would be "now")
        # TODO: feature type not yet supported
        # h3_feature(),  # ValueError casting large int strings (e.g. '5.864041857092157e+17') to int (#2588)
    ]
    output_features = [
        category_feature(decoder={"vocab_size": 5}),  # Regression test for #1991 requires multi-class predictions.
    ]
    run_preprocessing(
        tmpdir,
        "dask",
        input_features,
        output_features,
        dataset_type=dataset_type,
        nan_percent=0.1,
    )


@pytest.mark.distributed
@pytest.mark.parametrize("dataset_type", ["csv", "parquet"])
def test_ray_text_sequence_timeseries(tmpdir, dataset_type, ray_cluster_2cpu):
    input_features = [
        text_feature(),
        sequence_feature(encoder={"reduce_output": "sum"}),
        timeseries_feature(),
    ]
    output_features = [
        binary_feature(),
    ]
    run_preprocessing(
        tmpdir,
        "dask",
        input_features,
        output_features,
        dataset_type=dataset_type,
        nan_percent=0.1,
    )


@pytest.mark.parametrize("dataset_type", ["csv", "parquet"])
@pytest.mark.distributed
def test_ray_vector(tmpdir, dataset_type, ray_cluster_2cpu):
    input_features = [
        vector_feature(),
    ]
    output_features = [
        binary_feature(),
    ]
    run_preprocessing(
        tmpdir,
        "dask",
        input_features,
        output_features,
        dataset_type=dataset_type,
        nan_percent=0.0,  # NaN handling not supported for vectors.
    )


@pytest.mark.parametrize("dataset_type", ["csv", "parquet"])
@pytest.mark.distributed
def test_ray_audio(tmpdir, dataset_type, ray_cluster_2cpu):
    preprocessing_params = {
        "audio_file_length_limit_in_s": 3.0,
        "missing_value_strategy": BFILL,
        "in_memory": True,
        "padding_value": 0,
        "norm": "per_file",
        "type": "fbank",
        "window_length_in_s": 0.04,
        "window_shift_in_s": 0.02,
        "num_filter_bands": 80,
    }
    audio_dest_folder = os.path.join(tmpdir, "generated_audio")
    input_features = [audio_feature(folder=audio_dest_folder, preprocessing=preprocessing_params)]
    output_features = [
        binary_feature(),
    ]
    run_preprocessing(
        tmpdir,
        "dask",
        input_features,
        output_features,
        dataset_type=dataset_type,
        nan_percent=0.1,
    )


@pytest.mark.parametrize("dataset_type", ["csv", "parquet", "pandas+numpy_images"])
@pytest.mark.distributed
def test_ray_image(tmpdir, dataset_type, ray_cluster_2cpu):
    image_dest_folder = os.path.join(tmpdir, "generated_images")
    input_features = [
        image_feature(
            folder=image_dest_folder,
            preprocessing={"in_memory": True, "height": 12, "width": 12, "num_channels": 3, "num_processes": 5},
            encoder={"output_size": 16, "num_filters": 8},
        ),
    ]
    output_features = [
        binary_feature(),
    ]
    run_preprocessing(
        tmpdir,
        "dask",
        input_features,
        output_features,
        dataset_type=dataset_type,
        nan_percent=0.1,
    )


@pytest.mark.parametrize(
    "settings",
    [(True, False, "ffill"), (False, True, "bfill"), (True, True, "bfill"), (True, True, "ffill")],
    ids=["first_row_none", "last_row_none", "first_and_last_row_none_bfill", "first_and_last_row_none_ffill"],
)
@pytest.mark.distributed
def test_ray_image_with_fill_strategy_edge_cases(tmpdir, settings, ray_cluster_2cpu):
    first_row_none, last_row_none, missing_value_strategy = settings
    image_dest_folder = os.path.join(tmpdir, "generated_images")
    input_features = [
        image_feature(
            folder=image_dest_folder,
            preprocessing={
                "in_memory": True,
                "height": 12,
                "width": 12,
                "num_channels": 3,
                "num_processes": 5,
                "missing_value_strategy": missing_value_strategy,
            },
            encoder={"output_size": 16, "num_filters": 8},
        ),
    ]
    output_features = [
        binary_feature(),
    ]
    run_preprocessing(
        tmpdir,
        "dask",
        input_features,
        output_features,
        dataset_type="pandas+numpy_images",
        first_row_none=first_row_none,
        last_row_none=last_row_none,
        nan_cols=[input_features[0][NAME]],
    )


# TODO(geoffrey): Fold modin tests into test_ray_image as @pytest.mark.parametrized once tests are optimized
@pytest.mark.distributed
@pytest.mark.skipif(_modin_ray_incompatible, reason="modin<=0.15.2 does not support ray>=1.13.0")
@pytest.mark.skip(reason="https://github.com/ludwig-ai/ludwig/issues/2643")
def test_ray_image_modin(tmpdir, ray_cluster_2cpu):
    image_dest_folder = os.path.join(tmpdir, "generated_images")
    input_features = [
        image_feature(
            folder=image_dest_folder,
            encoder={
                "type": "stacked_cnn",
                "output_size": 16,
            },
            preprocessing={"in_memory": True, "height": 12, "width": 12, "num_channels": 3, "num_processes": 5},
        ),
    ]
    output_features = [
        binary_feature(),
    ]
    run_preprocessing(
        tmpdir,
        "modin",
        input_features,
        output_features,
        dataset_type="csv",
        nan_percent=0.1,
    )


@pytest.mark.distributed
def test_ray_image_multiple_features(tmpdir, ray_cluster_2cpu):
    input_features = [
        image_feature(
            folder=os.path.join(tmpdir, "generated_images_1"),
            preprocessing={"in_memory": True, "height": 12, "width": 12, "num_channels": 3, "num_processes": 5},
            encoder={"output_size": 16, "num_filters": 8},
        ),
        image_feature(
            folder=os.path.join(tmpdir, "generated_images_2"),
            preprocessing={"in_memory": True, "height": 12, "width": 12, "num_channels": 3, "num_processes": 5},
            encoder={"output_size": 16, "num_filters": 8},
        ),
    ]
    output_features = [
        binary_feature(),
    ]
    run_preprocessing(
        tmpdir,
        "dask",
        input_features,
        output_features,
        dataset_type="csv",
        nan_percent=0.1,
    )


@pytest.mark.skip(reason="flaky: ray is running out of resources")
@pytest.mark.distributed
def test_ray_split(ray_cluster_2cpu):
    input_features = [
        number_feature(normalization="zscore"),
        set_feature(),
        binary_feature(),
    ]
    output_features = [category_feature(decoder={"vocab_size": 2}, reduce_input="sum")]
    run_test_with_features(
        input_features,
        output_features,
        run_fn=run_split_api_experiment,
    )


@pytest.mark.distributed
def test_ray_lazy_load_audio_error(tmpdir, ray_cluster_2cpu):
    audio_dest_folder = os.path.join(tmpdir, "generated_audio")
    input_features = [
        audio_feature(
            folder=audio_dest_folder,
            preprocessing={
                "in_memory": False,
            },
        )
    ]
    output_features = [
        binary_feature(),
    ]
    run_test_with_features(input_features, output_features, expect_error=True)


@pytest.mark.distributed
def test_ray_lazy_load_image_error(tmpdir, ray_cluster_2cpu):
    image_dest_folder = os.path.join(tmpdir, "generated_images")
    input_features = [
        image_feature(
            folder=image_dest_folder,
            encoder={
                "type": "stacked_cnn",
                "output_size": 16,
            },
            preprocessing={"in_memory": False, "height": 12, "width": 12, "num_channels": 3, "num_processes": 5},
        ),
    ]
    output_features = [
        binary_feature(),
    ]
    run_test_with_features(input_features, output_features, expect_error=True)


# TODO(travis): move this to separate gpu module so we only have one ray cluster running at a time
# @pytest.mark.skipif(torch.cuda.device_count() == 0, reason="test requires at least 1 gpu")
# @pytest.mark.skipif(not torch.cuda.is_available(), reason="test requires gpu support")
# @pytest.mark.distributed
# def test_train_gpu_load_cpu(ray_cluster_2cpu):
#     input_features = [
#         category_feature(encoder={"vocab_size": 2}, reduce_input="sum"),
#         number_feature(normalization="zscore"),
#     ]
#     output_features = [
#         binary_feature(),
#     ]
#     run_test_with_features(input_features, output_features, run_fn=_run_train_gpu_load_cpu, num_gpus=1)


@pytest.mark.distributed
@pytest.mark.parametrize(
    "method, balance",
    [
        ("oversample_minority", 0.25),
        ("oversample_minority", 0.5),
        ("oversample_minority", 0.75),
        ("undersample_majority", 0.25),
        ("undersample_majority", 0.5),
        ("undersample_majority", 0.75),
    ],
)
def test_balance_ray(method, balance, ray_cluster_2cpu):
    config = {
        "input_features": [
            {"name": "Index", "proc_column": "Index", "type": "number"},
            {"name": "random_1", "proc_column": "random_1", "type": "number"},
            {"name": "random_2", "proc_column": "random_2", "type": "number"},
        ],
        "output_features": [{"name": "Label", "proc_column": "Label", "type": "binary"}],
        "preprocessing": {"oversample_minority": None, "undersample_majority": None},
    }
    input_df = pd.DataFrame(
        {
            "Index": np.arange(0, 200, 1),
            "random_1": np.random.randint(0, 50, 200),
            "random_2": np.random.choice(["Type A", "Type B", "Type C", "Type D"], 200),
            "Label": np.concatenate((np.zeros(180), np.ones(20))),
            "split": np.zeros(200),
        }
    )
    config["preprocessing"][method] = balance
    target = config["output_features"][0][NAME]

    backend = create_ray_backend()
    input_df = backend.df_engine.from_pandas(input_df)
    test_df = balance_data(input_df, config["output_features"], config["preprocessing"], backend)

    majority_class = test_df[target].value_counts().compute()[test_df[target].value_counts().compute().idxmax()]
    minority_class = test_df[target].value_counts().compute()[test_df[target].value_counts().compute().idxmin()]
    new_class_balance = round(minority_class / majority_class, 2)

    assert abs(balance - new_class_balance) < BALANCE_PERCENTAGE_TOLERANCE


def _run_train_gpu_load_cpu(config, data_parquet):
    with tempfile.TemporaryDirectory() as output_dir:
        model_dir = ray.get(train_gpu.remote(config, data_parquet, output_dir))
        ray.get(predict_cpu.remote(model_dir, data_parquet))


# TODO(geoffrey): add a GPU test for batch size tuning
@pytest.mark.distributed
<<<<<<< HEAD
@pytest.mark.parametrize(("max_batch_size", "expected_final_batch_size"), [(256, 128), (64, 64)])
def test_tune_batch_size_lr_cpu(tmpdir, ray_cluster_2cpu, max_batch_size, expected_final_batch_size):
=======
@pytest.mark.parametrize(
    ("max_batch_size", "expected_final_batch_size", "expected_final_learning_rate"),
    [(DEFAULT_BATCH_SIZE * 2, DEFAULT_BATCH_SIZE, 0.001), (64, 64, 0.001)],
)
def test_tune_batch_size_lr_cpu(
    tmpdir, ray_cluster_2cpu, max_batch_size, expected_final_batch_size, expected_final_learning_rate
):
>>>>>>> 25d2b654
    config = {
        "input_features": [
            number_feature(normalization="zscore"),
            set_feature(),
            binary_feature(),
        ],
        "output_features": [category_feature(decoder={"vocab_size": 2}, reduce_input="sum")],
        "combiner": {"type": "concat", "output_size": 14},
        TRAINER: {
            "epochs": 2,
            "batch_size": "auto",
            "learning_rate": "auto",
            "max_batch_size": max_batch_size,
        },
    }

    backend_config = {**RAY_BACKEND_CONFIG}

    csv_filename = os.path.join(tmpdir, "dataset.csv")
    dataset_csv = generate_data(config["input_features"], config["output_features"], csv_filename, num_examples=200)
    dataset_parquet = create_data_set_to_use("parquet", dataset_csv)
    model = run_api_experiment(config, dataset=dataset_parquet, backend_config=backend_config)
    assert model.config[TRAINER]["batch_size"] == expected_final_batch_size
    assert model.config[TRAINER]["learning_rate"] == expected_final_learning_rate


@pytest.mark.distributed
def test_ray_progress_bar(ray_cluster_2cpu):
    # This is a simple test that is just meant to make sure that the progress bar isn't breaking
    input_features = [
        sequence_feature(encoder={"reduce_output": "sum"}),
    ]
    output_features = [
        binary_feature(bool2str=["No", "Yes"]),
    ]
    run_test_with_features(
        input_features,
        output_features,
        df_engine="dask",
    )


@pytest.mark.parametrize("calibration", [True, False])
@pytest.mark.distributed
def test_ray_calibration(calibration, ray_cluster_2cpu):
    input_features = [
        number_feature(normalization="zscore"),
        set_feature(),
        binary_feature(),
    ]
    output_features = [
        binary_feature(calibration=calibration),
        category_feature(decoder={"vocab_size": 3}, calibration=calibration),
    ]
    run_test_with_features(input_features, output_features)


@pytest.mark.distributed
def test_ray_distributed_predict(tmpdir, ray_cluster_2cpu):
    preprocessing_params = {
        "audio_file_length_limit_in_s": 3.0,
        "missing_value_strategy": BFILL,
        "in_memory": True,
        "padding_value": 0,
        "norm": "per_file",
        "type": "fbank",
        "window_length_in_s": 0.04,
        "window_shift_in_s": 0.02,
        "num_filter_bands": 80,
    }
    audio_dest_folder = os.path.join(tmpdir, "generated_audio")
    input_features = [audio_feature(folder=audio_dest_folder, preprocessing=preprocessing_params)]
    output_features = [
        binary_feature(),
    ]

    config = {
        "input_features": input_features,
        "output_features": output_features,
        TRAINER: {"epochs": 2, "batch_size": 8},
    }

    with tempfile.TemporaryDirectory() as tmpdir:
        # Deep copy RAY_BACKEND_CONFIG to avoid shallow copy modification
        backend_config = copy.deepcopy(RAY_BACKEND_CONFIG)
        # Manually override num workers to 2 for distributed training and distributed predict
        backend_config["trainer"]["num_workers"] = 2
        csv_filename = os.path.join(tmpdir, "dataset.csv")
        dataset_csv = generate_data(input_features, output_features, csv_filename, num_examples=100)
        dataset = create_data_set_to_use("csv", dataset_csv, nan_percent=0.0)
        model = LudwigModel(config, backend=backend_config)

        _, _, _ = model.train(
            dataset=dataset,
            training_set=dataset,
            skip_save_processed_input=True,
            skip_save_progress=True,
            skip_save_unprocessed_output=True,
            skip_save_log=True,
        )

        preds, _ = model.predict(dataset=dataset)

        # compute the predictions
        preds = preds.compute()
        assert preds.iloc[1].name != preds.iloc[42].name


@pytest.mark.distributed
def test_ray_preprocessing_placement_group(tmpdir, ray_cluster_2cpu):
    preprocessing_params = {
        "audio_file_length_limit_in_s": 3.0,
        "missing_value_strategy": BFILL,
        "in_memory": True,
        "padding_value": 0,
        "norm": "per_file",
        "type": "fbank",
        "window_length_in_s": 0.04,
        "window_shift_in_s": 0.02,
        "num_filter_bands": 80,
    }
    audio_dest_folder = os.path.join(tmpdir, "generated_audio")
    input_features = [audio_feature(folder=audio_dest_folder, preprocessing=preprocessing_params)]
    output_features = [
        binary_feature(),
    ]

    config = {
        "input_features": input_features,
        "output_features": output_features,
        TRAINER: {"epochs": 2, "batch_size": 8},
    }

    with tempfile.TemporaryDirectory() as tmpdir:
        backend_config = {**RAY_BACKEND_CONFIG}
        backend_config["preprocessor_kwargs"] = {"num_cpu": 1}
        csv_filename = os.path.join(tmpdir, "dataset.csv")
        dataset_csv = generate_data(input_features, output_features, csv_filename, num_examples=100)
        dataset = create_data_set_to_use("csv", dataset_csv, nan_percent=0.0)
        model = LudwigModel(config, backend=backend_config)
        _, _, output_dir = model.train(
            dataset=dataset,
            training_set=dataset,
            skip_save_processed_input=True,
            skip_save_progress=True,
            skip_save_unprocessed_output=True,
            skip_save_log=True,
        )
        preds, _ = model.predict(dataset=dataset)


@pytest.mark.distributed
class TestDatasetWindowAutosizing:
    """Test dataset windowing with different dataset sizes and settings.

    Note that for these tests to run efficiently, windowing must be triggered while remaining within the object store
    memory size. The current heuristic is to trigger windowing when the dataset exceeds
    `ray.cluster_resources()['object_store_memory'] // 5` bytes.
    """

    @property
    def object_store_size(self):
        """The amount of object store memory available to the cluster fixture."""
        return int(ray.cluster_resources()["object_store_memory"])

    @property
    def auto_window_size(self):
        """The heuristic size of the automatic window in bytes."""
        return int(self.object_store_size // 5)

    @property
    def num_partitions(self):
        """The number of Dask dataframe partitions to create."""
        return 100

    def create_dataset_pipeline(
        self, size: int, auto_window: bool = True, window_size_bytes: Optional[int] = None
    ) -> "DatasetPipeline":
        """Create a dataset of specified size to test auto-sizing.

        Args:
            size: Total size of the dataset in bytes
            auto_window: Flag determining whether autosizing is enabled
            window_size_bytes: Pass to override the auto_window size

        Returns:
            A Ludwig RayDataset of the specified size.
        """
        # Create a dataset of the specified size with 100 partitions.
        # This translates to 100 blocks within the `ray.data.Dataset`.
        df = pd.DataFrame(
            {
                "in_column": np.random.randint(0, 1, size=(size // 2,), dtype=np.uint8),
                "out_column": np.random.randint(0, 1, size=(size // 2,), dtype=np.uint8),
            }
        )
        df = dask.dataframe.from_pandas(df, npartitions=self.num_partitions)

        # Create a model with the dataset and
        config = {
            "input_features": [{"name": "in_column", "type": "binary"}],
            "output_features": [{"name": "out_column", "type": "binary"}],
            TRAINER: {"epochs": 1, "batch_size": 128},
        }
        backend_config = {**RAY_BACKEND_CONFIG}
        backend_config["preprocessor_kwargs"] = {"num_cpu": 1}
        model = LudwigModel(config, backend=backend_config)

        # Create a dataset using the model backend to ensure it
        # is initialized correctly.
        ds = model.backend.dataset_manager.create(
            df, config=model.config, training_set_metadata={}, auto_window=auto_window
        )

        # To window without using a training session, we configure `DataParallelIngestSpec` to use the specified window
        # size and turn off other features (e.g., shuffle) that may incur computational overhead.
        dataset_config = DatasetConfig(
            fit=False,
            split=False,
            transform=False,
            use_stream_api=True,
            stream_window_size=ds.get_window_size_bytes(window_size_bytes=window_size_bytes),
            global_shuffle=False,
        )
        spec = DataParallelIngestSpec({"train": dataset_config})

        # These two must be called in sequence so that the dataset is tracked internally. No preprocessing is applied.
        # The dummy argument `[1]` is used to indicate that the dataset should not be split. Normally, this argument
        # would correspond with Ray Actor metadata to distribute the preprocessed data.
        spec.preprocess_datasets(None, {"train": ds.ds})
        pipe = spec.get_dataset_shards([1])[0]["train"]
        return pipe

    def window_gen(self, pipe: "DatasetPipeline") -> "Dataset":
        """Convenient access to individual windows in a dataset pipeline."""
        for window in pipe._base_iterable:
            yield window()

    def test_small_dataset(self, ray_cluster_2cpu):
        """A small dataset should not trigger automatic window sizing.

        Without automatic window sizing, the number of blocks in the pipeline should match the number of partitions in
        the Dask dataframe.
        """
        pipe = self.create_dataset_pipeline(self.auto_window_size // 2)
        window = next(self.window_gen(pipe))
        assert window.num_blocks() == self.num_partitions

    def test_large_dataset(self, ray_cluster_2cpu):
        """A large dataset should trigger windowing."""
        pipe = self.create_dataset_pipeline(self.auto_window_size * 2)
        for i, window in enumerate(self.window_gen(pipe)):
            assert window.num_blocks() < self.num_partitions
            if i > 100:
                break

    def test_window_autosizing_disabled(self, ray_cluster_2cpu):
        """If window autosizing is disabled, no datasets should be windowed."""
        pipe = self.create_dataset_pipeline(self.auto_window_size * 2, auto_window=False)
        window = next(self.window_gen(pipe))
        assert window.num_blocks() == self.num_partitions

    def test_user_window_size(self, ray_cluster_2cpu):
        """If the user supplies a window size, do not autosize."""
        auto_pipe = self.create_dataset_pipeline(self.auto_window_size * 2)
        user_pipe = self.create_dataset_pipeline(self.auto_window_size * 2, window_size_bytes=self.auto_window_size * 4)
        windows = zip(self.window_gen(auto_pipe), self.window_gen(user_pipe))

        for i, (auto_window, user_window) in enumerate(windows):
            assert auto_window.num_blocks() < user_window.num_blocks()
            if i > 100:
                break<|MERGE_RESOLUTION|>--- conflicted
+++ resolved
@@ -788,18 +788,13 @@
 
 # TODO(geoffrey): add a GPU test for batch size tuning
 @pytest.mark.distributed
-<<<<<<< HEAD
-@pytest.mark.parametrize(("max_batch_size", "expected_final_batch_size"), [(256, 128), (64, 64)])
-def test_tune_batch_size_lr_cpu(tmpdir, ray_cluster_2cpu, max_batch_size, expected_final_batch_size):
-=======
 @pytest.mark.parametrize(
     ("max_batch_size", "expected_final_batch_size", "expected_final_learning_rate"),
-    [(DEFAULT_BATCH_SIZE * 2, DEFAULT_BATCH_SIZE, 0.001), (64, 64, 0.001)],
+    [(256, 128, 0.001), (64, 64, 0.001)],
 )
 def test_tune_batch_size_lr_cpu(
     tmpdir, ray_cluster_2cpu, max_batch_size, expected_final_batch_size, expected_final_learning_rate
 ):
->>>>>>> 25d2b654
     config = {
         "input_features": [
             number_feature(normalization="zscore"),

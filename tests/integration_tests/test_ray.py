# Copyright (c) 2019 Uber Technologies, Inc.
#
# Licensed under the Apache License, Version 2.0 (the "License");
# you may not use this file except in compliance with the License.
# You may obtain a copy of the License at
#
#     http://www.apache.org/licenses/LICENSE-2.0
#
# Unless required by applicable law or agreed to in writing, software
# distributed under the License is distributed on an "AS IS" BASIS,
# WITHOUT WARRANTIES OR CONDITIONS OF ANY KIND, either express or implied.
# See the License for the specific language governing permissions and
# limitations under the License.
# ==============================================================================
import os
import tempfile

import numpy as np
import pandas as pd
import pytest
import torch

from ludwig.api import LudwigModel
from ludwig.backend import create_ray_backend, initialize_backend, LOCAL_BACKEND
from ludwig.constants import BACKFILL, BALANCE_PERCENTAGE_TOLERANCE, COLUMN, NAME, TRAINER
from ludwig.data.preprocessing import balance_data
from ludwig.utils.data_utils import read_parquet
from tests.integration_tests.utils import (
    audio_feature,
    bag_feature,
    binary_feature,
    category_feature,
    create_data_set_to_use,
    date_feature,
    generate_data,
    h3_feature,
    image_feature,
    number_feature,
    RAY_BACKEND_CONFIG,
    ray_start,
    sequence_feature,
    set_feature,
    text_feature,
    timeseries_feature,
    train_with_backend,
    vector_feature,
)

try:
    import ray

    from ludwig.backend.ray import get_trainer_kwargs, RayBackend
    from ludwig.data.dataframe.dask import DaskEngine

    @ray.remote(num_cpus=1, num_gpus=1)
    def train_gpu(config, dataset, output_directory):
        model = LudwigModel(config, backend="local")
        _, _, output_dir = model.train(dataset, output_directory=output_directory)
        return os.path.join(output_dir, "model")

    @ray.remote(num_cpus=1, num_gpus=0)
    def predict_cpu(model_dir, dataset):
        model = LudwigModel.load(model_dir, backend="local")
        model.predict(dataset)

except ImportError:
    ray = None


def run_api_experiment(config, dataset, backend_config, skip_save_processed_input=True):
    # Sanity check that we get 4 slots over 1 host
    kwargs = get_trainer_kwargs()
    if torch.cuda.device_count() > 0:
        assert kwargs.get("num_workers") == torch.cuda.device_count(), kwargs
        assert kwargs.get("use_gpu"), kwargs
    else:
        assert kwargs.get("num_workers") == 1, kwargs
        assert not kwargs.get("use_gpu"), kwargs

    # Train on Parquet
    model = train_with_backend(
        backend_config,
        config,
        dataset=dataset,
        evaluate=True,
        predict=False,
        skip_save_processed_input=skip_save_processed_input,
    )

    assert isinstance(model.backend, RayBackend)
    if isinstance(model.backend.df_engine, DaskEngine):
        assert model.backend.df_engine.parallelism == backend_config["processor"]["parallelism"]

    return model


def run_split_api_experiment(config, data_parquet, backend_config):
    train_fname, val_fname, test_fname = split(data_parquet)

    # Train
    train_with_backend(backend_config, config, training_set=train_fname, evaluate=False, predict=True)

    # Train + Validation
    train_with_backend(
        backend_config, config, training_set=train_fname, validation_set=val_fname, evaluate=False, predict=False
    )

    # Train + Validation + Test
    train_with_backend(
        backend_config,
        config,
        training_set=train_fname,
        validation_set=val_fname,
        test_set=test_fname,
        evaluate=False,
        predict=False,
    )


def split(data_parquet):
    data_df = read_parquet(data_parquet, LOCAL_BACKEND.df_engine.df_lib)
    train_df = data_df.sample(frac=0.8)
    test_df = data_df.drop(train_df.index).sample(frac=0.5)
    validation_df = data_df.drop(train_df.index).drop(test_df.index)

    basename, ext = os.path.splitext(data_parquet)
    train_fname = basename + ".train" + ext
    val_fname = basename + ".validation" + ext
    test_fname = basename + ".test" + ext

    train_df.to_parquet(train_fname)
    validation_df.to_parquet(val_fname)
    test_df.to_parquet(test_fname)
    return train_fname, val_fname, test_fname


def run_test_with_features(
    input_features,
    output_features,
    num_examples=100,
    run_fn=run_api_experiment,
    expect_error=False,
    num_cpus=2,
    num_gpus=None,
    df_engine=None,
    dataset_type="parquet",
    skip_save_processed_input=True,
    nan_percent=0.0,
):
    with ray_start(num_cpus=num_cpus, num_gpus=num_gpus):
        config = {
            "input_features": input_features,
            "output_features": output_features,
            "combiner": {"type": "concat", "output_size": 14},
            TRAINER: {"epochs": 2, "batch_size": 8},
        }

        backend_config = {**RAY_BACKEND_CONFIG}
        if df_engine:
            backend_config["processor"]["type"] = df_engine

        with tempfile.TemporaryDirectory() as tmpdir:
            csv_filename = os.path.join(tmpdir, "dataset.csv")
            dataset_csv = generate_data(input_features, output_features, csv_filename, num_examples=num_examples)
            dataset = create_data_set_to_use(dataset_type, dataset_csv, nan_percent=nan_percent)

            if expect_error:
                with pytest.raises(ValueError):
                    run_fn(
                        config,
                        dataset=dataset,
                        backend_config=backend_config,
                        skip_save_processed_input=skip_save_processed_input,
                    )
            else:
                run_fn(
                    config,
                    dataset=dataset,
                    backend_config=backend_config,
                    skip_save_processed_input=skip_save_processed_input,
                )


@pytest.mark.parametrize("df_engine", ["pandas", "dask"])
@pytest.mark.distributed
def test_ray_read_binary_files(tmpdir, df_engine):
    preprocessing_params = {
        "audio_file_length_limit_in_s": 3.0,
        "missing_value_strategy": BACKFILL,
        "in_memory": True,
        "padding_value": 0,
        "norm": "per_file",
        "audio_feature": {
            "type": "fbank",
            "window_length_in_s": 0.04,
            "window_shift_in_s": 0.02,
            "num_filter_bands": 80,
        },
    }
    audio_dest_folder = os.path.join(tmpdir, "generated_audio")
    audio_params = audio_feature(folder=audio_dest_folder, preprocessing=preprocessing_params)

    dataset_path = os.path.join(tmpdir, "dataset.csv")
    dataset_path = generate_data([audio_params], [], dataset_path, num_examples=10)
    dataset_path = create_data_set_to_use("csv", dataset_path, nan_percent=0.1)

    with ray_start(num_cpus=2, num_gpus=None):
        backend_config = {**RAY_BACKEND_CONFIG}
        backend_config["processor"]["type"] = df_engine
        backend = initialize_backend(backend_config)
        df = backend.df_engine.df_lib.read_csv(dataset_path)
        series = df[audio_params[COLUMN]]
        proc_col = backend.read_binary_files(series)
        proc_col = backend.df_engine.compute(proc_col)

        backend = initialize_backend(LOCAL_BACKEND)
        df = backend.df_engine.df_lib.read_csv(dataset_path)
        series = df[audio_params[COLUMN]]
        proc_col_expected = backend.read_binary_files(series)

        assert proc_col.equals(proc_col_expected)


@pytest.mark.parametrize("dataset_type", ["csv", "parquet"])
@pytest.mark.distributed
def test_ray_save_processed_input(dataset_type):
    input_features = [
        category_feature(encoder={"vocab_size": 2}, reduce_input="sum"),
    ]
    output_features = [
        category_feature(decoder={"vocab_size": 5}),  # Regression test for #1991 requires multi-class predictions.
    ]
    run_test_with_features(
        input_features,
        output_features,
        df_engine="dask",
        dataset_type=dataset_type,
        skip_save_processed_input=False,
        nan_percent=0.1,
    )


@pytest.mark.parametrize("df_engine", ["dask", "modin"])
@pytest.mark.distributed
def test_ray_tabular(df_engine):
    input_features = [
        sequence_feature(encoder={"reduce_output": "sum"}),
        category_feature(encoder={"vocab_size": 2}, reduce_input="sum"),
        number_feature(normalization="zscore"),
        set_feature(),
        binary_feature(),
        bag_feature(),
        vector_feature(),
        h3_feature(),
        date_feature(),
    ]
    output_features = [
        binary_feature(bool2str=["No", "Yes"]),
        binary_feature(),
        number_feature(normalization="zscore"),
    ]
    run_test_with_features(
        input_features,
        output_features,
        df_engine=df_engine,
    )


@pytest.mark.skip(reason="TODO torch")
@pytest.mark.distributed
def test_ray_text():
    input_features = [
        text_feature(),
    ]
    output_features = [
        text_feature(reduce_input=None, decoder={"type": "tagger"}),
    ]
    run_test_with_features(input_features, output_features)


@pytest.mark.skip(reason="TODO torch")
@pytest.mark.distributed
def test_ray_sequence():
    input_features = [
        sequence_feature(encoder={"max_len": 10, "type": "rnn", "cell_type": "lstm", "reduce_output": None})
    ]
    output_features = [
        sequence_feature(decoder={"max_len": 10, "type": "tagger", "attention": False}, reduce_input=None)
    ]
    run_test_with_features(input_features, output_features)


@pytest.mark.parametrize("dataset_type", ["csv", "parquet"])
@pytest.mark.distributed
def test_ray_audio(tmpdir, dataset_type):
    preprocessing_params = {
        "audio_file_length_limit_in_s": 3.0,
        "missing_value_strategy": BACKFILL,
        "in_memory": True,
        "padding_value": 0,
        "norm": "per_file",
        "type": "fbank",
        "window_length_in_s": 0.04,
        "window_shift_in_s": 0.02,
        "num_filter_bands": 80,
    }
    audio_dest_folder = os.path.join(tmpdir, "generated_audio")
    input_features = [audio_feature(folder=audio_dest_folder, preprocessing=preprocessing_params)]
    output_features = [binary_feature()]
    run_test_with_features(
        input_features,
        output_features,
        dataset_type=dataset_type,
        nan_percent=0.1,
    )


@pytest.mark.parametrize("dataset_type", ["csv", "parquet", "pandas+numpy_images"])
@pytest.mark.distributed
def test_ray_image(tmpdir, dataset_type):
    image_dest_folder = os.path.join(tmpdir, "generated_images")
    input_features = [
        image_feature(
            folder=image_dest_folder,
<<<<<<< HEAD
            preprocessing={"in_memory": True, "height": 12, "width": 12, "num_channels": 3, "num_processes": 5},
            output_size=16,
            num_filters=8,
        ),
    ]
    output_features = [binary_feature()]
    run_test_with_features(
        input_features,
        output_features,
        df_engine="dask",
        dataset_type=dataset_type,
        skip_save_processed_input=False,
        nan_percent=0.1,
    )


# TODO(geoffrey): Fold modin tests into test_ray_image as @pytest.mark.parametrized once tests are optimized
@pytest.mark.distributed
def test_ray_image_modin(tmpdir):
    image_dest_folder = os.path.join(tmpdir, "generated_images")
    input_features = [
        image_feature(
            folder=image_dest_folder,
            encoder="resnet",
=======
            encoder={"type": "resnet", "output_size": 16, "num_filters": 8},
>>>>>>> 10d9ac03
            preprocessing={"in_memory": True, "height": 12, "width": 12, "num_channels": 3, "num_processes": 5},
        ),
    ]
    output_features = [binary_feature()]
    run_test_with_features(
        input_features,
        output_features,
        df_engine="modin",
        dataset_type="csv",
        nan_percent=0.1,
    )


@pytest.mark.distributed
def test_ray_image_multiple_features(tmpdir):
    input_features = [
        image_feature(
            folder=os.path.join(tmpdir, "generated_images_1"),
            preprocessing={"in_memory": True, "height": 12, "width": 12, "num_channels": 3, "num_processes": 5},
            output_size=16,
            num_filters=8,
        ),
        image_feature(
            folder=os.path.join(tmpdir, "generated_images_2"),
            preprocessing={"in_memory": True, "height": 12, "width": 12, "num_channels": 3, "num_processes": 5},
            output_size=16,
            num_filters=8,
        ),
    ]
    output_features = [binary_feature()]
    run_test_with_features(
        input_features,
        output_features,
        df_engine="dask",
        dataset_type="csv",
        nan_percent=0.1,
    )


@pytest.mark.skip(reason="flaky: ray is running out of resources")
@pytest.mark.distributed
def test_ray_split():
    input_features = [
        number_feature(normalization="zscore"),
        set_feature(),
        binary_feature(),
    ]
    output_features = [category_feature(decoder={"vocab_size": 2}, reduce_input="sum")]
    run_test_with_features(
        input_features,
        output_features,
        run_fn=run_split_api_experiment,
        num_cpus=4,
    )


@pytest.mark.distributed
def test_ray_timeseries():
    input_features = [timeseries_feature()]
    output_features = [number_feature()]
    run_test_with_features(input_features, output_features)


@pytest.mark.distributed
def test_ray_lazy_load_audio_error(tmpdir):
    audio_dest_folder = os.path.join(tmpdir, "generated_audio")
    input_features = [
        audio_feature(
            folder=audio_dest_folder,
            preprocessing={
                "in_memory": False,
            },
        )
    ]
    output_features = [binary_feature()]
    run_test_with_features(input_features, output_features, expect_error=True)


@pytest.mark.distributed
def test_ray_lazy_load_image_error(tmpdir):
    image_dest_folder = os.path.join(tmpdir, "generated_images")
    input_features = [
        image_feature(
            folder=image_dest_folder,
            encoder={"type": "resnet", "output_size": 16, "num_filters": 8},
            preprocessing={"in_memory": False, "height": 12, "width": 12, "num_channels": 3, "num_processes": 5},
        ),
    ]
    output_features = [binary_feature()]
    run_test_with_features(input_features, output_features, expect_error=True)


@pytest.mark.skipif(torch.cuda.device_count() == 0, reason="test requires at least 1 gpu")
@pytest.mark.skipif(not torch.cuda.is_available(), reason="test requires gpu support")
@pytest.mark.distributed
def test_train_gpu_load_cpu():
    input_features = [
        category_feature(encoder={"vocab_size": 2}, reduce_input="sum"),
        number_feature(normalization="zscore"),
    ]
    output_features = [
        binary_feature(),
    ]
    run_test_with_features(input_features, output_features, run_fn=_run_train_gpu_load_cpu, num_gpus=1)


@pytest.mark.distributed
@pytest.mark.parametrize(
    "method, balance",
    [
        ("oversample_minority", 0.25),
        ("oversample_minority", 0.5),
        ("oversample_minority", 0.75),
        ("undersample_majority", 0.25),
        ("undersample_majority", 0.5),
        ("undersample_majority", 0.75),
    ],
)
def test_balance_ray(method, balance):
    config = {
        "input_features": [
            {"name": "Index", "proc_column": "Index", "type": "number"},
            {"name": "random_1", "proc_column": "random_1", "type": "number"},
            {"name": "random_2", "proc_column": "random_2", "type": "number"},
        ],
        "output_features": [{"name": "Label", "proc_column": "Label", "type": "binary"}],
        "preprocessing": {"oversample_minority": None, "undersample_majority": None},
    }
    input_df = pd.DataFrame(
        {
            "Index": np.arange(0, 200, 1),
            "random_1": np.random.randint(0, 50, 200),
            "random_2": np.random.choice(["Type A", "Type B", "Type C", "Type D"], 200),
            "Label": np.concatenate((np.zeros(180), np.ones(20))),
            "split": np.zeros(200),
        }
    )
    config["preprocessing"][method] = balance
    target = config["output_features"][0][NAME]

    with ray_start(num_cpus=2, num_gpus=None):
        backend = create_ray_backend()
        input_df = backend.df_engine.from_pandas(input_df)
        test_df = balance_data(input_df, config["output_features"], config["preprocessing"], backend)

        majority_class = test_df[target].value_counts().compute()[test_df[target].value_counts().compute().idxmax()]
        minority_class = test_df[target].value_counts().compute()[test_df[target].value_counts().compute().idxmin()]
        new_class_balance = round(minority_class / majority_class, 2)

        assert abs(balance - new_class_balance) < BALANCE_PERCENTAGE_TOLERANCE


def _run_train_gpu_load_cpu(config, data_parquet):
    with tempfile.TemporaryDirectory() as output_dir:
        model_dir = ray.get(train_gpu.remote(config, data_parquet, output_dir))
        ray.get(predict_cpu.remote(model_dir, data_parquet))


@pytest.mark.distributed
def test_tune_batch_size_lr(tmpdir):
    with ray_start(num_cpus=2, num_gpus=None):
        config = {
            "input_features": [
                number_feature(normalization="zscore"),
                set_feature(),
                binary_feature(),
            ],
            "output_features": [category_feature(decoder={"vocab_size": 2}, reduce_input="sum")],
            "combiner": {"type": "concat", "output_size": 14},
            TRAINER: {"epochs": 2, "batch_size": "auto", "learning_rate": "auto"},
        }

        backend_config = {**RAY_BACKEND_CONFIG}

        csv_filename = os.path.join(tmpdir, "dataset.csv")
        dataset_csv = generate_data(config["input_features"], config["output_features"], csv_filename, num_examples=100)
        dataset_parquet = create_data_set_to_use("parquet", dataset_csv)
        model = run_api_experiment(config, dataset=dataset_parquet, backend_config=backend_config)
        assert model.config[TRAINER]["batch_size"] != "auto"
        assert model.config[TRAINER]["learning_rate"] != "auto"


@pytest.mark.distributed
def test_ray_progress_bar():
    # This is a simple test that is just meant to make sure that the progress bar isn't breaking
    input_features = [
        sequence_feature(encoder={"reduce_output": "sum"}),
    ]
    output_features = [
        binary_feature(bool2str=["No", "Yes"]),
    ]
    run_test_with_features(
        input_features,
        output_features,
        df_engine="dask",
    )


@pytest.mark.parametrize("calibration", [True, False])
@pytest.mark.distributed
def test_ray_calibration(calibration):
    input_features = [
        number_feature(normalization="zscore"),
        set_feature(),
        binary_feature(),
    ]
    output_features = [
        binary_feature(calibration=calibration),
        category_feature(decoder={"vocab_size": 3}, calibration=calibration),
    ]
    run_test_with_features(input_features, output_features)<|MERGE_RESOLUTION|>--- conflicted
+++ resolved
@@ -322,7 +322,6 @@
     input_features = [
         image_feature(
             folder=image_dest_folder,
-<<<<<<< HEAD
             preprocessing={"in_memory": True, "height": 12, "width": 12, "num_channels": 3, "num_processes": 5},
             output_size=16,
             num_filters=8,
@@ -346,10 +345,7 @@
     input_features = [
         image_feature(
             folder=image_dest_folder,
-            encoder="resnet",
-=======
             encoder={"type": "resnet", "output_size": 16, "num_filters": 8},
->>>>>>> 10d9ac03
             preprocessing={"in_memory": True, "height": 12, "width": 12, "num_channels": 3, "num_processes": 5},
         ),
     ]

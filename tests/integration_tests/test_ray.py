--- conflicted
+++ resolved
@@ -191,11 +191,7 @@
                 )
 
 
-<<<<<<< HEAD
-@pytest.mark.parametrize("dataset_type", ["csv"])
-=======
 @pytest.mark.parametrize("dataset_type", ["parquet", "csv"])
->>>>>>> 74354e86
 @pytest.mark.distributed
 def test_ray_save_processed_input(dataset_type):
     input_features = [
@@ -209,11 +205,7 @@
         output_features,
         df_engine="dask",
         dataset_type=dataset_type,
-<<<<<<< HEAD
-        skip_save_processed_input=True,
-=======
         skip_save_processed_input=False,
->>>>>>> 74354e86
     )
 
 

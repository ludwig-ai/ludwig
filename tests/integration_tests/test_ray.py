--- conflicted
+++ resolved
@@ -354,11 +354,7 @@
             ),
         ]
         output_features = [binary_feature()]
-<<<<<<< HEAD
-        run_test_with_features(input_features, output_features, dataset_type=dataset_type)
-=======
         run_test_with_features(input_features, output_features, dataset_type=dataset_type, nan_percent=0.1)
->>>>>>> 03f79025
 
 
 @pytest.mark.skip(reason="flaky: ray is running out of resources")

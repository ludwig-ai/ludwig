# Copyright (c) 2019 Uber Technologies, Inc.
#
# Licensed under the Apache License, Version 2.0 (the "License");
# you may not use this file except in compliance with the License.
# You may obtain a copy of the License at
#
#     http://www.apache.org/licenses/LICENSE-2.0
#
# Unless required by applicable law or agreed to in writing, software
# distributed under the License is distributed on an "AS IS" BASIS,
# WITHOUT WARRANTIES OR CONDITIONS OF ANY KIND, either express or implied.
# See the License for the specific language governing permissions and
# limitations under the License.
# ==============================================================================
import os
import tempfile

import numpy as np
import pandas as pd
import pytest
import torch
from packaging import version

from ludwig.api import LudwigModel
from ludwig.backend import create_ray_backend, initialize_backend, LOCAL_BACKEND
from ludwig.constants import (
    AUDIO,
    BAG,
    BALANCE_PERCENTAGE_TOLERANCE,
    BFILL,
    BINARY,
    CATEGORY,
    COLUMN,
    DATE,
    DEFAULT_BATCH_SIZE,
    H3,
    IMAGE,
    NAME,
    NUMBER,
    PREPROCESSING,
    SEQUENCE,
    SET,
    SPLIT,
    TEXT,
    TIMESERIES,
    TRAINER,
    VECTOR,
)
from ludwig.data.preprocessing import balance_data
from ludwig.utils.data_utils import read_parquet
from tests.integration_tests.utils import (
    audio_feature,
    augment_dataset_with_none,
    bag_feature,
    binary_feature,
    category_feature,
    create_data_set_to_use,
    date_feature,
    generate_data,
    h3_feature,
    image_feature,
    number_feature,
    RAY_BACKEND_CONFIG,
    sequence_feature,
    set_feature,
    text_feature,
    timeseries_feature,
    train_with_backend,
    vector_feature,
)

try:
    import modin
    import ray

    from ludwig.backend.ray import get_trainer_kwargs, RayBackend
    from ludwig.data.dataframe.dask import DaskEngine

    @ray.remote(num_cpus=1, num_gpus=1)
    def train_gpu(config, dataset, output_directory):
        model = LudwigModel(config, backend="local")
        _, _, output_dir = model.train(dataset, output_directory=output_directory)
        return os.path.join(output_dir, "model")

    @ray.remote(num_cpus=1, num_gpus=0)
    def predict_cpu(model_dir, dataset):
        model = LudwigModel.load(model_dir, backend="local")
        model.predict(dataset)

    # Ray nightly version is always set to 3.0.0.dev0
    _ray_nightly = version.parse(ray.__version__) >= version.parse("3.0.0.dev0")
    _modin_ray_incompatible = version.parse(modin.__version__) <= version.parse("0.15.2") and version.parse(
        ray.__version__
    ) >= version.parse("1.13.0")

except ImportError:
    modin = None
    ray = None

    _ray_nightly = False
    _modin_ray_incompatible = False


def run_api_experiment(
    config, dataset, backend_config, predict=False, skip_save_processed_input=True, skip_save_predictions=True
):
    # Sanity check that we get 4 slots over 1 host
    kwargs = get_trainer_kwargs()
    if torch.cuda.device_count() > 0:
        assert kwargs.get("num_workers") == torch.cuda.device_count(), kwargs
        assert kwargs.get("use_gpu"), kwargs
    else:
        assert kwargs.get("num_workers") == 1, kwargs
        assert not kwargs.get("use_gpu"), kwargs

    # Train on Parquet
    model = train_with_backend(
        backend_config,
        config,
        dataset=dataset,
        evaluate=True,
        predict=predict,
        skip_save_processed_input=skip_save_processed_input,
        skip_save_predictions=skip_save_predictions,
    )

    assert isinstance(model.backend, RayBackend)
    if isinstance(model.backend.df_engine, DaskEngine):
        assert model.backend.df_engine.parallelism == backend_config["processor"]["parallelism"]

    return model


def run_split_api_experiment(config, data_parquet, backend_config):
    train_fname, val_fname, test_fname = split(data_parquet)

    # Train
    train_with_backend(backend_config, config, training_set=train_fname, evaluate=False, predict=True)

    # Train + Validation
    train_with_backend(
        backend_config, config, training_set=train_fname, validation_set=val_fname, evaluate=False, predict=False
    )

    # Train + Validation + Test
    train_with_backend(
        backend_config,
        config,
        training_set=train_fname,
        validation_set=val_fname,
        test_set=test_fname,
        evaluate=False,
        predict=False,
    )


def run_preprocessing(
    tmpdir,
    df_engine,
    input_features,
    output_features,
    dataset_type="parquet",
    num_examples_per_split=20,
    nan_percent=0.0,
):
    # Split the dataset manually to avoid randomness in splitting
    split_to_df = {}
    for split in range(3):
        csv_filename = os.path.join(tmpdir, f"{split}_dataset.csv")
        dataset_csv_path = generate_data(
            input_features,
            output_features,
            csv_filename,
            num_examples=num_examples_per_split,
        )
        dataset_df = pd.read_csv(dataset_csv_path)
        dataset_df[SPLIT] = split
        dataset_df.to_csv(dataset_csv_path, index=False)
        split_to_df[split] = dataset_df
    full_df_path = os.path.join(tmpdir, "dataset.csv")
    pd.concat(split_to_df.values()).to_csv(full_df_path, index=False)
    dataset_path = create_data_set_to_use(dataset_type, full_df_path, nan_percent=nan_percent)

    # Configure ray backend
    config = {
        "input_features": input_features,
        "output_features": output_features,
        "combiner": {"type": "concat", "output_size": 14},
        TRAINER: {"epochs": 2, "batch_size": 8},
        PREPROCESSING: {
            SPLIT: {
                "type": "fixed",
            },
        },
    }
    backend_config = {**RAY_BACKEND_CONFIG}
    if df_engine:
        backend_config["processor"]["type"] = df_engine

    # Run preprocessing with ray backend
    ray_model = LudwigModel(config, backend=backend_config)
    *ray_datasets, ray_training_set_metadata = ray_model.preprocess(
        skip_save_processed_input=False,  # Save the processed input to test pyarrow write/read
        dataset=dataset_path,
    )

    # Run preprocessing with local backend using the ray_training_set_metadata to ensure parity of
    # token assignments, etc.
    local_model = LudwigModel(config, backend=LOCAL_BACKEND)
    *local_datasets, _ = local_model.preprocess(
        training_set_metadata=ray_training_set_metadata,
        dataset=dataset_path,
    )

    for ray_dataset, local_dataset in zip(ray_datasets, local_datasets):
        ray_df = ray_model.backend.df_engine.compute(ray_dataset.to_df())
        local_df = local_model.backend.df_engine.compute(local_dataset.to_df())
        check_preprocessed_df_equal(local_df, ray_df)


def check_preprocessed_df_equal(df1, df2):
    for column in df1.columns:
        vals1 = df1[column].values
        vals2 = df2[column].values

        if any(feature_name in column for feature_name in [BINARY, CATEGORY]):
            is_equal = np.all(vals1 == vals2)
        elif any(feature_name in column for feature_name in [NUMBER]):
            is_equal = np.allclose(vals1, vals2)
        elif any(feature_name in column for feature_name in [SET, BAG, H3, DATE, TEXT, SEQUENCE, TIMESERIES, VECTOR]):
            is_equal = np.all([np.all(rv == lv) for rv, lv in zip(vals1, vals2)])
        elif any(feature_name in column for feature_name in [AUDIO, IMAGE]):
            is_equal = True
            for v1, v2 in zip(vals1, vals2):
                # We reshape both because there is a difference after preprocessing across the two backends.
                # With the distributed backend, the data is flattened and then later reshaped to its original shape
                # during training. With the local backend, the data is kept its original shape throughout.
                # TODO: Determine whether this is desired behavior. Tracked here:
                # https://github.com/ludwig-ai/ludwig/issues/2645
                v1 = v1.reshape(-1)
                v2 = v2.reshape(-1)
                is_equal &= np.allclose(v1, v2, atol=1e-5)
                if not is_equal:
                    break
        assert is_equal, f"Column {column} is not equal. Expected {vals1[:2]}, got {vals2[:2]}"


def split(data_parquet):
    data_df = read_parquet(data_parquet, LOCAL_BACKEND.df_engine.df_lib)
    train_df = data_df.sample(frac=0.8)
    test_df = data_df.drop(train_df.index).sample(frac=0.5)
    validation_df = data_df.drop(train_df.index).drop(test_df.index)

    basename, ext = os.path.splitext(data_parquet)
    train_fname = basename + ".train" + ext
    val_fname = basename + ".validation" + ext
    test_fname = basename + ".test" + ext

    train_df.to_parquet(train_fname)
    validation_df.to_parquet(val_fname)
    test_df.to_parquet(test_fname)
    return train_fname, val_fname, test_fname


def run_test_with_features(
    input_features,
    output_features,
    num_examples=100,
    run_fn=run_api_experiment,
    expect_error=False,
    df_engine=None,
    dataset_type="parquet",
    predict=False,
    skip_save_processed_input=True,
    skip_save_predictions=True,
    nan_percent=0.0,
    preprocessing=None,
    first_row_none=False,
    last_row_none=False,
    nan_cols=[],
):
    preprocessing = preprocessing or {}
    config = {
        "input_features": input_features,
        "output_features": output_features,
        "combiner": {"type": "concat", "output_size": 14},
        TRAINER: {"epochs": 2, "batch_size": 8},
    }
    if preprocessing:
        config[PREPROCESSING] = preprocessing

    backend_config = {**RAY_BACKEND_CONFIG}
    if df_engine:
        backend_config["processor"]["type"] = df_engine

    with tempfile.TemporaryDirectory() as tmpdir:
        csv_filename = os.path.join(tmpdir, "dataset.csv")
        dataset_csv = generate_data(input_features, output_features, csv_filename, num_examples=num_examples)
        dataset = create_data_set_to_use(dataset_type, dataset_csv, nan_percent=nan_percent)
        dataset = augment_dataset_with_none(dataset, first_row_none, last_row_none, nan_cols)

        if expect_error:
            with pytest.raises(ValueError):
                run_fn(
                    config,
                    dataset=dataset,
                    backend_config=backend_config,
                    predict=predict,
                    skip_save_processed_input=skip_save_processed_input,
                    skip_save_predictions=skip_save_predictions,
                )
        else:
            run_fn(
                config,
                dataset=dataset,
                backend_config=backend_config,
                predict=predict,
                skip_save_processed_input=skip_save_processed_input,
                skip_save_predictions=skip_save_predictions,
            )


@pytest.mark.parametrize("df_engine", ["pandas", "dask"])
@pytest.mark.distributed
def test_ray_read_binary_files(tmpdir, df_engine, ray_cluster_2cpu):
    preprocessing_params = {
        "audio_file_length_limit_in_s": 3.0,
        "missing_value_strategy": BFILL,
        "in_memory": True,
        "padding_value": 0,
        "norm": "per_file",
        "audio_feature": {
            "type": "fbank",
            "window_length_in_s": 0.04,
            "window_shift_in_s": 0.02,
            "num_filter_bands": 80,
        },
    }
    audio_dest_folder = os.path.join(tmpdir, "generated_audio")
    audio_params = audio_feature(folder=audio_dest_folder, preprocessing=preprocessing_params)

    dataset_path = os.path.join(tmpdir, "dataset.csv")
    dataset_path = generate_data([audio_params], [], dataset_path, num_examples=10)
    dataset_path = create_data_set_to_use("csv", dataset_path, nan_percent=0.1)

    backend_config = {**RAY_BACKEND_CONFIG}
    backend_config["processor"]["type"] = df_engine
    backend = initialize_backend(backend_config)
    df = backend.df_engine.df_lib.read_csv(dataset_path)
    series = df[audio_params[COLUMN]]
    proc_col = backend.read_binary_files(series)
    proc_col = backend.df_engine.compute(proc_col)

    backend = initialize_backend(LOCAL_BACKEND)
    df = backend.df_engine.df_lib.read_csv(dataset_path)
    series = df[audio_params[COLUMN]]
    proc_col_expected = backend.read_binary_files(series)

    assert proc_col.equals(proc_col_expected)


@pytest.mark.parametrize("dataset_type", ["csv", "parquet"])
@pytest.mark.distributed
def test_ray_outputs(dataset_type, ray_cluster_2cpu):
    input_features = [
        binary_feature(),
    ]
    output_features = [
        binary_feature(),
        number_feature(),
        vector_feature(),
        # TODO: feature type not yet supported
        # set_feature(decoder={"vocab_size": 3}),  # Probabilities of set_feature are ragged tensors (#2587)
        # text_feature(decoder={"vocab_size": 3}),  # Error having to do with a missing key (#2586)
        # sequence_feature(decoder={"vocab_size": 3}),  # Error having to do with a missing key (#2586)
    ]
    # NOTE: This test runs without NaNs because having multiple output features with DROP_ROWS strategy leads to
    # flakiness in the test having to do with uneven allocation of samples between Ray workers.
    run_test_with_features(
        input_features,
        output_features,
        df_engine="dask",
        dataset_type=dataset_type,
        predict=True,
        skip_save_predictions=False,
    )


@pytest.mark.distributed
@pytest.mark.parametrize(
    "df_engine",
    [
        "dask",
        pytest.param(
            "modin",
            marks=[
                pytest.mark.skipif(_modin_ray_incompatible, reason="modin<=0.15.2 does not support ray>=1.13.0"),
                pytest.mark.skip(reason="https://github.com/ludwig-ai/ludwig/issues/2643"),
            ],
        ),
    ],
)
def test_ray_tabular(tmpdir, df_engine, ray_cluster_2cpu):
    input_features = [
        category_feature(encoder={"vocab_size": 2}, reduce_input="sum"),
        number_feature(normalization="zscore"),
        set_feature(),
        binary_feature(),
        bag_feature(),
        h3_feature(),
        date_feature(),
    ]
    output_features = [
        binary_feature(bool2str=["No", "Yes"]),
        binary_feature(),
        number_feature(normalization="zscore"),
    ]
    run_preprocessing(
        tmpdir,
        df_engine,
        input_features,
        output_features,
    )


@pytest.mark.parametrize("dataset_type", ["csv", "parquet"])
@pytest.mark.distributed
def test_ray_tabular_save_inputs(tmpdir, dataset_type, ray_cluster_2cpu):
    input_features = [
        category_feature(encoder={"vocab_size": 2}, reduce_input="sum"),
        number_feature(normalization="zscore"),
        set_feature(),
        binary_feature(),
        bag_feature(),
        date_feature(
            preprocessing={"fill_value": "2020-01-01"}
        ),  # fill_value must be set to achieve parity between backends (otherwise fill value would be "now")
        # TODO: feature type not yet supported
        # h3_feature(),  # ValueError casting large int strings (e.g. '5.864041857092157e+17') to int (#2588)
    ]
    output_features = [
        category_feature(decoder={"vocab_size": 5}),  # Regression test for #1991 requires multi-class predictions.
    ]
    run_preprocessing(
        tmpdir,
        "dask",
        input_features,
        output_features,
        dataset_type=dataset_type,
        nan_percent=0.1,
    )


<<<<<<< HEAD
=======
@pytest.mark.parametrize("dataset_type", ["csv", "parquet"])
@pytest.mark.distributed
def test_ray_save_outputs(dataset_type, ray_cluster_2cpu):
    input_features = [
        binary_feature(),
    ]
    output_features = [
        binary_feature(),
        category_feature(output_feature=True),
        number_feature(),
        vector_feature(),
        # TODO: feature type not yet supported
        # set_feature(decoder={"vocab_size": 3}),  # Probabilities of set_feature are ragged tensors (#2587)
    ]
    # NOTE: This test runs without NaNs because having multiple output features with DROP_ROWS strategy leads to
    # flakiness in the test having to do with uneven allocation of samples between Ray workers.
    run_test_with_features(
        input_features,
        output_features,
        df_engine="dask",
        dataset_type=dataset_type,
        predict=True,
        skip_save_predictions=False,
    )


>>>>>>> 21a29a44
@pytest.mark.distributed
@pytest.mark.parametrize("dataset_type", ["csv", "parquet"])
def test_ray_text_sequence_timeseries(tmpdir, ray_cluster_2cpu, dataset_type):
    input_features = [
        text_feature(),
        sequence_feature(encoder={"reduce_output": "sum"}),
        timeseries_feature(),
    ]
    output_features = [
        binary_feature(),
    ]
    run_preprocessing(
        tmpdir,
        "dask",
        input_features,
        output_features,
        dataset_type=dataset_type,
        nan_percent=0.1,
    )


@pytest.mark.parametrize("dataset_type", ["csv", "parquet"])
@pytest.mark.distributed
def test_ray_vector(tmpdir, dataset_type, ray_cluster_2cpu):
    input_features = [
        vector_feature(),
    ]
    output_features = [
        binary_feature(),
    ]
    run_preprocessing(
        tmpdir,
        "dask",
        input_features,
        output_features,
        dataset_type=dataset_type,
        nan_percent=0.0,  # NaN handling not supported for vectors.
    )


@pytest.mark.parametrize("dataset_type", ["csv", "parquet"])
@pytest.mark.distributed
def test_ray_audio(tmpdir, dataset_type, ray_cluster_2cpu):
    preprocessing_params = {
        "audio_file_length_limit_in_s": 3.0,
        "missing_value_strategy": BFILL,
        "in_memory": True,
        "padding_value": 0,
        "norm": "per_file",
        "type": "fbank",
        "window_length_in_s": 0.04,
        "window_shift_in_s": 0.02,
        "num_filter_bands": 80,
    }
    audio_dest_folder = os.path.join(tmpdir, "generated_audio")
    input_features = [audio_feature(folder=audio_dest_folder, preprocessing=preprocessing_params)]
    output_features = [
        binary_feature(),
    ]
    run_preprocessing(
        tmpdir,
        "dask",
        input_features,
        output_features,
        dataset_type=dataset_type,
        nan_percent=0.1,
    )


@pytest.mark.parametrize("dataset_type", ["csv", "parquet", "pandas+numpy_images"])
@pytest.mark.distributed
def test_ray_image(tmpdir, dataset_type, ray_cluster_2cpu):
    image_dest_folder = os.path.join(tmpdir, "generated_images")
    input_features = [
        image_feature(
            folder=image_dest_folder,
            preprocessing={"in_memory": True, "height": 12, "width": 12, "num_channels": 3, "num_processes": 5},
            encoder={"output_size": 16, "num_filters": 8},
        ),
    ]
    output_features = [
        binary_feature(),
    ]
    run_preprocessing(
        tmpdir,
        "dask",
        input_features,
        output_features,
        dataset_type=dataset_type,
        nan_percent=0.1,
    )


@pytest.mark.parametrize(
    "settings",
    [(True, False, "ffill"), (False, True, "bfill"), (True, True, "bfill"), (True, True, "ffill")],
    ids=["first_row_none", "last_row_none", "first_and_last_row_none_bfill", "first_and_last_row_none_ffill"],
)
@pytest.mark.distributed
def test_ray_image_with_fill_strategy_edge_cases(tmpdir, settings, ray_cluster_2cpu):
    first_row_none, last_row_none, missing_value_strategy = settings
    image_dest_folder = os.path.join(tmpdir, "generated_images")
    input_features = [
        image_feature(
            folder=image_dest_folder,
            preprocessing={
                "in_memory": True,
                "height": 12,
                "width": 12,
                "num_channels": 3,
                "num_processes": 5,
                "missing_value_strategy": missing_value_strategy,
            },
            encoder={"output_size": 16, "num_filters": 8},
        ),
    ]
    output_features = [
        binary_feature(),
    ]
    run_test_with_features(
        input_features,
        output_features,
        df_engine="dask",
        dataset_type="pandas+numpy_images",
        skip_save_processed_input=False,
        first_row_none=first_row_none,
        last_row_none=last_row_none,
        nan_cols=[input_features[0][NAME]],
    )


# TODO(geoffrey): Fold modin tests into test_ray_image as @pytest.mark.parametrized once tests are optimized
@pytest.mark.distributed
@pytest.mark.skipif(_modin_ray_incompatible, reason="modin<=0.15.2 does not support ray>=1.13.0")
@pytest.mark.skip(reason="https://github.com/ludwig-ai/ludwig/issues/2643")
def test_ray_image_modin(tmpdir, ray_cluster_2cpu):
    image_dest_folder = os.path.join(tmpdir, "generated_images")
    input_features = [
        image_feature(
            folder=image_dest_folder,
            encoder={"type": "resnet", "output_size": 16, "num_filters": 8},
            preprocessing={"in_memory": True, "height": 12, "width": 12, "num_channels": 3, "num_processes": 5},
        ),
    ]
    output_features = [
        binary_feature(),
    ]
    run_preprocessing(
        tmpdir,
        "modin",
        input_features,
        output_features,
        dataset_type="csv",
        nan_percent=0.1,
    )


@pytest.mark.distributed
def test_ray_image_multiple_features(tmpdir, ray_cluster_2cpu):
    input_features = [
        image_feature(
            folder=os.path.join(tmpdir, "generated_images_1"),
            preprocessing={"in_memory": True, "height": 12, "width": 12, "num_channels": 3, "num_processes": 5},
            encoder={"output_size": 16, "num_filters": 8},
        ),
        image_feature(
            folder=os.path.join(tmpdir, "generated_images_2"),
            preprocessing={"in_memory": True, "height": 12, "width": 12, "num_channels": 3, "num_processes": 5},
            encoder={"output_size": 16, "num_filters": 8},
        ),
    ]
    output_features = [
        binary_feature(),
    ]
    run_preprocessing(
        tmpdir,
        "dask",
        input_features,
        output_features,
        dataset_type="csv",
        nan_percent=0.1,
    )


@pytest.mark.skip(reason="flaky: ray is running out of resources")
@pytest.mark.distributed
def test_ray_split(ray_cluster_2cpu):
    input_features = [
        number_feature(normalization="zscore"),
        set_feature(),
        binary_feature(),
    ]
    output_features = [category_feature(decoder={"vocab_size": 2}, reduce_input="sum")]
    run_test_with_features(
        input_features,
        output_features,
        run_fn=run_split_api_experiment,
    )


@pytest.mark.distributed
def test_ray_lazy_load_audio_error(tmpdir, ray_cluster_2cpu):
    audio_dest_folder = os.path.join(tmpdir, "generated_audio")
    input_features = [
        audio_feature(
            folder=audio_dest_folder,
            preprocessing={
                "in_memory": False,
            },
        )
    ]
    output_features = [
        binary_feature(),
    ]
    run_test_with_features(input_features, output_features, expect_error=True)


@pytest.mark.distributed
def test_ray_lazy_load_image_error(tmpdir, ray_cluster_2cpu):
    image_dest_folder = os.path.join(tmpdir, "generated_images")
    input_features = [
        image_feature(
            folder=image_dest_folder,
            encoder={"type": "resnet", "output_size": 16, "num_filters": 8},
            preprocessing={"in_memory": False, "height": 12, "width": 12, "num_channels": 3, "num_processes": 5},
        ),
    ]
    output_features = [
        binary_feature(),
    ]
    run_test_with_features(input_features, output_features, expect_error=True)


# TODO(travis): move this to separate gpu module so we only have one ray cluster running at a time
# @pytest.mark.skipif(torch.cuda.device_count() == 0, reason="test requires at least 1 gpu")
# @pytest.mark.skipif(not torch.cuda.is_available(), reason="test requires gpu support")
# @pytest.mark.distributed
# def test_train_gpu_load_cpu(ray_cluster_2cpu):
#     input_features = [
#         category_feature(encoder={"vocab_size": 2}, reduce_input="sum"),
#         number_feature(normalization="zscore"),
#     ]
#     output_features = [
#         binary_feature(),
#     ]
#     run_test_with_features(input_features, output_features, run_fn=_run_train_gpu_load_cpu, num_gpus=1)


@pytest.mark.distributed
@pytest.mark.parametrize(
    "method, balance",
    [
        ("oversample_minority", 0.25),
        ("oversample_minority", 0.5),
        ("oversample_minority", 0.75),
        ("undersample_majority", 0.25),
        ("undersample_majority", 0.5),
        ("undersample_majority", 0.75),
    ],
)
def test_balance_ray(method, balance, ray_cluster_2cpu):
    config = {
        "input_features": [
            {"name": "Index", "proc_column": "Index", "type": "number"},
            {"name": "random_1", "proc_column": "random_1", "type": "number"},
            {"name": "random_2", "proc_column": "random_2", "type": "number"},
        ],
        "output_features": [{"name": "Label", "proc_column": "Label", "type": "binary"}],
        "preprocessing": {"oversample_minority": None, "undersample_majority": None},
    }
    input_df = pd.DataFrame(
        {
            "Index": np.arange(0, 200, 1),
            "random_1": np.random.randint(0, 50, 200),
            "random_2": np.random.choice(["Type A", "Type B", "Type C", "Type D"], 200),
            "Label": np.concatenate((np.zeros(180), np.ones(20))),
            "split": np.zeros(200),
        }
    )
    config["preprocessing"][method] = balance
    target = config["output_features"][0][NAME]

    backend = create_ray_backend()
    input_df = backend.df_engine.from_pandas(input_df)
    test_df = balance_data(input_df, config["output_features"], config["preprocessing"], backend)

    majority_class = test_df[target].value_counts().compute()[test_df[target].value_counts().compute().idxmax()]
    minority_class = test_df[target].value_counts().compute()[test_df[target].value_counts().compute().idxmin()]
    new_class_balance = round(minority_class / majority_class, 2)

    assert abs(balance - new_class_balance) < BALANCE_PERCENTAGE_TOLERANCE


def _run_train_gpu_load_cpu(config, data_parquet):
    with tempfile.TemporaryDirectory() as output_dir:
        model_dir = ray.get(train_gpu.remote(config, data_parquet, output_dir))
        ray.get(predict_cpu.remote(model_dir, data_parquet))


# TODO(geoffrey): add a GPU test for batch size tuning
@pytest.mark.distributed
def test_tune_batch_size_lr_cpu(tmpdir, ray_cluster_2cpu):
    config = {
        "input_features": [
            number_feature(normalization="zscore"),
            set_feature(),
            binary_feature(),
        ],
        "output_features": [category_feature(decoder={"vocab_size": 2}, reduce_input="sum")],
        "combiner": {"type": "concat", "output_size": 14},
        TRAINER: {"epochs": 2, "batch_size": "auto", "learning_rate": "auto"},
    }

    backend_config = {**RAY_BACKEND_CONFIG}

    csv_filename = os.path.join(tmpdir, "dataset.csv")
    dataset_csv = generate_data(config["input_features"], config["output_features"], csv_filename, num_examples=200)
    dataset_parquet = create_data_set_to_use("parquet", dataset_csv)
    model = run_api_experiment(config, dataset=dataset_parquet, backend_config=backend_config)
    assert (
        model.config_obj.trainer.batch_size == DEFAULT_BATCH_SIZE
    )  # On CPU, batch size tuning is disabled, so assert it is equal to default
    assert model.config_obj.trainer.learning_rate != "auto"


@pytest.mark.distributed
def test_ray_progress_bar(ray_cluster_2cpu):
    # This is a simple test that is just meant to make sure that the progress bar isn't breaking
    input_features = [
        sequence_feature(encoder={"reduce_output": "sum"}),
    ]
    output_features = [
        binary_feature(bool2str=["No", "Yes"]),
    ]
    run_test_with_features(
        input_features,
        output_features,
        df_engine="dask",
    )


@pytest.mark.parametrize("calibration", [True, False])
@pytest.mark.distributed
def test_ray_calibration(calibration, ray_cluster_2cpu):
    input_features = [
        number_feature(normalization="zscore"),
        set_feature(),
        binary_feature(),
    ]
    output_features = [
        binary_feature(calibration=calibration),
        category_feature(decoder={"vocab_size": 3}, calibration=calibration),
    ]
    run_test_with_features(input_features, output_features)


@pytest.mark.distributed
def test_ray_distributed_predict(tmpdir, ray_cluster_2cpu):
    preprocessing_params = {
        "audio_file_length_limit_in_s": 3.0,
        "missing_value_strategy": BFILL,
        "in_memory": True,
        "padding_value": 0,
        "norm": "per_file",
        "type": "fbank",
        "window_length_in_s": 0.04,
        "window_shift_in_s": 0.02,
        "num_filter_bands": 80,
    }
    audio_dest_folder = os.path.join(tmpdir, "generated_audio")
    input_features = [audio_feature(folder=audio_dest_folder, preprocessing=preprocessing_params)]
    output_features = [
        binary_feature(),
    ]

    config = {
        "input_features": input_features,
        "output_features": output_features,
        TRAINER: {"epochs": 2, "batch_size": 8},
    }

    with tempfile.TemporaryDirectory() as tmpdir:
        backend_config = {**RAY_BACKEND_CONFIG}
        csv_filename = os.path.join(tmpdir, "dataset.csv")
        dataset_csv = generate_data(input_features, output_features, csv_filename, num_examples=100)
        dataset = create_data_set_to_use("csv", dataset_csv, nan_percent=0.0)
        model = LudwigModel(config, backend=backend_config)
        output_dir = None

        _, _, output_dir = model.train(
            dataset=dataset,
            training_set=dataset,
            skip_save_processed_input=True,
            skip_save_progress=True,
            skip_save_unprocessed_output=True,
            skip_save_log=True,
        )

        preds, _ = model.predict(dataset=dataset)

        # compute the predictions
        preds = preds.compute()
        assert preds.iloc[1].name != preds.iloc[42].name


@pytest.mark.distributed
def test_ray_preprocessing_placement_group(tmpdir, ray_cluster_2cpu):
    preprocessing_params = {
        "audio_file_length_limit_in_s": 3.0,
        "missing_value_strategy": BFILL,
        "in_memory": True,
        "padding_value": 0,
        "norm": "per_file",
        "type": "fbank",
        "window_length_in_s": 0.04,
        "window_shift_in_s": 0.02,
        "num_filter_bands": 80,
    }
    audio_dest_folder = os.path.join(tmpdir, "generated_audio")
    input_features = [audio_feature(folder=audio_dest_folder, preprocessing=preprocessing_params)]
    output_features = [
        binary_feature(),
    ]

    config = {
        "input_features": input_features,
        "output_features": output_features,
        TRAINER: {"epochs": 2, "batch_size": 8},
    }

    with tempfile.TemporaryDirectory() as tmpdir:
        backend_config = {**RAY_BACKEND_CONFIG}
        backend_config["preprocessor_kwargs"] = {"num_cpu": 1}
        csv_filename = os.path.join(tmpdir, "dataset.csv")
        dataset_csv = generate_data(input_features, output_features, csv_filename, num_examples=100)
        dataset = create_data_set_to_use("csv", dataset_csv, nan_percent=0.0)
        model = LudwigModel(config, backend=backend_config)
        _, _, output_dir = model.train(
            dataset=dataset,
            training_set=dataset,
            skip_save_processed_input=True,
            skip_save_progress=True,
            skip_save_unprocessed_output=True,
            skip_save_log=True,
        )
        preds, _ = model.predict(dataset=dataset)<|MERGE_RESOLUTION|>--- conflicted
+++ resolved
@@ -367,6 +367,7 @@
     ]
     output_features = [
         binary_feature(),
+        category_feature(output_feature=True),
         number_feature(),
         vector_feature(),
         # TODO: feature type not yet supported
@@ -451,35 +452,6 @@
     )
 
 
-<<<<<<< HEAD
-=======
-@pytest.mark.parametrize("dataset_type", ["csv", "parquet"])
-@pytest.mark.distributed
-def test_ray_save_outputs(dataset_type, ray_cluster_2cpu):
-    input_features = [
-        binary_feature(),
-    ]
-    output_features = [
-        binary_feature(),
-        category_feature(output_feature=True),
-        number_feature(),
-        vector_feature(),
-        # TODO: feature type not yet supported
-        # set_feature(decoder={"vocab_size": 3}),  # Probabilities of set_feature are ragged tensors (#2587)
-    ]
-    # NOTE: This test runs without NaNs because having multiple output features with DROP_ROWS strategy leads to
-    # flakiness in the test having to do with uneven allocation of samples between Ray workers.
-    run_test_with_features(
-        input_features,
-        output_features,
-        df_engine="dask",
-        dataset_type=dataset_type,
-        predict=True,
-        skip_save_predictions=False,
-    )
-
-
->>>>>>> 21a29a44
 @pytest.mark.distributed
 @pytest.mark.parametrize("dataset_type", ["csv", "parquet"])
 def test_ray_text_sequence_timeseries(tmpdir, ray_cluster_2cpu, dataset_type):

# Tests the following end-to-end:
#
# 1. Comet is imported
# 2. Conflicting modules (i.e., TensorFlow) are not imported
# 3. Overridden methods are called (train_init, train_model, etc.) and run without error
#
# This test runs in an isolated environment to ensure TensorFlow imports are not leaked
# from previous tests.

# Comet must be imported before the libraries to wraps
import comet_ml

import argparse
import os
import shutil
import sys
from unittest.mock import patch, Mock

# Bad key will ensure Comet is initialized, but nothing is uploaded externally.
os.environ['COMET_API_KEY'] = 'key'
<<<<<<< HEAD

# Use contrib module before other imports to avoid importing TensorFlow before comet.
from ludwig.contribs.comet import CometCallback, comet_ml
comet_ml.__version__

from ludwig.api import LudwigModel
=======

from ludwig.api import LudwigModel
from ludwig.contribs.comet import CometCallback
>>>>>>> fbb0b587

PATH_HERE = os.path.abspath(os.path.dirname(__file__))
PATH_ROOT = os.path.join(PATH_HERE, '..', '..', '..')
sys.path.insert(0, os.path.abspath(PATH_ROOT))

from tests.integration_tests.utils import category_feature
from tests.integration_tests.utils import generate_data
from tests.integration_tests.utils import image_feature

parser = argparse.ArgumentParser()
parser.add_argument('--csv-filename', required=True)


def run(csv_filename):
    # Image Inputs
    image_dest_folder = os.path.join(os.getcwd(), 'generated_images')

    # Inputs & Outputs
    input_features = [image_feature(folder=image_dest_folder)]
    output_features = [category_feature()]
    data_csv = generate_data(input_features, output_features, csv_filename)

    config = {
        'input_features': input_features,
        'output_features': output_features,
        'combiner': {'type': 'concat', 'fc_size': 14},
        'training': {'epochs': 2}
    }

    callback = CometCallback()
    model = LudwigModel(config, callbacks=[callback])
    output_dir = None

    # Wrap these methods so we can check that they were called
    callback.on_train_init = Mock(side_effect=callback.on_train_init)
    callback.on_train_start = Mock(side_effect=callback.on_train_start)

    with patch('comet_ml.Experiment.log_asset_data') as mock_log_asset_data:
        try:
            # Training with csv
            _, _, output_dir = model.train(dataset=data_csv)
            model.predict(dataset=data_csv)
        finally:
            if output_dir:
                shutil.rmtree(output_dir, ignore_errors=True)

    # Verify that the experiment was created successfully
    assert callback.cometml_experiment is not None

    # Check that these methods were called at least once
    callback.on_train_init.assert_called()
    callback.on_train_start.assert_called()

    # Check that we ran `train_model`, which calls into `log_assert_data`, successfully
    mock_log_asset_data.assert_called()


if __name__ == "__main__":
    args = parser.parse_args()
    run(args.csv_filename)<|MERGE_RESOLUTION|>--- conflicted
+++ resolved
@@ -18,18 +18,9 @@
 
 # Bad key will ensure Comet is initialized, but nothing is uploaded externally.
 os.environ['COMET_API_KEY'] = 'key'
-<<<<<<< HEAD
-
-# Use contrib module before other imports to avoid importing TensorFlow before comet.
-from ludwig.contribs.comet import CometCallback, comet_ml
-comet_ml.__version__
-
-from ludwig.api import LudwigModel
-=======
 
 from ludwig.api import LudwigModel
 from ludwig.contribs.comet import CometCallback
->>>>>>> fbb0b587
 
 PATH_HERE = os.path.abspath(os.path.dirname(__file__))
 PATH_ROOT = os.path.join(PATH_HERE, '..', '..', '..')

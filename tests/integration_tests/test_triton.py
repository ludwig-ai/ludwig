# Copyright (c) 2019 Uber Technologies, Inc.
#
# Licensed under the Apache License, Version 2.0 (the "License");
# you may not use this file except in compliance with the License.
# You may obtain a copy of the License at
#
#     http://www.apache.org/licenses/LICENSE-2.0
#
# Unless required by applicable law or agreed to in writing, software
# distributed under the License is distributed on an "AS IS" BASIS,
# WITHOUT WARRANTIES OR CONDITIONS OF ANY KIND, either express or implied.
# See the License for the specific language governing permissions and
# limitations under the License.
# ==============================================================================
import os
from typing import List

import pandas as pd
import pytest
import torch

from ludwig.api import LudwigModel
from ludwig.constants import BATCH_SIZE, TRAINER
from ludwig.data.dataset_synthesizer import build_synthetic_dataset_df
from ludwig.utils.data_utils import load_yaml
from ludwig.utils.inference_utils import to_inference_module_input_from_dataframe
from ludwig.utils.triton_utils import export_triton, get_inference_modules, POSTPROCESSOR, PREDICTOR, PREPROCESSOR
from tests.integration_tests.utils import (
    binary_feature,
    category_feature,
    generate_data,
    LocalTestBackend,
    number_feature,
    sequence_feature,
    set_feature,
    text_feature,
    vector_feature,
)


def test_triton_torchscript(csv_filename, tmpdir):
    # Configure features to be tested:
    input_features = [
        binary_feature(),
        number_feature(),
        category_feature(encoder={"vocab_size": 3}),
        # TODO: future support
        # sequence_feature(encoder={"vocab_size": 3}),
        # text_feature(encoder={"vocab_size": 3}),
        # vector_feature(),
        # timeseries_feature(),
        # date_feature(),
        # h3_feature(),
        # set_feature(encoder={"vocab_size": 3}),
        # bag_feature(encoder={"vocab_size": 3}),
        # image_feature(image_dest_folder),
        # audio_feature(audio_dest_folder),
    ]
    output_features = [
        binary_feature(),
        number_feature(),
        category_feature(decoder={"vocab_size": 3}),
        sequence_feature(decoder={"vocab_size": 3}),
        text_feature(decoder={"vocab_size": 3}),
        set_feature(decoder={"vocab_size": 3}),
        vector_feature(),
    ]
    backend = LocalTestBackend()
    config = {
        "input_features": input_features,
        "output_features": output_features,
        TRAINER: {"epochs": 1, BATCH_SIZE: 128},
    }

    # Generate training data
    training_data_csv_path = generate_data(input_features, output_features, csv_filename)

    # Train Ludwig (Pythonic) model:
    ludwig_model = LudwigModel(config, backend=backend)
    ludwig_model.train(
        dataset=training_data_csv_path,
        skip_save_training_description=True,
        skip_save_training_statistics=True,
        skip_save_model=True,
        skip_save_progress=True,
        skip_save_log=True,
        skip_save_processed_input=True,
    )

    # Create graph inference model (Torchscript) from trained Ludwig model.
    triton_path = os.path.join(tmpdir, "triton")
    model_name = "test_triton"
    model_version = "1"
    df = pd.read_csv(training_data_csv_path)
    triton_artifacts = export_triton(
        model=ludwig_model, data_example=df, model_name=model_name, output_path=triton_path, model_version=model_version
    )

    # Validate that artifact paths exist.
    assert os.path.isdir(triton_path)
    assert all(os.path.exists(artifact.path) for artifact in triton_artifacts)

    # Load TorchScript models exported for Triton.
    triton_preprocessor = triton_predictor = triton_postprocessor = None
    for artifact in triton_artifacts:
        if artifact.model_name.endswith(PREPROCESSOR) and artifact.content_type == "application/octet-stream":
            triton_preprocessor = torch.jit.load(artifact.path)
        if artifact.model_name.endswith(PREDICTOR) and artifact.content_type == "application/octet-stream":
            triton_predictor = torch.jit.load(artifact.path)
        if artifact.model_name.endswith(POSTPROCESSOR) and artifact.content_type == "application/octet-stream":
            triton_postprocessor = torch.jit.load(artifact.path)

    assert triton_preprocessor is not None
    assert triton_predictor is not None
    assert triton_postprocessor is not None

    # Forward data through models.
    data_to_predict = to_inference_module_input_from_dataframe(df, ludwig_model.config, load_paths=True, device="cpu")
    triton_preprocessor_output = triton_preprocessor(*data_to_predict.values())
    triton_predictor_output = triton_predictor(*triton_preprocessor_output)
    triton_postprocessor_output = triton_postprocessor(*triton_predictor_output)

    # Get TorchScript inference modules and forward data.
    inference_modules = get_inference_modules(ludwig_model, "cpu")
    preprocessor_output = inference_modules[0](data_to_predict)
    predictor_output = inference_modules[1](preprocessor_output)
    postprocessor_output = inference_modules[2](predictor_output)

    assert len(postprocessor_output) == len(
        triton_postprocessor_output
    ), "Number of output mismatch after postprocessor step"

    for i, (_, out_value) in enumerate(postprocessor_output.items()):
        both_list = isinstance(out_value, list) and isinstance(triton_postprocessor_output[i], list)
        both_tensor = isinstance(out_value, torch.Tensor) and isinstance(triton_postprocessor_output[i], torch.Tensor)
        assert both_list or both_tensor, "type mismatch in PREDICTIONS, PROBABILITIES, LOGITS output"

        if isinstance(out_value, list) and len(out_value) > 0 and isinstance(out_value[0], str):
            assert out_value == triton_postprocessor_output[i], "Category feature outputs failure."
        elif isinstance(out_value, list) and len(out_value) > 0 and isinstance(out_value[0], torch.Tensor):
            assert len(out_value) == len(triton_postprocessor_output[i]), "set feature outputs failure."
            assert all(
                torch.allclose(inf, trit) for inf, trit in zip(out_value, triton_postprocessor_output[i])
            ), "set feature outputs failure."
        elif isinstance(out_value, list) and len(out_value) > 0 and isinstance(out_value[0], list):
            assert len(out_value) == len(
                triton_postprocessor_output[i]
            ), "Sequence (including text, etc.) feature outputs failure."
            assert all(
                inf == trit for inf, trit in zip(out_value, triton_postprocessor_output[i])
            ), "Sequence (including text, etc.) feature outputs failure."
        elif isinstance(out_value, torch.Tensor):
            assert torch.allclose(out_value, triton_postprocessor_output[i])
        else:
<<<<<<< HEAD
            raise ValueError("Value should be either list[str] or torch.Tensor.")
=======
            raise ValueError("Value should be either List[str] or torch.Tensor.")


def get_test_config_filenames() -> List[str]:
    """Return list of the config filenames used for Triton export."""
    configs_directory = "/".join(__file__.split("/")[:-1] + ["test_triton_configs"])
    return [os.path.join(configs_directory, config_fp) for config_fp in os.listdir(configs_directory)]


@pytest.mark.parametrize("config_path", get_test_config_filenames())
def test_triton_exportability(config_path, tmpdir):
    """Tests whether Triton export succeeds for a config."""
    config = load_yaml(config_path)
    dataset = build_synthetic_dataset_df(100, config)
    ludwig_model = LudwigModel(config)
    ludwig_model.train(
        dataset=dataset,
        skip_save_training_description=True,
        skip_save_training_statistics=True,
        skip_save_model=True,
        skip_save_progress=True,
        skip_save_log=True,
        skip_save_processed_input=True,
    )

    triton_path = os.path.join(tmpdir, "triton")
    model_name = "test_triton"
    model_version = "1"
    export_triton(
        model=ludwig_model,
        data_example=dataset.head(10),
        model_name=model_name,
        output_path=triton_path,
        model_version=model_version,
    )
>>>>>>> c0edd02b
<|MERGE_RESOLUTION|>--- conflicted
+++ resolved
@@ -152,13 +152,10 @@
         elif isinstance(out_value, torch.Tensor):
             assert torch.allclose(out_value, triton_postprocessor_output[i])
         else:
-<<<<<<< HEAD
-            raise ValueError("Value should be either list[str] or torch.Tensor.")
-=======
             raise ValueError("Value should be either List[str] or torch.Tensor.")
 
 
-def get_test_config_filenames() -> List[str]:
+def get_test_config_filenames() -> list[str]:
     """Return list of the config filenames used for Triton export."""
     configs_directory = "/".join(__file__.split("/")[:-1] + ["test_triton_configs"])
     return [os.path.join(configs_directory, config_fp) for config_fp in os.listdir(configs_directory)]
@@ -189,5 +186,4 @@
         model_name=model_name,
         output_path=triton_path,
         model_version=model_version,
-    )
->>>>>>> c0edd02b
+    )
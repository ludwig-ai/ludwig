# Copyright (c) 2019 Uber Technologies, Inc.
#
# Licensed under the Apache License, Version 2.0 (the "License");
# you may not use this file except in compliance with the License.
# You may obtain a copy of the License at
#
#     http://www.apache.org/licenses/LICENSE-2.0
#
# Unless required by applicable law or agreed to in writing, software
# distributed under the License is distributed on an "AS IS" BASIS,
# WITHOUT WARRANTIES OR CONDITIONS OF ANY KIND, either express or implied.
# See the License for the specific language governing permissions and
# limitations under the License.
# ==============================================================================
import os

import pandas as pd
import torch

from ludwig.api import LudwigModel
from ludwig.constants import TRAINER
from ludwig.utils.inference_utils import to_inference_module_input_from_dataframe
from ludwig.utils.triton_utils import export_triton, get_inference_modules, POSTPROCESSOR, PREDICTOR, PREPROCESSOR
from tests.integration_tests.utils import (
    binary_feature,
    category_feature,
    generate_data,
    LocalTestBackend,
    number_feature,
    sequence_feature,
    set_feature,
    text_feature,
    vector_feature,
)


def test_triton_torchscript(csv_filename, tmpdir):
    # Configure features to be tested:
    input_features = [
        binary_feature(),
        number_feature(),
        category_feature(encoder={"vocab_size": 3}),
        # TODO: future support
        # sequence_feature(encoder={"vocab_size": 3}),
        # text_feature(encoder={"vocab_size": 3}),
        # vector_feature(),
        # timeseries_feature(),
        # date_feature(),
        # h3_feature(),
        # set_feature(encoder={"vocab_size": 3}),
        # bag_feature(encoder={"vocab_size": 3}),
<<<<<<< HEAD
=======
        # image_feature(image_dest_folder),
        # audio_feature(audio_dest_folder),
>>>>>>> 1e6dbeff
    ]
    output_features = [
        binary_feature(),
        number_feature(),
        category_feature(decoder={"vocab_size": 3}),
<<<<<<< HEAD
        # TODO: future support
        # sequence_feature(decoder={"vocab_size": 3}),
        # text_feature(decoder={"vocab_size": 3}),
        # set_feature(decoder={"vocab_size": 3}),
        # vector_feature()
=======
        sequence_feature(decoder={"vocab_size": 3}),
        text_feature(decoder={"vocab_size": 3}),
        set_feature(decoder={"vocab_size": 3}),
        vector_feature(),
>>>>>>> 1e6dbeff
    ]
    backend = LocalTestBackend()
    config = {"input_features": input_features, "output_features": output_features, TRAINER: {"epochs": 1}}

    # Generate training data
    training_data_csv_path = generate_data(input_features, output_features, csv_filename)

    # Train Ludwig (Pythonic) model:
    ludwig_model = LudwigModel(config, backend=backend)
    ludwig_model.train(
        dataset=training_data_csv_path,
        skip_save_training_description=True,
        skip_save_training_statistics=True,
        skip_save_model=True,
        skip_save_progress=True,
        skip_save_log=True,
        skip_save_processed_input=True,
    )

    # Create graph inference model (Torchscript) from trained Ludwig model.
    triton_path = os.path.join(tmpdir, "triton")
    model_name = "test_triton"
    model_version = 1
    df = pd.read_csv(training_data_csv_path)
    triton_artifacts = export_triton(
        model=ludwig_model, data_example=df, model_name=model_name, output_path=triton_path, model_version=model_version
    )

    # Validate that artifact paths exist.
    assert os.path.isdir(triton_path)
    assert all(os.path.exists(artifact.path) for artifact in triton_artifacts)

    # Load TorchScript models exported for Triton.
    triton_preprocessor = triton_predictor = triton_postprocessor = None
    for artifact in triton_artifacts:
        if artifact.model_name.endswith(PREPROCESSOR) and artifact.content_type == "application/octet-stream":
            triton_preprocessor = torch.jit.load(artifact.path)
        if artifact.model_name.endswith(PREDICTOR) and artifact.content_type == "application/octet-stream":
            triton_predictor = torch.jit.load(artifact.path)
        if artifact.model_name.endswith(POSTPROCESSOR) and artifact.content_type == "application/octet-stream":
            triton_postprocessor = torch.jit.load(artifact.path)

    assert triton_preprocessor is not None
    assert triton_predictor is not None
    assert triton_postprocessor is not None

    # Forward data through models.
    data_to_predict = to_inference_module_input_from_dataframe(df, ludwig_model.config, load_paths=True, device="cpu")
    triton_preprocessor_output = triton_preprocessor(*data_to_predict.values())
    triton_predictor_output = triton_predictor(*triton_preprocessor_output)
    triton_postprocessor_output = triton_postprocessor(*triton_predictor_output)

    # Get TorchScript inference modules and forward data.
    inference_modules = get_inference_modules(ludwig_model, "cpu")
    preprocessor_output = inference_modules[0](data_to_predict)
    predictor_output = inference_modules[1](preprocessor_output)
    postprocessor_output = inference_modules[2](predictor_output)

    assert len(postprocessor_output) == len(
        triton_postprocessor_output
    ), "Number of output mismatch after postprocessor step"

    for i, (_, out_value) in enumerate(postprocessor_output.items()):
        both_list = isinstance(out_value, list) and isinstance(triton_postprocessor_output[i], list)
        both_tensor = isinstance(out_value, torch.Tensor) and isinstance(triton_postprocessor_output[i], torch.Tensor)
        assert both_list or both_tensor, "Type mismatch in PREDICTIONS, PROBABILITIES, LOGITS output"

        if isinstance(out_value, list) and len(out_value) > 0 and isinstance(out_value[0], str):
            assert out_value == triton_postprocessor_output[i], "Category feature outputs failure."
        elif isinstance(out_value, list) and len(out_value) > 0 and isinstance(out_value[0], torch.Tensor):
            assert len(out_value) == len(triton_postprocessor_output[i]), "Set feature outputs failure."
            assert all(
                torch.allclose(inf, trit) for inf, trit in zip(out_value, triton_postprocessor_output[i])
            ), "Set feature outputs failure."
        elif isinstance(out_value, list) and len(out_value) > 0 and isinstance(out_value[0], list):
            assert len(out_value) == len(
                triton_postprocessor_output[i]
            ), "Sequence (including text, etc.) feature outputs failure."
            assert all(
                inf == trit for inf, trit in zip(out_value, triton_postprocessor_output[i])
            ), "Sequence (including text, etc.) feature outputs failure."
        elif isinstance(out_value, torch.Tensor):
            assert torch.allclose(out_value, triton_postprocessor_output[i])
        else:
            raise ValueError("Value should be either List[str] or torch.Tensor.")<|MERGE_RESOLUTION|>--- conflicted
+++ resolved
@@ -49,28 +49,17 @@
         # h3_feature(),
         # set_feature(encoder={"vocab_size": 3}),
         # bag_feature(encoder={"vocab_size": 3}),
-<<<<<<< HEAD
-=======
         # image_feature(image_dest_folder),
         # audio_feature(audio_dest_folder),
->>>>>>> 1e6dbeff
     ]
     output_features = [
         binary_feature(),
         number_feature(),
         category_feature(decoder={"vocab_size": 3}),
-<<<<<<< HEAD
-        # TODO: future support
-        # sequence_feature(decoder={"vocab_size": 3}),
-        # text_feature(decoder={"vocab_size": 3}),
-        # set_feature(decoder={"vocab_size": 3}),
-        # vector_feature()
-=======
         sequence_feature(decoder={"vocab_size": 3}),
         text_feature(decoder={"vocab_size": 3}),
         set_feature(decoder={"vocab_size": 3}),
         vector_feature(),
->>>>>>> 1e6dbeff
     ]
     backend = LocalTestBackend()
     config = {"input_features": input_features, "output_features": output_features, TRAINER: {"epochs": 1}}

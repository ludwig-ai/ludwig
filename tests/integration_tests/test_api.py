# Copyright (c) 2019 Uber Technologies, Inc.
#
# Licensed under the Apache License, Version 2.0 (the "License");
# you may not use this file except in compliance with the License.
# You may obtain a copy of the License at
#
#     http://www.apache.org/licenses/LICENSE-2.0
#
# Unless required by applicable law or agreed to in writing, software
# distributed under the License is distributed on an "AS IS" BASIS,
# WITHOUT WARRANTIES OR CONDITIONS OF ANY KIND, either express or implied.
# See the License for the specific language governing permissions and
# limitations under the License.
# ==============================================================================
import os
import shutil
import tempfile
from unicodedata import category
from unittest import mock

import pytest
import torch

from ludwig.api import LudwigModel
from ludwig.callbacks import Callback
from ludwig.constants import TRAINER
from ludwig.utils.data_utils import read_csv
from tests.integration_tests.utils import (
    category_feature,
    ENCODERS,
    generate_data,
    get_weights,
    run_api_experiment,
    sequence_feature,
    text_feature,
)


def run_api_experiment_separated_datasets(input_features, output_features, data_csv):
    """Helper method to avoid code repetition in running an experiment.

    :param input_features: input schema
    :param output_features: output schema
    :param data_csv: path to data
    :return: None
    """
    config = {
        "input_features": input_features,
        "output_features": output_features,
        "combiner": {"type": "concat", "output_size": 14},
        TRAINER: {"epochs": 2},
    }

    model = LudwigModel(config)

    # Training with dataframe
    data_df = read_csv(data_csv)
    train_df = data_df.sample(frac=0.8)
    test_df = data_df.drop(train_df.index).sample(frac=0.5)
    validation_df = data_df.drop(train_df.index).drop(test_df.index)

    basename, ext = os.path.splitext(data_csv)
    train_fname = basename + ".train" + ext
    val_fname = basename + ".validation" + ext
    test_fname = basename + ".test" + ext
    output_dirs = []

    try:
        train_df.to_csv(train_fname)
        validation_df.to_csv(val_fname)
        test_df.to_csv(test_fname)

        # Training with csv
        _, _, output_dir = model.train(
            training_set=train_fname,
            skip_save_processed_input=True,
            skip_save_progress=True,
            skip_save_unprocessed_output=True,
        )
        output_dirs.append(output_dir)

        _, _, output_dir = model.train(
            training_set=train_fname,
            validation_set=val_fname,
            skip_save_processed_input=True,
            skip_save_progress=True,
            skip_save_unprocessed_output=True,
        )
        output_dirs.append(output_dir)

        _, _, output_dir = model.train(
            training_set=train_fname,
            validation_set=val_fname,
            test_set=test_fname,
            skip_save_processed_input=True,
            skip_save_progress=True,
            skip_save_unprocessed_output=True,
        )
        output_dirs.append(output_dir)

        _, output_dir = model.predict(dataset=test_fname)
        output_dirs.append(output_dir)

    finally:
        # Remove results/intermediate data saved to disk
        os.remove(train_fname)
        os.remove(val_fname)
        os.remove(test_fname)
        for output_dir in output_dirs:
            shutil.rmtree(output_dir, ignore_errors=True)

    output_dirs = []
    try:
        _, _, output_dir = model.train(
            training_set=train_df,
            skip_save_processed_input=True,
            skip_save_progress=True,
            skip_save_unprocessed_output=True,
        )
        output_dirs.append(output_dir)

        _, _, output_dir = model.train(
            training_set=train_df,
            validation_set=validation_df,
            skip_save_processed_input=True,
            skip_save_progress=True,
            skip_save_unprocessed_output=True,
        )
        output_dirs.append(output_dir)

        _, _, output_dir = model.train(
            training_set=train_df,
            validation_set=validation_df,
            test_set=test_df,
            skip_save_processed_input=True,
            skip_save_progress=True,
            skip_save_unprocessed_output=True,
        )
        output_dirs.append(output_dir)

        _, output_dir = model.predict(dataset=data_df)
        output_dirs.append(output_dir)

    finally:
        for output_dir in output_dirs:
            shutil.rmtree(output_dir, ignore_errors=True)


def test_api_intent_classification(csv_filename):
    # Single sequence input, single category output
    input_features = [sequence_feature(reduce_output="sum")]
    output_features = [category_feature(vocab_size=5, reduce_input="sum")]

    # Generate test data
    rel_path = generate_data(input_features, output_features, csv_filename)
    for encoder in ENCODERS:
        input_features[0]["encoder"] = encoder
        run_api_experiment(input_features, output_features, data_csv=rel_path)


def test_api_intent_classification_separated(csv_filename):
    # Single sequence input, single category output
    input_features = [sequence_feature(reduce_output="sum")]
    output_features = [category_feature(vocab_size=5, reduce_input="sum")]

    # Generate test data
    rel_path = generate_data(input_features, output_features, csv_filename)
    for encoder in ENCODERS:
        input_features[0]["encoder"] = encoder
        run_api_experiment_separated_datasets(input_features, output_features, data_csv=rel_path)


def test_api_train_online(csv_filename):
    input_features = [sequence_feature(reduce_output="sum")]
    output_features = [category_feature(vocab_size=5, reduce_input="sum")]
    data_csv = generate_data(input_features, output_features, csv_filename)

    config = {
        "input_features": input_features,
        "output_features": output_features,
        "combiner": {"type": "concat", "output_size": 14},
    }
    model = LudwigModel(config)

    for i in range(2):
        model.train_online(dataset=data_csv)
    model.predict(dataset=data_csv)


def test_api_training_set(tmpdir):
    input_features = [sequence_feature(reduce_output="sum")]
    output_features = [category_feature(vocab_size=5, reduce_input="sum")]

    data_csv = generate_data(input_features, output_features, os.path.join(tmpdir, "dataset.csv"))
    val_csv = shutil.copyfile(data_csv, os.path.join(tmpdir, "validation.csv"))
    test_csv = shutil.copyfile(data_csv, os.path.join(tmpdir, "test.csv"))

    config = {
        "input_features": input_features,
        "output_features": output_features,
        "combiner": {"type": "concat", "output_size": 14},
    }
    model = LudwigModel(config)
    model.train(training_set=data_csv, validation_set=val_csv, test_set=test_csv)
    model.predict(dataset=test_csv)

    # Train again, this time the HDF5 cache will be used
    model.train(training_set=data_csv, validation_set=val_csv, test_set=test_csv)


def test_api_training_determinism(tmpdir):
    input_features = [sequence_feature(reduce_output="sum")]
    output_features = [category_feature(vocab_size=5, reduce_input="sum")]

    data_csv = generate_data(input_features, output_features, os.path.join(tmpdir, "dataset.csv"))

    config = {
        "input_features": input_features,
        "output_features": output_features,
        "combiner": {"type": "concat", "output_size": 14},
    }

    # Train the model 3 times:
    #
    # 1. seed x
    # 2. seed y
    # 3. seed x
    #
    # Check that models (1) and (3) produce the same weights,
    # but (1) and (2) do not
    rand_x = 42
    rand_y = 24

    model_1 = LudwigModel(config)
    model_1.train(dataset=data_csv, output_directory=tmpdir, random_seed=rand_x)

    model_2 = LudwigModel(config)
    model_2.train(dataset=data_csv, output_directory=tmpdir, random_seed=rand_y)

    model_3 = LudwigModel(config)
    model_3.train(dataset=data_csv, output_directory=tmpdir, random_seed=rand_x)

    model_weights_1 = get_weights(model_1.model)
    model_weights_2 = get_weights(model_2.model)
    model_weights_3 = get_weights(model_3.model)

    divergence = False
    for weight_1, weight_2 in zip(model_weights_1, model_weights_2):
        if not torch.allclose(weight_1, weight_2):
            divergence = True
            break
    assert divergence, "model_1 and model_2 have identical weights with different seeds!"

    for weight_1, weight_3 in zip(model_weights_1, model_weights_3):
        assert torch.allclose(weight_1, weight_3)


def run_api_commands(
    input_features,
    output_features,
    data_csv,
    output_dir,
    skip_save_training_description=False,
    skip_save_training_statistics=False,
    skip_save_model=False,
    skip_save_progress=False,
    skip_save_log=False,
    skip_save_processed_input=False,
    skip_save_unprocessed_output=False,
    skip_save_predictions=False,
    skip_save_eval_stats=False,
    skip_collect_predictions=False,
    skip_collect_overall_stats=False,
):
    """Helper method to avoid code repetition in running an experiment.

    :param input_features: input schema
    :param output_features: output schema
    :param data_csv: path to data
    :return: None
    """
    config = {
        "input_features": input_features,
        "output_features": output_features,
        "combiner": {"type": "concat", "output_size": 14},
        TRAINER: {"epochs": 2},
    }

    model = LudwigModel(config)

    # Training with csv
    model.train(
        dataset=data_csv,
        skip_save_training_description=skip_save_training_description,
        skip_save_training_statistics=skip_save_training_statistics,
        skip_save_model=skip_save_model,
        skip_save_progress=skip_save_progress,
        skip_save_log=skip_save_log,
        skip_save_processed_input=skip_save_processed_input,
        output_directory=output_dir,
    )
    model.predict(
        dataset=data_csv,
        skip_save_unprocessed_output=skip_save_unprocessed_output,
        skip_save_predictions=skip_save_predictions,
        output_directory=output_dir,
    )
    model.evaluate(
        dataset=data_csv,
        skip_save_unprocessed_output=skip_save_unprocessed_output,
        skip_save_predictions=skip_save_predictions,
        skip_save_eval_stats=skip_save_eval_stats,
        collect_predictions=not skip_collect_predictions,
        collect_overall_stats=not skip_collect_overall_stats,
        output_directory=output_dir,
    )
    model.experiment(
        dataset=data_csv,
        skip_save_training_description=skip_save_training_description,
        skip_save_training_statistics=skip_save_training_statistics,
        skip_save_model=skip_save_model,
        skip_save_progress=skip_save_progress,
        skip_save_log=skip_save_log,
        skip_save_processed_input=skip_save_processed_input,
        skip_save_unprocessed_output=skip_save_unprocessed_output,
        skip_save_predictions=skip_save_predictions,
        skip_save_eval_stats=skip_save_eval_stats,
        skip_collect_predictions=skip_collect_predictions,
        skip_collect_overall_stats=skip_collect_overall_stats,
        output_directory=output_dir,
    )


@pytest.mark.parametrize("skip_save_training_description", [False, True])
@pytest.mark.parametrize("skip_save_training_statistics", [False, True])
@pytest.mark.parametrize("skip_save_model", [False, True])
@pytest.mark.parametrize("skip_save_progress", [False, True])
@pytest.mark.parametrize("skip_save_log", [False, True])
@pytest.mark.parametrize("skip_save_processed_input", [False, True])
def test_api_skip_parameters_train(
    csv_filename,
    skip_save_training_description,
    skip_save_training_statistics,
    skip_save_model,
    skip_save_progress,
    skip_save_log,
    skip_save_processed_input,
):
    # Single sequence input, single category output
    input_features = [category_feature(vocab_size=5)]
    output_features = [category_feature(vocab_size=5)]

    with tempfile.TemporaryDirectory() as output_dir:
        # Generate test data
        rel_path = generate_data(input_features, output_features, os.path.join(output_dir, csv_filename))
        run_api_commands(
            input_features,
            output_features,
            data_csv=rel_path,
            output_dir=output_dir,
            skip_save_training_description=skip_save_training_description,
            skip_save_training_statistics=skip_save_training_statistics,
            skip_save_model=skip_save_model,
            skip_save_progress=skip_save_progress,
            skip_save_log=skip_save_log,
            skip_save_processed_input=skip_save_processed_input,
        )


@pytest.mark.parametrize("skip_save_unprocessed_output", [False, True])
@pytest.mark.parametrize("skip_save_predictions", [False, True])
def test_api_skip_parameters_predict(
    csv_filename,
    skip_save_unprocessed_output,
    skip_save_predictions,
):
    # Single sequence input, single category output
    input_features = [category_feature(vocab_size=5)]
    output_features = [category_feature(vocab_size=5)]

    with tempfile.TemporaryDirectory() as output_dir:
        # Generate test data
        rel_path = generate_data(input_features, output_features, os.path.join(output_dir, csv_filename))
        run_api_commands(
            input_features,
            output_features,
            data_csv=rel_path,
            output_dir=output_dir,
            skip_save_unprocessed_output=skip_save_unprocessed_output,
            skip_save_predictions=skip_save_predictions,
        )


@pytest.mark.parametrize("skip_save_unprocessed_output", [False, True])
@pytest.mark.parametrize("skip_save_predictions", [False, True])
@pytest.mark.parametrize("skip_save_eval_stats", [False, True])
@pytest.mark.parametrize("skip_collect_predictions", [False, True])
@pytest.mark.parametrize("skip_collect_overall_stats", [False, True])
def test_api_skip_parameters_evaluate(
    csv_filename,
    skip_save_unprocessed_output,
    skip_save_predictions,
    skip_save_eval_stats,
    skip_collect_predictions,
    skip_collect_overall_stats,
):
    # Single sequence input, single category output
    input_features = [category_feature(vocab_size=5)]
    output_features = [category_feature(vocab_size=5)]

    with tempfile.TemporaryDirectory() as output_dir:
        # Generate test data
        rel_path = generate_data(input_features, output_features, os.path.join(output_dir, csv_filename))
        run_api_commands(
            input_features,
            output_features,
            data_csv=rel_path,
            output_dir=output_dir,
            skip_save_unprocessed_output=skip_save_unprocessed_output,
            skip_save_predictions=skip_save_predictions,
            skip_save_eval_stats=skip_save_eval_stats,
            skip_collect_predictions=skip_collect_predictions,
            skip_collect_overall_stats=skip_collect_overall_stats,
        )


@pytest.mark.parametrize("epochs", [1, 2])
@pytest.mark.parametrize("batch_size", [4, 8])
@pytest.mark.parametrize("num_examples", [16, 32])
@pytest.mark.parametrize("steps_per_checkpoint", [1, 2])
def test_api_callbacks(csv_filename, epochs, batch_size, num_examples, steps_per_checkpoint):
    mock_callback = mock.Mock(wraps=Callback())

    steps_per_epoch = num_examples / batch_size
    total_checkpoints = (steps_per_epoch / steps_per_checkpoint) * epochs
    total_batches = epochs * (num_examples / batch_size)

    with tempfile.TemporaryDirectory() as output_dir:
        input_features = [sequence_feature(reduce_output="sum")]
        output_features = [category_feature(vocab_size=5, reduce_input="sum")]

        config = {
            "input_features": input_features,
            "output_features": output_features,
            "combiner": {"type": "concat", "output_size": 14},
            TRAINER: {"epochs": epochs, "batch_size": batch_size, "steps_per_checkpoint": steps_per_checkpoint},
        }
        model = LudwigModel(config, callbacks=[mock_callback])

        data_csv = generate_data(
            input_features, output_features, os.path.join(output_dir, csv_filename), num_examples=num_examples
        )
        val_csv = shutil.copyfile(data_csv, os.path.join(output_dir, "validation.csv"))
        test_csv = shutil.copyfile(data_csv, os.path.join(output_dir, "test.csv"))

        model.train(training_set=data_csv, validation_set=val_csv, test_set=test_csv)

    assert mock_callback.on_epoch_start.call_count == epochs
    assert mock_callback.on_epoch_end.call_count == epochs

    assert mock_callback.should_early_stop.call_count == total_checkpoints

    assert mock_callback.on_validation_start.call_count == total_checkpoints
    assert mock_callback.on_validation_end.call_count == total_checkpoints

    assert mock_callback.on_test_start.call_count == total_checkpoints
    assert mock_callback.on_test_end.call_count == total_checkpoints

    assert mock_callback.on_batch_start.call_count == total_batches
    assert mock_callback.on_batch_end.call_count == total_batches

    assert mock_callback.on_eval_end.call_count == total_checkpoints
    assert mock_callback.on_eval_start.call_count == total_checkpoints


@pytest.mark.parametrize("epochs", [1, 2])
@pytest.mark.parametrize("batch_size", [4, 8])
@pytest.mark.parametrize("num_examples", [32, 64])
@pytest.mark.parametrize("checkpoints_per_epoch", [1, 2, 4])
def test_api_callbacks_checkpoints_per_epoch(csv_filename, epochs, batch_size, num_examples, checkpoints_per_epoch):
    mock_callback = mock.Mock(wraps=Callback())

    total_checkpoints = epochs * checkpoints_per_epoch
    total_batches = epochs * (num_examples / batch_size)

    with tempfile.TemporaryDirectory() as output_dir:
        input_features = [sequence_feature(reduce_output="sum")]
        output_features = [category_feature(vocab_size=5, reduce_input="sum")]

        config = {
            "input_features": input_features,
            "output_features": output_features,
            "combiner": {"type": "concat", "output_size": 14},
            TRAINER: {"epochs": epochs, "batch_size": batch_size, "checkpoints_per_epoch": checkpoints_per_epoch},
        }
        model = LudwigModel(config, callbacks=[mock_callback])

        data_csv = generate_data(
            input_features, output_features, os.path.join(output_dir, csv_filename), num_examples=num_examples
        )
        val_csv = shutil.copyfile(data_csv, os.path.join(output_dir, "validation.csv"))
        test_csv = shutil.copyfile(data_csv, os.path.join(output_dir, "test.csv"))

        model.train(training_set=data_csv, validation_set=val_csv, test_set=test_csv)

    assert mock_callback.on_epoch_start.call_count == epochs
    assert mock_callback.on_epoch_end.call_count == epochs

    assert mock_callback.should_early_stop.call_count == total_checkpoints

    assert mock_callback.on_validation_start.call_count == total_checkpoints
    assert mock_callback.on_validation_end.call_count == total_checkpoints

    assert mock_callback.on_test_start.call_count == total_checkpoints
    assert mock_callback.on_test_end.call_count == total_checkpoints

    assert mock_callback.on_batch_start.call_count == total_batches
    assert mock_callback.on_batch_end.call_count == total_batches

    assert mock_callback.on_eval_end.call_count == total_checkpoints
    assert mock_callback.on_eval_start.call_count == total_checkpoints


def test_api_save_torchscript(tmpdir):
    """Tests successful saving and loading of model in TorchScript format."""
<<<<<<< HEAD
    input_features = [
        text_feature(
            vocab_size=3,
            preprocessing={
                "tokenizer": "sentencepiece_tokenizer",
            },
        )
    ]
    # Test covers case where features use names reserved by Torchscript, e.g. "class"
    output_features = [category_feature(name="class", vocab_size=5, reduce_input="sum")]
=======
    input_features = [category_feature(vocab_size=5)]
    output_features = [category_feature(vocab_size=5, reduce_input="sum")]
>>>>>>> c44be8e8

    data_csv = generate_data(input_features, output_features, os.path.join(tmpdir, "dataset.csv"))
    val_csv = shutil.copyfile(data_csv, os.path.join(tmpdir, "validation.csv"))
    test_csv = shutil.copyfile(data_csv, os.path.join(tmpdir, "test.csv"))

    config = {
        "input_features": input_features,
        "output_features": output_features,
        "combiner": {"type": "concat", "output_size": 14},
    }
    model = LudwigModel(config)
    model.train(training_set=data_csv, validation_set=val_csv, test_set=test_csv)
    save_path = os.path.join(tmpdir, "torchscript")
    os.makedirs(save_path, exist_ok=True)

    model.save_torchscript(save_path)

    torch.jit.load(os.path.join(save_path, "inference_module.pt"))<|MERGE_RESOLUTION|>--- conflicted
+++ resolved
@@ -523,21 +523,8 @@
 
 def test_api_save_torchscript(tmpdir):
     """Tests successful saving and loading of model in TorchScript format."""
-<<<<<<< HEAD
-    input_features = [
-        text_feature(
-            vocab_size=3,
-            preprocessing={
-                "tokenizer": "sentencepiece_tokenizer",
-            },
-        )
-    ]
-    # Test covers case where features use names reserved by Torchscript, e.g. "class"
+    input_features = [category_feature(vocab_size=5)]
     output_features = [category_feature(name="class", vocab_size=5, reduce_input="sum")]
-=======
-    input_features = [category_feature(vocab_size=5)]
-    output_features = [category_feature(vocab_size=5, reduce_input="sum")]
->>>>>>> c44be8e8
 
     data_csv = generate_data(input_features, output_features, os.path.join(tmpdir, "dataset.csv"))
     val_csv = shutil.copyfile(data_csv, os.path.join(tmpdir, "validation.csv"))

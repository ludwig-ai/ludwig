# Copyright (c) 2019 Uber Technologies, Inc.
#
# Licensed under the Apache License, Version 2.0 (the "License");
# you may not use this file except in compliance with the License.
# You may obtain a copy of the License at
#
#     http://www.apache.org/licenses/LICENSE-2.0
#
# Unless required by applicable law or agreed to in writing, software
# distributed under the License is distributed on an "AS IS" BASIS,
# WITHOUT WARRANTIES OR CONDITIONS OF ANY KIND, either express or implied.
# See the License for the specific language governing permissions and
# limitations under the License.
# ==============================================================================
import os
import shutil
import tempfile
from unittest import mock

import pandas as pd
import pytest
import torch

from ludwig.api import LudwigModel
from ludwig.callbacks import Callback
from ludwig.constants import TRAINER
from ludwig.models.inference import InferenceLudwigModel
from ludwig.utils.data_utils import read_csv
from tests.integration_tests.utils import (
    category_feature,
    ENCODERS,
    generate_data,
    get_weights,
    run_api_experiment,
    sequence_feature,
)


def run_api_experiment_separated_datasets(input_features, output_features, data_csv):
    """Helper method to avoid code repetition in running an experiment.

    :param input_features: input schema
    :param output_features: output schema
    :param data_csv: path to data
    :return: None
    """
    config = {
        "input_features": input_features,
        "output_features": output_features,
        "combiner": {"type": "concat", "output_size": 14},
        TRAINER: {"epochs": 2},
    }

    model = LudwigModel(config)

    # Training with dataframe
    data_df = read_csv(data_csv)
    train_df = data_df.sample(frac=0.8)
    test_df = data_df.drop(train_df.index).sample(frac=0.5)
    validation_df = data_df.drop(train_df.index).drop(test_df.index)

    basename, ext = os.path.splitext(data_csv)
    train_fname = basename + ".train" + ext
    val_fname = basename + ".validation" + ext
    test_fname = basename + ".test" + ext
    output_dirs = []

    try:
        train_df.to_csv(train_fname)
        validation_df.to_csv(val_fname)
        test_df.to_csv(test_fname)

        # Training with csv
        _, _, output_dir = model.train(
            training_set=train_fname,
            skip_save_processed_input=True,
            skip_save_progress=True,
            skip_save_unprocessed_output=True,
        )
        output_dirs.append(output_dir)

        _, _, output_dir = model.train(
            training_set=train_fname,
            validation_set=val_fname,
            skip_save_processed_input=True,
            skip_save_progress=True,
            skip_save_unprocessed_output=True,
        )
        output_dirs.append(output_dir)

        _, _, output_dir = model.train(
            training_set=train_fname,
            validation_set=val_fname,
            test_set=test_fname,
            skip_save_processed_input=True,
            skip_save_progress=True,
            skip_save_unprocessed_output=True,
        )
        output_dirs.append(output_dir)

        _, output_dir = model.predict(dataset=test_fname)
        output_dirs.append(output_dir)

    finally:
        # Remove results/intermediate data saved to disk
        os.remove(train_fname)
        os.remove(val_fname)
        os.remove(test_fname)
        for output_dir in output_dirs:
            shutil.rmtree(output_dir, ignore_errors=True)

    output_dirs = []
    try:
        _, _, output_dir = model.train(
            training_set=train_df,
            skip_save_processed_input=True,
            skip_save_progress=True,
            skip_save_unprocessed_output=True,
        )
        output_dirs.append(output_dir)

        _, _, output_dir = model.train(
            training_set=train_df,
            validation_set=validation_df,
            skip_save_processed_input=True,
            skip_save_progress=True,
            skip_save_unprocessed_output=True,
        )
        output_dirs.append(output_dir)

        _, _, output_dir = model.train(
            training_set=train_df,
            validation_set=validation_df,
            test_set=test_df,
            skip_save_processed_input=True,
            skip_save_progress=True,
            skip_save_unprocessed_output=True,
        )
        output_dirs.append(output_dir)

        _, output_dir = model.predict(dataset=data_df)
        output_dirs.append(output_dir)

    finally:
        for output_dir in output_dirs:
            shutil.rmtree(output_dir, ignore_errors=True)


def test_api_intent_classification(csv_filename):
    # Single sequence input, single category output
    input_features = [sequence_feature(reduce_output="sum")]
    output_features = [category_feature(vocab_size=5, reduce_input="sum")]

    # Generate test data
    rel_path = generate_data(input_features, output_features, csv_filename)
    for encoder in ENCODERS:
        input_features[0]["encoder"] = encoder
        run_api_experiment(input_features, output_features, data_csv=rel_path)


def test_api_intent_classification_separated(csv_filename):
    # Single sequence input, single category output
    input_features = [sequence_feature(reduce_output="sum")]
    output_features = [category_feature(vocab_size=5, reduce_input="sum")]

    # Generate test data
    rel_path = generate_data(input_features, output_features, csv_filename)
    for encoder in ENCODERS:
        input_features[0]["encoder"] = encoder
        run_api_experiment_separated_datasets(input_features, output_features, data_csv=rel_path)


def test_api_train_online(csv_filename):
    input_features = [sequence_feature(reduce_output="sum")]
    output_features = [category_feature(vocab_size=5, reduce_input="sum")]
    data_csv = generate_data(input_features, output_features, csv_filename)

    config = {
        "input_features": input_features,
        "output_features": output_features,
        "combiner": {"type": "concat", "output_size": 14},
    }
    model = LudwigModel(config)

    for i in range(2):
        model.train_online(dataset=data_csv)
    model.predict(dataset=data_csv)


def test_api_training_set(tmpdir):
    input_features = [sequence_feature(reduce_output="sum")]
    output_features = [category_feature(vocab_size=5, reduce_input="sum")]

    data_csv = generate_data(input_features, output_features, os.path.join(tmpdir, "dataset.csv"))
    val_csv = shutil.copyfile(data_csv, os.path.join(tmpdir, "validation.csv"))
    test_csv = shutil.copyfile(data_csv, os.path.join(tmpdir, "test.csv"))

    config = {
        "input_features": input_features,
        "output_features": output_features,
        "combiner": {"type": "concat", "output_size": 14},
    }
    model = LudwigModel(config)
    model.train(training_set=data_csv, validation_set=val_csv, test_set=test_csv)
    model.predict(dataset=test_csv)

    # Train again, this time the HDF5 cache will be used
    model.train(training_set=data_csv, validation_set=val_csv, test_set=test_csv)


def test_api_training_determinism(tmpdir):
    input_features = [sequence_feature(reduce_output="sum")]
    output_features = [category_feature(vocab_size=5, reduce_input="sum")]

    data_csv = generate_data(input_features, output_features, os.path.join(tmpdir, "dataset.csv"))

    config = {
        "input_features": input_features,
        "output_features": output_features,
        "combiner": {"type": "concat", "output_size": 14},
    }

    # Train the model 3 times:
    #
    # 1. seed x
    # 2. seed y
    # 3. seed x
    #
    # Check that models (1) and (3) produce the same weights,
    # but (1) and (2) do not
    rand_x = 42
    rand_y = 24

    model_1 = LudwigModel(config)
    model_1.train(dataset=data_csv, output_directory=tmpdir, random_seed=rand_x)

    model_2 = LudwigModel(config)
    model_2.train(dataset=data_csv, output_directory=tmpdir, random_seed=rand_y)

    model_3 = LudwigModel(config)
    model_3.train(dataset=data_csv, output_directory=tmpdir, random_seed=rand_x)

    model_weights_1 = get_weights(model_1.model)
    model_weights_2 = get_weights(model_2.model)
    model_weights_3 = get_weights(model_3.model)

    divergence = False
    for weight_1, weight_2 in zip(model_weights_1, model_weights_2):
        if not torch.allclose(weight_1, weight_2):
            divergence = True
            break
    assert divergence, "model_1 and model_2 have identical weights with different seeds!"

    for weight_1, weight_3 in zip(model_weights_1, model_weights_3):
        assert torch.allclose(weight_1, weight_3)


def run_api_commands(
    input_features,
    output_features,
    data_csv,
    output_dir,
    skip_save_training_description=False,
    skip_save_training_statistics=False,
    skip_save_model=False,
    skip_save_progress=False,
    skip_save_log=False,
    skip_save_processed_input=False,
    skip_save_unprocessed_output=False,
    skip_save_predictions=False,
    skip_save_eval_stats=False,
    skip_collect_predictions=False,
    skip_collect_overall_stats=False,
):
    """Helper method to avoid code repetition in running an experiment.

    :param input_features: input schema
    :param output_features: output schema
    :param data_csv: path to data
    :return: None
    """
    config = {
        "input_features": input_features,
        "output_features": output_features,
        "combiner": {"type": "concat", "output_size": 14},
        TRAINER: {"epochs": 2},
    }

    model = LudwigModel(config)

    # Training with csv
    model.train(
        dataset=data_csv,
        skip_save_training_description=skip_save_training_description,
        skip_save_training_statistics=skip_save_training_statistics,
        skip_save_model=skip_save_model,
        skip_save_progress=skip_save_progress,
        skip_save_log=skip_save_log,
        skip_save_processed_input=skip_save_processed_input,
        output_directory=output_dir,
    )
    model.predict(
        dataset=data_csv,
        skip_save_unprocessed_output=skip_save_unprocessed_output,
        skip_save_predictions=skip_save_predictions,
        output_directory=output_dir,
    )
    model.evaluate(
        dataset=data_csv,
        skip_save_unprocessed_output=skip_save_unprocessed_output,
        skip_save_predictions=skip_save_predictions,
        skip_save_eval_stats=skip_save_eval_stats,
        collect_predictions=not skip_collect_predictions,
        collect_overall_stats=not skip_collect_overall_stats,
        output_directory=output_dir,
    )
    model.experiment(
        dataset=data_csv,
        skip_save_training_description=skip_save_training_description,
        skip_save_training_statistics=skip_save_training_statistics,
        skip_save_model=skip_save_model,
        skip_save_progress=skip_save_progress,
        skip_save_log=skip_save_log,
        skip_save_processed_input=skip_save_processed_input,
        skip_save_unprocessed_output=skip_save_unprocessed_output,
        skip_save_predictions=skip_save_predictions,
        skip_save_eval_stats=skip_save_eval_stats,
        skip_collect_predictions=skip_collect_predictions,
        skip_collect_overall_stats=skip_collect_overall_stats,
        output_directory=output_dir,
    )


@pytest.mark.parametrize("skip_save_training_description", [False, True])
@pytest.mark.parametrize("skip_save_training_statistics", [False, True])
@pytest.mark.parametrize("skip_save_model", [False, True])
@pytest.mark.parametrize("skip_save_progress", [False, True])
@pytest.mark.parametrize("skip_save_log", [False, True])
@pytest.mark.parametrize("skip_save_processed_input", [False, True])
def test_api_skip_parameters_train(
    csv_filename,
    skip_save_training_description,
    skip_save_training_statistics,
    skip_save_model,
    skip_save_progress,
    skip_save_log,
    skip_save_processed_input,
):
    # Single sequence input, single category output
    input_features = [category_feature(vocab_size=5)]
    output_features = [category_feature(vocab_size=5)]

    with tempfile.TemporaryDirectory() as output_dir:
        # Generate test data
        rel_path = generate_data(input_features, output_features, os.path.join(output_dir, csv_filename))
        run_api_commands(
            input_features,
            output_features,
            data_csv=rel_path,
            output_dir=output_dir,
            skip_save_training_description=skip_save_training_description,
            skip_save_training_statistics=skip_save_training_statistics,
            skip_save_model=skip_save_model,
            skip_save_progress=skip_save_progress,
            skip_save_log=skip_save_log,
            skip_save_processed_input=skip_save_processed_input,
        )


@pytest.mark.parametrize("skip_save_unprocessed_output", [False, True])
@pytest.mark.parametrize("skip_save_predictions", [False, True])
def test_api_skip_parameters_predict(
    csv_filename,
    skip_save_unprocessed_output,
    skip_save_predictions,
):
    # Single sequence input, single category output
    input_features = [category_feature(vocab_size=5)]
    output_features = [category_feature(vocab_size=5)]

    with tempfile.TemporaryDirectory() as output_dir:
        # Generate test data
        rel_path = generate_data(input_features, output_features, os.path.join(output_dir, csv_filename))
        run_api_commands(
            input_features,
            output_features,
            data_csv=rel_path,
            output_dir=output_dir,
            skip_save_unprocessed_output=skip_save_unprocessed_output,
            skip_save_predictions=skip_save_predictions,
        )


@pytest.mark.parametrize("skip_save_unprocessed_output", [False, True])
@pytest.mark.parametrize("skip_save_predictions", [False, True])
@pytest.mark.parametrize("skip_save_eval_stats", [False, True])
@pytest.mark.parametrize("skip_collect_predictions", [False, True])
@pytest.mark.parametrize("skip_collect_overall_stats", [False, True])
def test_api_skip_parameters_evaluate(
    csv_filename,
    skip_save_unprocessed_output,
    skip_save_predictions,
    skip_save_eval_stats,
    skip_collect_predictions,
    skip_collect_overall_stats,
):
    # Single sequence input, single category output
    input_features = [category_feature(vocab_size=5)]
    output_features = [category_feature(vocab_size=5)]

    with tempfile.TemporaryDirectory() as output_dir:
        # Generate test data
        rel_path = generate_data(input_features, output_features, os.path.join(output_dir, csv_filename))
        run_api_commands(
            input_features,
            output_features,
            data_csv=rel_path,
            output_dir=output_dir,
            skip_save_unprocessed_output=skip_save_unprocessed_output,
            skip_save_predictions=skip_save_predictions,
            skip_save_eval_stats=skip_save_eval_stats,
            skip_collect_predictions=skip_collect_predictions,
            skip_collect_overall_stats=skip_collect_overall_stats,
        )


@pytest.mark.parametrize("epochs", [1, 2])
@pytest.mark.parametrize("batch_size", [4, 8])
@pytest.mark.parametrize("num_examples", [16, 32])
@pytest.mark.parametrize("steps_per_checkpoint", [1, 2])
def test_api_callbacks(csv_filename, epochs, batch_size, num_examples, steps_per_checkpoint):
    mock_callback = mock.Mock(wraps=Callback())

    steps_per_epoch = num_examples / batch_size
    total_checkpoints = (steps_per_epoch / steps_per_checkpoint) * epochs
    total_batches = epochs * (num_examples / batch_size)

    with tempfile.TemporaryDirectory() as output_dir:
        input_features = [sequence_feature(reduce_output="sum")]
        output_features = [category_feature(vocab_size=5, reduce_input="sum")]

        config = {
            "input_features": input_features,
            "output_features": output_features,
            "combiner": {"type": "concat", "output_size": 14},
            TRAINER: {"epochs": epochs, "batch_size": batch_size, "steps_per_checkpoint": steps_per_checkpoint},
        }
        model = LudwigModel(config, callbacks=[mock_callback])

        data_csv = generate_data(
            input_features, output_features, os.path.join(output_dir, csv_filename), num_examples=num_examples
        )
        val_csv = shutil.copyfile(data_csv, os.path.join(output_dir, "validation.csv"))
        test_csv = shutil.copyfile(data_csv, os.path.join(output_dir, "test.csv"))

        model.train(training_set=data_csv, validation_set=val_csv, test_set=test_csv)

    assert mock_callback.on_epoch_start.call_count == epochs
    assert mock_callback.on_epoch_end.call_count == epochs

    assert mock_callback.should_early_stop.call_count == total_checkpoints

    assert mock_callback.on_validation_start.call_count == total_checkpoints
    assert mock_callback.on_validation_end.call_count == total_checkpoints

    assert mock_callback.on_test_start.call_count == total_checkpoints
    assert mock_callback.on_test_end.call_count == total_checkpoints

    assert mock_callback.on_batch_start.call_count == total_batches
    assert mock_callback.on_batch_end.call_count == total_batches

    assert mock_callback.on_eval_end.call_count == total_checkpoints
    assert mock_callback.on_eval_start.call_count == total_checkpoints


@pytest.mark.parametrize("epochs", [1, 2])
@pytest.mark.parametrize("batch_size", [4, 8])
@pytest.mark.parametrize("num_examples", [32, 64])
@pytest.mark.parametrize("checkpoints_per_epoch", [1, 2, 4])
def test_api_callbacks_checkpoints_per_epoch(csv_filename, epochs, batch_size, num_examples, checkpoints_per_epoch):
    mock_callback = mock.Mock(wraps=Callback())

    total_checkpoints = epochs * checkpoints_per_epoch
    total_batches = epochs * (num_examples / batch_size)

    with tempfile.TemporaryDirectory() as output_dir:
        input_features = [sequence_feature(reduce_output="sum")]
        output_features = [category_feature(vocab_size=5, reduce_input="sum")]

        config = {
            "input_features": input_features,
            "output_features": output_features,
            "combiner": {"type": "concat", "output_size": 14},
            TRAINER: {"epochs": epochs, "batch_size": batch_size, "checkpoints_per_epoch": checkpoints_per_epoch},
        }
        model = LudwigModel(config, callbacks=[mock_callback])

        data_csv = generate_data(
            input_features, output_features, os.path.join(output_dir, csv_filename), num_examples=num_examples
        )
        val_csv = shutil.copyfile(data_csv, os.path.join(output_dir, "validation.csv"))
        test_csv = shutil.copyfile(data_csv, os.path.join(output_dir, "test.csv"))

        model.train(training_set=data_csv, validation_set=val_csv, test_set=test_csv)

    assert mock_callback.on_epoch_start.call_count == epochs
    assert mock_callback.on_epoch_end.call_count == epochs

    assert mock_callback.should_early_stop.call_count == total_checkpoints

    assert mock_callback.on_validation_start.call_count == total_checkpoints
    assert mock_callback.on_validation_end.call_count == total_checkpoints

    assert mock_callback.on_test_start.call_count == total_checkpoints
    assert mock_callback.on_test_end.call_count == total_checkpoints

    assert mock_callback.on_batch_start.call_count == total_batches
    assert mock_callback.on_batch_end.call_count == total_batches

    assert mock_callback.on_eval_end.call_count == total_checkpoints
    assert mock_callback.on_eval_start.call_count == total_checkpoints


def test_api_save_torchscript(tmpdir):
    """Tests successful saving and loading of model in TorchScript format."""
    input_features = [category_feature(vocab_size=5)]
    output_features = [category_feature(name="class", vocab_size=5, reduce_input="sum")]

    data_csv = generate_data(input_features, output_features, os.path.join(tmpdir, "dataset.csv"))
    val_csv = shutil.copyfile(data_csv, os.path.join(tmpdir, "validation.csv"))
    test_csv = shutil.copyfile(data_csv, os.path.join(tmpdir, "test.csv"))

    config = {
        "input_features": input_features,
        "output_features": output_features,
        "combiner": {"type": "concat", "output_size": 14},
    }
    model = LudwigModel(config)
<<<<<<< HEAD
    _, _, output_dir = model.train(training_set=data_csv, validation_set=val_csv, test_set=test_csv)
=======
    _, _, output_dir = model.train(
        training_set=data_csv, validation_set=val_csv, test_set=test_csv, output_directory=tmpdir
    )
>>>>>>> b86051de

    test_df = pd.read_csv(test_csv)
    output_df_expected, _ = model.predict(test_df, return_type=pd.DataFrame)

    save_path = os.path.join(output_dir, "model")
    os.makedirs(save_path, exist_ok=True)
    model.save_torchscript(save_path)
    inference_model = InferenceLudwigModel(save_path)
    output_df, _ = inference_model.predict(test_df, return_type=pd.DataFrame)

    for col in output_df.columns:
        assert output_df[col].equals(output_df_expected[col])<|MERGE_RESOLUTION|>--- conflicted
+++ resolved
@@ -536,13 +536,9 @@
         "combiner": {"type": "concat", "output_size": 14},
     }
     model = LudwigModel(config)
-<<<<<<< HEAD
-    _, _, output_dir = model.train(training_set=data_csv, validation_set=val_csv, test_set=test_csv)
-=======
     _, _, output_dir = model.train(
         training_set=data_csv, validation_set=val_csv, test_set=test_csv, output_directory=tmpdir
     )
->>>>>>> b86051de
 
     test_df = pd.read_csv(test_csv)
     output_df_expected, _ = model.predict(test_df, return_type=pd.DataFrame)

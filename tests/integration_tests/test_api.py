--- conflicted
+++ resolved
@@ -563,9 +563,7 @@
 
 
 def test_api_callbacks_fixed_train_steps(tmpdir, csv_filename):
-    # If train_steps is set manually, epochs is ignored.
     train_steps = 100
-    epochs = 2
     batch_size = 8
     num_examples = 80
     mock_callback = mock.Mock(wraps=Callback())
@@ -576,7 +574,7 @@
         "input_features": input_features,
         "output_features": output_features,
         "combiner": {"type": "concat", "output_size": 14},
-        TRAINER: {"epochs": epochs, "train_steps": train_steps, "batch_size": batch_size},
+        TRAINER: {"train_steps": train_steps, "batch_size": batch_size},
     }
     model = LudwigModel(config, callbacks=[mock_callback])
     model.train(
@@ -589,17 +587,11 @@
     assert mock_callback.on_epoch_start.call_count == 10
 
 
-<<<<<<< HEAD
 def test_api_callbacks_fixed_train_steps_partial_epochs(tmpdir, csv_filename):
     # If train_steps is set manually, epochs is ignored.
     train_steps = 95
     epochs = 2
     batch_size = 8
-=======
-def test_api_callbacks_batch_size_1(tmpdir, csv_filename):
-    epochs = 2
-    batch_size = 1
->>>>>>> 4af53312
     num_examples = 80
     mock_callback = mock.Mock(wraps=Callback())
 
@@ -609,11 +601,7 @@
         "input_features": input_features,
         "output_features": output_features,
         "combiner": {"type": "concat", "output_size": 14},
-<<<<<<< HEAD
         TRAINER: {"epochs": epochs, "train_steps": train_steps, "batch_size": batch_size},
-=======
-        TRAINER: {"epochs": epochs, "batch_size": batch_size},
->>>>>>> 4af53312
     }
     model = LudwigModel(config, callbacks=[mock_callback])
     model.train(
@@ -622,16 +610,36 @@
         )
     )
 
-<<<<<<< HEAD
     # There are 10 steps per epoch, so 95 train steps => 9 full epochs.
     assert mock_callback.on_epoch_end.call_count == 9
-=======
+
+
+def test_api_callbacks_batch_size_1(tmpdir, csv_filename):
+    epochs = 2
+    batch_size = 1
+    num_examples = 80
+    mock_callback = mock.Mock(wraps=Callback())
+
+    input_features = [sequence_feature(encoder={"reduce_output": "sum"})]
+    output_features = [category_feature(decoder={"vocab_size": 5}, reduce_input="sum")]
+    config = {
+        "input_features": input_features,
+        "output_features": output_features,
+        "combiner": {"type": "concat", "output_size": 14},
+        TRAINER: {"epochs": epochs, "batch_size": batch_size},
+    }
+    model = LudwigModel(config, callbacks=[mock_callback])
+    model.train(
+        training_set=generate_data(
+            input_features, output_features, os.path.join(tmpdir, csv_filename), num_examples=num_examples
+        )
+    )
+
     # There are exactly 2 epoch starts, even with batch_size = 1.
     assert mock_callback.on_epoch_start.call_count == 2
     assert mock_callback.on_epoch_end.call_count == 2
     assert mock_callback.on_batch_start.call_count == 160
     assert mock_callback.on_batch_end.call_count == 160
->>>>>>> 4af53312
 
 
 def test_api_callbacks_fixed_train_steps_less_than_one_epoch(tmpdir, csv_filename):

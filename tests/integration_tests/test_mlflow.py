--- conflicted
+++ resolved
@@ -14,35 +14,7 @@
 from tests.integration_tests.utils import category_feature, FakeRemoteBackend, generate_data, sequence_feature
 
 
-<<<<<<< HEAD
-def test_mlflow_callback(tmpdir):
-    epochs = 2
-    batch_size = 8
-    num_examples = 32
-
-    input_features = [sequence_feature(encoder={"reduce_output": "sum"})]
-    output_features = [category_feature(decoder={"vocab_size": 2}, reduce_input="sum")]
-
-    config = {
-        "input_features": input_features,
-        "output_features": output_features,
-        "combiner": {"type": "concat", "output_size": 14},
-        TRAINER: {"epochs": epochs, "batch_size": batch_size},
-    }
-
-    data_csv = generate_data(
-        input_features, output_features, os.path.join(tmpdir, "train.csv"), num_examples=num_examples
-    )
-    val_csv = shutil.copyfile(data_csv, os.path.join(tmpdir, "validation.csv"))
-    test_csv = shutil.copyfile(data_csv, os.path.join(tmpdir, "test.csv"))
-
-    mlflow_uri = f"file://{tmpdir}/mlruns"
-    mlflow.set_tracking_uri(mlflow_uri)
-    client = MlflowClient(tracking_uri=mlflow_uri)
-
-=======
 def run_mlflow_callback_test(mlflow_client, config, training_data, val_data, test_data, tmpdir):
->>>>>>> 51db5e63
     exp_name = "mlflow_test"
     callback = MlflowCallback()
     wrapped_callback = mock.Mock(wraps=callback)

import os
import re

import numpy as np
import pytest

try:
    import ray as _ray
except ImportError:
    _ray = None

from ludwig.api import LudwigModel
from ludwig.constants import COLUMN, INPUT_FEATURES, MODEL_TYPE, NAME, OUTPUT_FEATURES, TRAINER
from ludwig.error import ConfigValidationError
from tests.integration_tests import synthetic_test_data
from tests.integration_tests.utils import binary_feature
from tests.integration_tests.utils import category_feature as _category_feature
from tests.integration_tests.utils import generate_data, number_feature

BOOSTING_TYPES = ["gbdt", "goss", "dart"]
TREE_LEARNERS = ["serial", "feature", "data", "voting"]
LOCAL_BACKEND = {"type": "local"}
RAY_BACKEND = {
    "type": "ray",
    "processor": {
        "parallelism": 4,
    },
    "trainer": {
        "use_gpu": False,
        "num_workers": 2,
        "resources_per_worker": {
            "CPU": 2,
            "GPU": 0,
        },
    },
}


@pytest.fixture(scope="module")
def local_backend():
    return LOCAL_BACKEND


@pytest.fixture(scope="module")
def ray_backend():
<<<<<<< HEAD
    return RAY_BACKEND
=======
    num_workers = 2
    num_cpus_per_worker = 2
    return {
        "type": "ray",
        "processor": {
            "parallelism": 1,
        },
        "trainer": {
            "use_gpu": False,
            "num_workers": num_workers,
            "resources_per_worker": {
                "CPU": num_cpus_per_worker,
                "GPU": 0,
            },
        },
    }
>>>>>>> 6b51478c


def category_feature(**kwargs):
    encoder = kwargs.get("encoder", {})
    encoder = {**{"type": "passthrough"}, **encoder}
    kwargs["encoder"] = encoder
    return _category_feature(**kwargs)


def _train_and_predict_gbm(input_features, output_features, tmpdir, backend_config, **trainer_config):
    csv_filename = os.path.join(tmpdir, "training.csv")
    dataset_filename = generate_data(input_features, output_features, csv_filename, num_examples=100)

    config = {
        MODEL_TYPE: "gbm",
        INPUT_FEATURES: input_features,
        OUTPUT_FEATURES: output_features,
        # Disable feature filtering to avoid having no features due to small test dataset,
        # see https://stackoverflow.com/a/66405983/5222402
        TRAINER: {"num_boost_round": 2, "feature_pre_filter": False},
    }

    if trainer_config:
        config[TRAINER].update(trainer_config)

    model = LudwigModel(config, backend=backend_config)
    _, _, output_directory = model.train(
        dataset=dataset_filename,
        output_directory=tmpdir,
        skip_save_processed_input=True,
        skip_save_progress=True,
        skip_save_unprocessed_output=True,
        skip_save_log=True,
    )
    model.load(os.path.join(tmpdir, "api_experiment_run", "model"))
    preds, _ = model.predict(dataset=dataset_filename, output_directory=output_directory, split="test")

    return preds, model


def run_test_gbm_binary(tmpdir, backend_config):
    """Test that the GBM model can train and predict a binary variable (binary classification)."""
    input_features = [number_feature(), category_feature(encoder={"reduce_output": "sum"})]
    output_feature = binary_feature()
    output_features = [output_feature]

    preds, _ = _train_and_predict_gbm(input_features, output_features, tmpdir, backend_config)

    prob_col = preds[output_feature["name"] + "_probabilities"]
    if backend_config["type"] == "ray":
        prob_col = prob_col.compute()
    assert len(prob_col.iloc[0]) == 2
    assert prob_col.apply(sum).mean() == pytest.approx(1.0)


def test_local_gbm_binary(tmpdir, local_backend):
    run_test_gbm_binary(tmpdir, local_backend)


@pytest.mark.distributed
def test_ray_gbm_binary(tmpdir, ray_backend, ray_cluster_5cpu):
    run_test_gbm_binary(tmpdir, ray_backend)


def run_test_gbm_non_number_inputs(tmpdir, backend_config):
    """Test that the GBM model can train and predict with non-number inputs."""
    input_features = [binary_feature(), category_feature(encoder={"reduce_output": "sum"})]
    output_feature = binary_feature()
    output_features = [output_feature]

    preds, _ = _train_and_predict_gbm(input_features, output_features, tmpdir, backend_config)

    prob_col = preds[output_feature["name"] + "_probabilities"]
    if backend_config["type"] == "ray":
        prob_col = prob_col.compute()
    assert len(prob_col.iloc[0]) == 2
    assert prob_col.apply(sum).mean() == pytest.approx(1.0)


def test_local_gbm_non_number_inputs(tmpdir, local_backend):
    run_test_gbm_non_number_inputs(tmpdir, local_backend)


@pytest.mark.distributed
def test_ray_gbm_non_number_inputs(tmpdir, ray_backend, ray_cluster_5cpu):
    run_test_gbm_non_number_inputs(tmpdir, ray_backend)


def run_test_gbm_category(vocab_size, tmpdir, backend_config):
    """Test that the GBM model can train and predict a categorical output (multiclass classification)."""
    input_features = [number_feature(), category_feature(encoder={"reduce_output": "sum"})]
    output_feature = category_feature(decoder={"vocab_size": vocab_size})
    output_features = [output_feature]

    preds, _ = _train_and_predict_gbm(input_features, output_features, tmpdir, backend_config)

    prob_col = preds[output_feature["name"] + "_probabilities"]
    if backend_config["type"] == "ray":
        prob_col = prob_col.compute()
    assert len(prob_col.iloc[0]) == vocab_size
    assert prob_col.apply(sum).mean() == pytest.approx(1.0)


@pytest.mark.parametrize("vocab_size", [2, 3])
def test_local_gbm_category(vocab_size, tmpdir, local_backend):
    run_test_gbm_category(vocab_size, tmpdir, local_backend)


@pytest.mark.distributed
@pytest.mark.parametrize("vocab_size", [2, 3])
def test_ray_gbm_category(vocab_size, tmpdir, ray_backend, ray_cluster_5cpu):
    run_test_gbm_category(vocab_size, tmpdir, ray_backend)


def run_test_gbm_number(tmpdir, backend_config):
    """Test that the GBM model can train and predict a numerical output (regression)."""
    # Given a dataset with a single input feature and a single output feature,
    input_features = [number_feature(), category_feature(encoder={"reduce_output": "sum"})]
    output_feature = number_feature()
    output_features = [output_feature]

    # When we train a GBM model on the dataset,
    preds, _ = _train_and_predict_gbm(input_features, output_features, tmpdir, backend_config)

    # Then the predictions should be included in the output
    pred_col = preds[output_feature["name"] + "_predictions"]
    if backend_config["type"] == "ray":
        pred_col = pred_col.compute()
    assert pred_col.dtype == float


def test_local_gbm_number(tmpdir, local_backend):
    run_test_gbm_number(tmpdir, local_backend)


@pytest.mark.distributed
def test_ray_gbm_number(tmpdir, ray_backend, ray_cluster_5cpu):
    run_test_gbm_number(tmpdir, ray_backend)


def test_hummingbird_conversion_binary(tmpdir, local_backend):
    """Verify that Hummingbird conversion predictions match LightGBM predictions for binary outputs."""
    input_features = [number_feature(), category_feature(encoder={"reduce_output": "sum"})]
    output_features = [binary_feature()]
    output_feature = f'{output_features[0]["name"]}_probabilities'

    # Train a model and predict using the LightGBM interface
    preds_lgbm, model = _train_and_predict_gbm(input_features, output_features, tmpdir, local_backend)
    probs_lgbm = preds_lgbm[output_feature]

    # Predict using the Hummingbird compiled model
    with model.model.compile():
        preds_hb, _ = model.predict(dataset=os.path.join(tmpdir, "training.csv"), split="test")
        probs_hb = preds_hb[output_feature]

    # sanity check Hummingbird probabilities equal to LightGBM probabilities
    assert np.allclose(np.stack(probs_hb.values), np.stack(probs_lgbm.values), rtol=1e-6, atol=1e-6)


def test_hummingbird_conversion_regression(tmpdir, local_backend):
    """Verify that Hummingbird conversion predictions match LightGBM predictions for numeric outputs."""
    input_features = [number_feature(), category_feature(encoder={"reduce_output": "sum"})]
    output_features = [number_feature()]

    # Train a model and predict using the LightGBM interface
    preds_lgbm, model = _train_and_predict_gbm(input_features, output_features, tmpdir, local_backend)

    # Predict using the Hummingbird compiled model
    with model.model.compile():
        preds_hb, _ = model.predict(dataset=os.path.join(tmpdir, "training.csv"), split="test")

    # sanity check Hummingbird prediction equal to LightGBM prediction
    assert np.allclose(preds_hb, preds_lgbm, rtol=1e-6, atol=1e-6)


@pytest.mark.parametrize("vocab_size", [2, 3])
def test_hummingbird_conversion_category(vocab_size, tmpdir, local_backend):
    """Verify that Hummingbird conversion predictions match LightGBM predictions for categorical outputs."""
    input_features = [number_feature(), category_feature(encoder={"reduce_output": "sum"})]
    output_features = [category_feature(decoder={"vocab_size": vocab_size})]

    # Train a model and predict using the LightGBM interface
    preds_lgbm, model = _train_and_predict_gbm(input_features, output_features, tmpdir, local_backend)
    output_feature = next(iter(model.model.output_features.values()))
    output_feature_name = f"{output_feature.column}_probabilities"
    probs_lgbm = np.stack(preds_lgbm[output_feature_name].to_numpy())

    # Predict using the Hummingbird compiled model
    with model.model.compile():
        preds_hb, _ = model.predict(dataset=os.path.join(tmpdir, "training.csv"), split="test")
        probs_hb = np.stack(preds_hb[output_feature_name].to_numpy())

    # sanity check Hummingbird probabilities equal to LightGBM probabilities
    assert np.allclose(probs_hb, probs_lgbm, rtol=1e-6, atol=1e-6)


def test_loss_decreases(tmpdir, local_backend):
    input_features, output_features = synthetic_test_data.get_feature_configs()

    config = {
        MODEL_TYPE: "gbm",
        "input_features": input_features,
        "output_features": output_features,
        # Disable feature filtering to avoid having no features due to small test dataset,
        # see https://stackoverflow.com/a/66405983/5222402
        TRAINER: {
            "num_boost_round": 2,
            "boosting_rounds_per_checkpoint": 1,
            "feature_pre_filter": False,
        },
    }

    generated_data = synthetic_test_data.get_generated_data_for_optimizer()
    model = LudwigModel(config, backend=local_backend)
    train_stats, _, _ = model.train(
        dataset=generated_data.train_df,
        output_directory=tmpdir,
        skip_save_processed_input=True,
        skip_save_progress=True,
        skip_save_unprocessed_output=True,
        skip_save_log=True,
    )

    # retrieve training losses for first and last entries.
    train_losses = train_stats["training"]["combined"]["loss"]
    last_entry = len(train_losses)

    # ensure train loss for last entry is less than or equal to the first entry.
    assert train_losses[last_entry - 1] <= train_losses[0]


def test_save_load(tmpdir, local_backend):
    input_features = [number_feature(), category_feature(encoder={"reduce_output": "sum"})]
    output_features = [binary_feature()]

    init_preds, model = _train_and_predict_gbm(input_features, output_features, tmpdir, local_backend)

    # save model
    model.save(tmpdir)

    # load model
    model = LudwigModel.load(tmpdir)
    preds, _ = model.predict(dataset=os.path.join(tmpdir, "training.csv"), split="test")

    assert init_preds.equals(preds)


def test_lgbm_dataset_setup(tmpdir, local_backend):
    """Test that LGBM dataset column name errors are handled."""
    input_features = [number_feature()]
    output_features = [binary_feature()]

    # Overwrite the automatically generated feature/column name with an invalid string.
    input_features[0][NAME] = ",Unnamed: 0"
    input_features[0][COLUMN] = input_features[0][NAME]

    # Test that the custom error is raised (lightgbm.basic.LightGBMError -> ValueError)
    with pytest.raises(ValueError):
        try:
            _train_and_predict_gbm(input_features, output_features, tmpdir, local_backend)
        except ValueError as e:
            # Check that the intended ValueError was raised
            assert re.search("Some column names in the training set contain invalid characters", str(e))
            raise


def test_boosting_type_rf_invalid(tmpdir, local_backend):
    """Test that the Random Forest boosting type is not supported.

    LightGBM does not support model checkpointing for `boosting_type=rf`. This test ensures that a schema validation
    error is raised when trying to use random forests.
    """
    input_features = [number_feature()]
    output_features = [binary_feature()]

    with pytest.raises(ConfigValidationError):
        _train_and_predict_gbm(input_features, output_features, tmpdir, local_backend, boosting_type="rf")


@pytest.mark.skip(reason="LightGBMError: Number of class for initial score error")
def test_goss_deactivate_bagging(tmpdir, local_backend):
    """Test that bagging is disabled for the GOSS boosting type.

    TODO: Re-enable when GOSS is supported: https://github.com/ludwig-ai/ludwig/issues/2988
    """
    input_features = [number_feature()]
    output_features = [binary_feature()]

    _train_and_predict_gbm(input_features, output_features, tmpdir, local_backend, boosting_type="goss", bagging_freq=5)


@pytest.mark.parametrize("tree_learner", TREE_LEARNERS)
def test_boosting_type_null_invalid(tree_learner, tmpdir, local_backend):
    """Test that the null boosting type is disabled.

    `boosting_type: null` defaults to "gbdt", and it was removed to avoid confusing GBM trainer settings.
    """
    input_features = [number_feature()]
    output_features = [binary_feature()]

    with pytest.raises(ConfigValidationError):
        _train_and_predict_gbm(
            input_features, output_features, tmpdir, local_backend, boosting_type=None, tree_learner=tree_learner
        )


@pytest.mark.parametrize("boosting_type", BOOSTING_TYPES)
def test_tree_learner_null_invalid(boosting_type, tmpdir, local_backend):
    """Test that the null tree learner is disabled.

    `tree_learner: null` defaults to "serial", and it was removed to avoid confusing GBM trainer settings.
    """
    input_features = [number_feature()]
    output_features = [binary_feature()]

    with pytest.raises(ConfigValidationError):
        _train_and_predict_gbm(
            input_features, output_features, tmpdir, local_backend, boosting_type=boosting_type, tree_learner=None
        )


def test_dart_boosting_type(tmpdir, local_backend):
    """Test that DART does not error during eval due to progress tracking."""
    input_features = [number_feature()]
    output_features = [binary_feature()]

    _train_and_predict_gbm(input_features, output_features, tmpdir, local_backend, boosting_type="dart")


@pytest.mark.parametrize(
    "backend",
    [
        pytest.param(LOCAL_BACKEND, id="local"),
        pytest.param(RAY_BACKEND, id="ray", marks=pytest.mark.distributed),
    ],
)
def test_gbm_category_one_hot_encoding(tmpdir, backend, ray_cluster_4cpu):
    """Test that the GBM model can train and predict with non-number inputs."""
    input_features = [
        binary_feature(),
        category_feature(encoder={"type": "onehot"}),
        number_feature(),
    ]
    output_feature = binary_feature()
    output_features = [output_feature]

    preds, _ = _train_and_predict_gbm(input_features, output_features, tmpdir, backend)

    prob_col = preds[output_feature["name"] + "_probabilities"]
    if backend["type"] == "ray":
        prob_col = prob_col.compute()
    assert len(prob_col.iloc[0]) == 2
    assert prob_col.apply(sum).mean() == pytest.approx(1.0)


# TODO(travis): add when we support pretrained text models for gbms
# @pytest.mark.parametrize(
#     "backend",
#     [
#         pytest.param(LOCAL_BACKEND, id="local"),
#         pytest.param(RAY_BACKEND, id="ray", marks=pytest.mark.distributed),
#     ],
# )
# def test_gbm_text_pretrained_embedding(tmpdir, backend, ray_cluster_4cpu):
#     """Test that the GBM model can train and predict with non-number inputs."""
#     input_features = [binary_feature(), text_feature(encoder={"type": "distilbert"})]
#     output_feature = binary_feature()
#     output_features = [output_feature]

#     preds, _ = _train_and_predict_gbm(input_features, output_features, tmpdir, backend)

#     prob_col = preds[output_feature["name"] + "_probabilities"]
#     if backend["type"] == "ray":
#         prob_col = prob_col.compute()
#     assert len(prob_col.iloc[0]) == 2
#     assert prob_col.apply(sum).mean() == pytest.approx(1.0)<|MERGE_RESOLUTION|>--- conflicted
+++ resolved
@@ -23,7 +23,7 @@
 RAY_BACKEND = {
     "type": "ray",
     "processor": {
-        "parallelism": 4,
+        "parallelism": 1,
     },
     "trainer": {
         "use_gpu": False,
@@ -43,26 +43,7 @@
 
 @pytest.fixture(scope="module")
 def ray_backend():
-<<<<<<< HEAD
     return RAY_BACKEND
-=======
-    num_workers = 2
-    num_cpus_per_worker = 2
-    return {
-        "type": "ray",
-        "processor": {
-            "parallelism": 1,
-        },
-        "trainer": {
-            "use_gpu": False,
-            "num_workers": num_workers,
-            "resources_per_worker": {
-                "CPU": num_cpus_per_worker,
-                "GPU": 0,
-            },
-        },
-    }
->>>>>>> 6b51478c
 
 
 def category_feature(**kwargs):

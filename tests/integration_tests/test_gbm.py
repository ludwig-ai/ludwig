import os
import re

import numpy as np
import pytest

try:
    import ray as _ray
except ImportError:
    _ray = None
from jsonschema.exceptions import ValidationError

from ludwig.api import LudwigModel
from ludwig.constants import COLUMN, INPUT_FEATURES, MODEL_TYPE, NAME, OUTPUT_FEATURES, TRAINER
from tests.integration_tests import synthetic_test_data
from tests.integration_tests.utils import binary_feature, category_feature, generate_data, number_feature, text_feature

LOCAL_BACKEND = {"type": "local"}
RAY_BACKEND = {
    "type": "ray",
    "processor": {
        "parallelism": 4,
    },
    "trainer": {
        "use_gpu": False,
        "num_workers": 2,
        "resources_per_worker": {
            "CPU": 2,
            "GPU": 0,
        },
    },
}


@pytest.fixture(scope="module")
def local_backend():
    return LOCAL_BACKEND


@pytest.fixture(scope="module")
def ray_backend():
    return RAY_BACKEND


def _train_and_predict_gbm(input_features, output_features, tmpdir, backend_config):
    csv_filename = os.path.join(tmpdir, "training.csv")
    dataset_filename = generate_data(input_features, output_features, csv_filename, num_examples=100)

    config = {
        MODEL_TYPE: "gbm",
        INPUT_FEATURES: input_features,
        OUTPUT_FEATURES: output_features,
        TRAINER: {"num_boost_round": 2},
    }

    model = LudwigModel(config, backend=backend_config)
    _, _, output_directory = model.train(
        dataset=dataset_filename,
        output_directory=tmpdir,
        skip_save_processed_input=True,
        skip_save_progress=True,
        skip_save_unprocessed_output=True,
        skip_save_log=True,
    )
    model.load(os.path.join(tmpdir, "api_experiment_run", "model"))
    preds, _ = model.predict(dataset=dataset_filename, output_directory=output_directory, split="test")

    return preds, model


def run_test_gbm_output_not_supported(tmpdir, backend_config):
    """Test that an error is raised when the output feature is not supported by the model."""
    input_features = [number_feature(), category_feature(encoder={"reduce_output": "sum"})]
    output_features = [text_feature(output_feature=True)]

    with pytest.raises(
        ValueError, match="Model type GBM only supports numerical, categorical, or binary output " "features.*"
    ):
        _train_and_predict_gbm(input_features, output_features, tmpdir, backend_config)


def test_local_gbm_output_not_supported(tmpdir, local_backend):
    run_test_gbm_output_not_supported(tmpdir, local_backend)


@pytest.mark.distributed
def test_ray_gbm_output_not_supported(tmpdir, ray_backend, ray_cluster_4cpu):
    run_test_gbm_output_not_supported(tmpdir, ray_backend)


def run_test_gbm_multiple_outputs(tmpdir, backend_config):
    """Test that an error is raised when the model is trained with multiple outputs."""
    input_features = [number_feature(), category_feature(encoder={"reduce_output": "sum"})]
    output_features = [
        category_feature(decoder={"vocab_size": 3}),
        binary_feature(),
        category_feature(decoder={"vocab_size": 3}),
    ]

    with pytest.raises(ValidationError):
        _train_and_predict_gbm(input_features, output_features, tmpdir, backend_config)


def test_local_gbm_multiple_outputs(tmpdir, local_backend):
    run_test_gbm_multiple_outputs(tmpdir, local_backend)


@pytest.mark.distributed
def test_ray_gbm_multiple_outputs(tmpdir, ray_backend, ray_cluster_4cpu):
    run_test_gbm_multiple_outputs(tmpdir, ray_backend)


def run_test_gbm_binary(tmpdir, backend_config):
    """Test that the GBM model can train and predict a binary variable (binary classification)."""
    input_features = [number_feature(), category_feature(encoder={"reduce_output": "sum"})]
    output_feature = binary_feature()
    output_features = [output_feature]

    preds, _ = _train_and_predict_gbm(input_features, output_features, tmpdir, backend_config)

    prob_col = preds[output_feature["name"] + "_probabilities"]
    if backend_config["type"] == "ray":
        prob_col = prob_col.compute()
    assert len(prob_col.iloc[0]) == 2
    assert prob_col.apply(sum).mean() == pytest.approx(1.0)


def test_local_gbm_binary(tmpdir, local_backend):
    run_test_gbm_binary(tmpdir, local_backend)


@pytest.mark.distributed
def test_ray_gbm_binary(tmpdir, ray_backend, ray_cluster_4cpu):
    run_test_gbm_binary(tmpdir, ray_backend)


def run_test_gbm_non_number_inputs(tmpdir, backend_config):
    """Test that the GBM model can train and predict with non-number inputs."""
    input_features = [binary_feature(), category_feature(encoder={"reduce_output": "sum"})]
    output_feature = binary_feature()
    output_features = [output_feature]

    preds, _ = _train_and_predict_gbm(input_features, output_features, tmpdir, backend_config)

    prob_col = preds[output_feature["name"] + "_probabilities"]
    if backend_config["type"] == "ray":
        prob_col = prob_col.compute()
    assert len(prob_col.iloc[0]) == 2
    assert prob_col.apply(sum).mean() == pytest.approx(1.0)


def test_local_gbm_non_number_inputs(tmpdir, local_backend):
    run_test_gbm_non_number_inputs(tmpdir, local_backend)


@pytest.mark.distributed
def test_ray_gbm_non_number_inputs(tmpdir, ray_backend, ray_cluster_4cpu):
    run_test_gbm_non_number_inputs(tmpdir, ray_backend)


def run_test_gbm_category(vocab_size, tmpdir, backend_config):
    """Test that the GBM model can train and predict a categorical output (multiclass classification)."""
    input_features = [number_feature(), category_feature(encoder={"reduce_output": "sum"})]
    output_feature = category_feature(decoder={"vocab_size": vocab_size})
    output_features = [output_feature]

    preds, _ = _train_and_predict_gbm(input_features, output_features, tmpdir, backend_config)

    prob_col = preds[output_feature["name"] + "_probabilities"]
    if backend_config["type"] == "ray":
        prob_col = prob_col.compute()
    assert len(prob_col.iloc[0]) == vocab_size
    assert prob_col.apply(sum).mean() == pytest.approx(1.0)


@pytest.mark.parametrize("vocab_size", [2, 3])
def test_local_gbm_category(vocab_size, tmpdir, local_backend):
    run_test_gbm_category(vocab_size, tmpdir, local_backend)


@pytest.mark.distributed
@pytest.mark.parametrize("vocab_size", [2, 3])
def test_ray_gbm_category(vocab_size, tmpdir, ray_backend, ray_cluster_4cpu):
    run_test_gbm_category(vocab_size, tmpdir, ray_backend)


def run_test_gbm_number(tmpdir, backend_config):
    """Test that the GBM model can train and predict a numerical output (regression)."""
    # Given a dataset with a single input feature and a single output feature,
    input_features = [number_feature(), category_feature(encoder={"reduce_output": "sum"})]
    output_feature = number_feature()
    output_features = [output_feature]

    # When we train a GBM model on the dataset,
    preds, _ = _train_and_predict_gbm(input_features, output_features, tmpdir, backend_config)

    # Then the predictions should be included in the output
    pred_col = preds[output_feature["name"] + "_predictions"]
    if backend_config["type"] == "ray":
        pred_col = pred_col.compute()
    assert pred_col.dtype == float


def test_local_gbm_number(tmpdir, local_backend):
    run_test_gbm_number(tmpdir, local_backend)


@pytest.mark.distributed
def test_ray_gbm_number(tmpdir, ray_backend, ray_cluster_4cpu):
    run_test_gbm_number(tmpdir, ray_backend)


def test_hummingbird_conversion_binary(tmpdir, local_backend):
    """Verify that Hummingbird conversion predictions match LightGBM predictions for binary outputs."""
    input_features = [number_feature(), category_feature(encoder={"reduce_output": "sum"})]
    output_features = [binary_feature()]
    output_feature = f'{output_features[0]["name"]}_probabilities'

    # Train a model and predict using the LightGBM interface
    preds_lgbm, model = _train_and_predict_gbm(input_features, output_features, tmpdir, local_backend)
    probs_lgbm = preds_lgbm[output_feature]

    _, _, test, _ = model.preprocess(os.path.join(tmpdir, "training.csv"))
    test_inputs = test.to_df(model.model.input_features.values())

    # Predict using the Hummingbird compiled model
    with model.model.compile():
        preds_hb, _ = model.predict(dataset=test_inputs)
        probs_hb = preds_hb[output_feature]

    # sanity check Hummingbird probabilities equal to LightGBM probabilities
    assert np.allclose(np.stack(probs_hb.values), np.stack(probs_lgbm.values), atol=1e-8)


def test_hummingbird_conversion_regression(tmpdir, local_backend):
    """Verify that Hummingbird conversion predictions match LightGBM predictions for numeric outputs."""
    input_features = [number_feature(), category_feature(encoder={"reduce_output": "sum"})]
    output_features = [number_feature()]

    # Train a model and predict using the LightGBM interface
    preds_lgbm, model = _train_and_predict_gbm(input_features, output_features, tmpdir, local_backend)
    _, _, test, _ = model.preprocess(os.path.join(tmpdir, "training.csv"))
    test_inputs = test.to_df(model.model.input_features.values())

    # Predict using the Hummingbird compiled model
    with model.model.compile():
        preds_hb, _ = model.predict(dataset=test_inputs)

    # sanity check Hummingbird prediction equal to LightGBM prediction
    assert np.allclose(preds_hb.values, preds_lgbm)


@pytest.mark.parametrize("vocab_size", [2, 3])
def test_hummingbird_conversion_category(vocab_size, tmpdir, local_backend):
    """Verify that Hummingbird conversion predictions match LightGBM predictions for categorical outputs."""
    input_features = [number_feature(), category_feature(encoder={"reduce_output": "sum"})]
    output_features = [category_feature(decoder={"vocab_size": vocab_size})]

    # Train a model and predict using the LightGBM interface
    preds_lgbm, model = _train_and_predict_gbm(input_features, output_features, tmpdir, local_backend)
    output_feature = next(iter(model.model.output_features.values()))
    output_feature_name = f"{output_feature.column}_probabilities"
    probs_lgbm = np.stack(preds_lgbm[output_feature_name].to_numpy())

    _, _, test, _ = model.preprocess(os.path.join(tmpdir, "training.csv"))
    test_inputs = test.to_df(model.model.input_features.values())

    # Predict using the Hummingbird compiled model
    with model.model.compile():
        preds_hb, _ = model.predict(dataset=test_inputs)
        probs_hb = np.stack(preds_hb[output_feature_name].to_numpy())

    # sanity check Hummingbird probabilities equal to LightGBM probabilities
    assert np.allclose(probs_hb, probs_lgbm, atol=1e-4)


def test_loss_decreases(tmpdir, local_backend):
    input_features, output_features = synthetic_test_data.get_feature_configs()

    config = {
        MODEL_TYPE: "gbm",
        "input_features": input_features,
        "output_features": output_features,
        TRAINER: {"num_boost_round": 2, "boosting_rounds_per_checkpoint": 1},
    }

    generated_data = synthetic_test_data.get_generated_data_for_optimizer()
    model = LudwigModel(config, backend=local_backend)
    train_stats, _, _ = model.train(
        dataset=generated_data.train_df,
        output_directory=tmpdir,
        skip_save_processed_input=True,
        skip_save_progress=True,
        skip_save_unprocessed_output=True,
        skip_save_log=True,
    )

    # retrieve training losses for first and last entries.
    train_losses = train_stats["training"]["combined"]["loss"]
    last_entry = len(train_losses)

    # ensure train loss for last entry is less than or equal to the first entry.
    assert train_losses[last_entry - 1] <= train_losses[0]


def test_save_load(tmpdir, local_backend):
    input_features = [number_feature(), category_feature(encoder={"reduce_output": "sum"})]
    output_features = [binary_feature()]

    init_preds, model = _train_and_predict_gbm(input_features, output_features, tmpdir, local_backend)

    # save model
    model.save(tmpdir)

    # load model
    model = LudwigModel.load(tmpdir)
    preds, _ = model.predict(dataset=os.path.join(tmpdir, "training.csv"), split="test")

    assert init_preds.equals(preds)


<<<<<<< HEAD
@pytest.mark.parametrize(
    "backend",
    [
        pytest.param(LOCAL_BACKEND, id="local"),
        pytest.param(RAY_BACKEND, id="ray", marks=pytest.mark.distributed),
    ],
)
def test_gbm_category_one_hot_encoding(tmpdir, backend, ray_cluster_4cpu):
    """Test that the GBM model can train and predict with non-number inputs."""
    input_features = [
        binary_feature(),
        category_feature(encoder={"type": "onehot"}),
        number_feature(),
    ]
    output_feature = binary_feature()
    output_features = [output_feature]

    preds, _ = _train_and_predict_gbm(input_features, output_features, tmpdir, backend)

    prob_col = preds[output_feature["name"] + "_probabilities"]
    if backend["type"] == "ray":
        prob_col = prob_col.compute()
    assert len(prob_col.iloc[0]) == 2
    assert prob_col.apply(sum).mean() == pytest.approx(1.0)


@pytest.mark.parametrize(
    "backend",
    [
        pytest.param(LOCAL_BACKEND, id="local"),
        pytest.param(RAY_BACKEND, id="ray", marks=pytest.mark.distributed),
    ],
)
def test_gbm_text_pretrained_embedding(tmpdir, backend, ray_cluster_4cpu):
    """Test that the GBM model can train and predict with non-number inputs."""
    input_features = [binary_feature(), text_feature(encoder={"type": "distilbert"})]
    output_feature = binary_feature()
    output_features = [output_feature]

    preds, _ = _train_and_predict_gbm(input_features, output_features, tmpdir, backend)

    prob_col = preds[output_feature["name"] + "_probabilities"]
    if backend["type"] == "ray":
        prob_col = prob_col.compute()
    assert len(prob_col.iloc[0]) == 2
    assert prob_col.apply(sum).mean() == pytest.approx(1.0)
=======
def test_lgbm_dataset_setup(tmpdir, local_backend):
    """Test that LGBM dataset column name errors are handled."""
    input_features = [number_feature()]
    output_features = [binary_feature()]

    # Overwrite the automatically generated feature/column name with an invalid string.
    input_features[0][NAME] = ",Unnamed: 0"
    input_features[0][COLUMN] = input_features[0][NAME]

    # Test that the custom error is raised (lightgbm.basic.LightGBMError -> ValueError)
    with pytest.raises(ValueError):
        try:
            _train_and_predict_gbm(input_features, output_features, tmpdir, local_backend)
        except ValueError as e:
            # Check that the intended ValueError was raised
            assert re.search("Some column names in the training set contain invalid characters", str(e))
            raise
>>>>>>> 07848b27
<|MERGE_RESOLUTION|>--- conflicted
+++ resolved
@@ -319,7 +319,25 @@
     assert init_preds.equals(preds)
 
 
-<<<<<<< HEAD
+def test_lgbm_dataset_setup(tmpdir, local_backend):
+    """Test that LGBM dataset column name errors are handled."""
+    input_features = [number_feature()]
+    output_features = [binary_feature()]
+
+    # Overwrite the automatically generated feature/column name with an invalid string.
+    input_features[0][NAME] = ",Unnamed: 0"
+    input_features[0][COLUMN] = input_features[0][NAME]
+
+    # Test that the custom error is raised (lightgbm.basic.LightGBMError -> ValueError)
+    with pytest.raises(ValueError):
+        try:
+            _train_and_predict_gbm(input_features, output_features, tmpdir, local_backend)
+        except ValueError as e:
+            # Check that the intended ValueError was raised
+            assert re.search("Some column names in the training set contain invalid characters", str(e))
+            raise
+
+
 @pytest.mark.parametrize(
     "backend",
     [
@@ -365,23 +383,4 @@
     if backend["type"] == "ray":
         prob_col = prob_col.compute()
     assert len(prob_col.iloc[0]) == 2
-    assert prob_col.apply(sum).mean() == pytest.approx(1.0)
-=======
-def test_lgbm_dataset_setup(tmpdir, local_backend):
-    """Test that LGBM dataset column name errors are handled."""
-    input_features = [number_feature()]
-    output_features = [binary_feature()]
-
-    # Overwrite the automatically generated feature/column name with an invalid string.
-    input_features[0][NAME] = ",Unnamed: 0"
-    input_features[0][COLUMN] = input_features[0][NAME]
-
-    # Test that the custom error is raised (lightgbm.basic.LightGBMError -> ValueError)
-    with pytest.raises(ValueError):
-        try:
-            _train_and_predict_gbm(input_features, output_features, tmpdir, local_backend)
-        except ValueError as e:
-            # Check that the intended ValueError was raised
-            assert re.search("Some column names in the training set contain invalid characters", str(e))
-            raise
->>>>>>> 07848b27
+    assert prob_col.apply(sum).mean() == pytest.approx(1.0)
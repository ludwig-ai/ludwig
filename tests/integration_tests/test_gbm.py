--- conflicted
+++ resolved
@@ -2,16 +2,12 @@
 
 import numpy as np
 import pytest
-<<<<<<< HEAD
 
 try:
     import ray as _ray
 except ImportError:
     _ray = None
-=======
 import torch
-from marshmallow import ValidationError
->>>>>>> 43fee24c
 
 from ludwig.api import LudwigModel
 from ludwig.constants import INPUT_FEATURES, MODEL_TYPE, OUTPUT_FEATURES, TRAINER
@@ -43,15 +39,7 @@
     }
 
 
-<<<<<<< HEAD
-def run_test_gbm_output_not_supported(tmpdir, backend_config):
-    """Test that an error is raised when the output feature is not supported by the model."""
-    input_features = [number_feature(), category_feature(encoder={"reduce_output": "sum"})]
-    output_features = [text_feature(output_feature=True)]
-
-=======
 def _train_and_predict_gbm(input_features, output_features, tmpdir, backend_config):
->>>>>>> 43fee24c
     csv_filename = os.path.join(tmpdir, "training.csv")
     dataset_filename = generate_data(input_features, output_features, csv_filename, num_examples=100)
 
@@ -80,9 +68,10 @@
 def run_test_gbm_output_not_supported(tmpdir, backend_config):
     """Test that an error is raised when the output feature is not supported by the model."""
     input_features = [number_feature(), category_feature(encoder={"reduce_output": "sum"})]
-    output_features = [text_feature()]
-
-    with pytest.raises(ValueError, match="Model type GBM only supports numerical, categorical, or binary features"):
+    output_features = [text_feature(output_feature=True)]
+
+    with pytest.raises(ValueError, match="Model type GBM only supports numerical, categorical, or binary output "
+                                         "features.*"):
         _train_and_predict_gbm(input_features, output_features, tmpdir, backend_config)
 
 

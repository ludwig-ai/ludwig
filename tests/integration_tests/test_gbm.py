--- conflicted
+++ resolved
@@ -55,14 +55,8 @@
 
 
 @pytest.mark.distributed
-<<<<<<< HEAD
-def test_ray_gbm_output_not_supported(ray_backend, ray_cluster_3cpu):
-    run_test_gbm_output_not_supported(ray_backend)
-=======
-def test_ray_gbm_output_not_supported(tmpdir, ray_backend):
-    with ray_start():
-        run_test_gbm_output_not_supported(tmpdir, ray_backend)
->>>>>>> 97aa9f1f
+def test_ray_gbm_output_not_supported(tmpdir, ray_backend, ray_cluster_3cpu):
+    run_test_gbm_output_not_supported(tmpdir, ray_backend)
 
 
 def run_test_gbm_multiple_outputs(tmpdir, backend_config):
@@ -94,14 +88,8 @@
 
 
 @pytest.mark.distributed
-<<<<<<< HEAD
-def test_ray_gbm_multiple_outputs(ray_backend, ray_cluster_3cpu):
-    run_test_gbm_multiple_outputs(ray_backend)
-=======
-def test_ray_gbm_multiple_outputs(tmpdir, ray_backend):
-    with ray_start():
-        run_test_gbm_multiple_outputs(tmpdir, ray_backend)
->>>>>>> 97aa9f1f
+def test_ray_gbm_multiple_outputs(tmpdir, ray_backend, ray_cluster_3cpu):
+    run_test_gbm_multiple_outputs(tmpdir, ray_backend)
 
 
 def run_test_gbm_binary(tmpdir, backend_config):
@@ -144,14 +132,8 @@
 
 
 @pytest.mark.distributed
-<<<<<<< HEAD
-def test_ray_gbm_binary(ray_backend, ray_cluster_3cpu):
-    run_test_gbm_binary(ray_backend)
-=======
-def test_ray_gbm_binary(tmpdir, ray_backend):
-    with ray_start():
-        run_test_gbm_binary(tmpdir, ray_backend)
->>>>>>> 97aa9f1f
+def test_ray_gbm_binary(tmpdir, ray_backend, ray_cluster_3cpu):
+    run_test_gbm_binary(tmpdir, ray_backend)
 
 
 def run_test_gbm_category(tmpdir, backend_config):
@@ -196,14 +178,8 @@
 
 
 @pytest.mark.distributed
-<<<<<<< HEAD
-def test_ray_gbm_category(ray_backend, ray_cluster_3cpu):
-    run_test_gbm_category(ray_backend)
-=======
-def test_ray_gbm_category(tmpdir, ray_backend):
-    with ray_start():
-        run_test_gbm_category(tmpdir, ray_backend)
->>>>>>> 97aa9f1f
+def test_ray_gbm_category(tmpdir, ray_backend, ray_cluster_3cpu):
+    run_test_gbm_category(tmpdir, ray_backend)
 
 
 def run_test_gbm_number(tmpdir, backend_config):
@@ -253,14 +229,8 @@
 
 
 @pytest.mark.distributed
-<<<<<<< HEAD
-def test_ray_gbm_number(ray_backend, ray_cluster_3cpu):
-    run_test_gbm_number(ray_backend)
-=======
-def test_ray_gbm_number(tmpdir, ray_backend):
-    with ray_start():
-        run_test_gbm_number(tmpdir, ray_backend)
->>>>>>> 97aa9f1f
+def test_ray_gbm_number(tmpdir, ray_backend, ray_cluster_3cpu):
+    run_test_gbm_number(tmpdir, ray_backend)
 
 
 def run_test_gbm_schema(backend_config):

--- conflicted
+++ resolved
@@ -107,11 +107,7 @@
             "type": "text",
             "preprocessing": {"prompt": {"task": "This is a review of a restaurant. Classify the sentiment."}},
         }
-<<<<<<< HEAD
-    }]
-=======
-    ]  # TODO: insert prompt
->>>>>>> 175ed746
+    ]
     output_features = [
         category_feature(
             name="label",

import os

import numpy as np
import pandas as pd
import pytest
import torch

from ludwig.api import LudwigModel
from ludwig.constants import (
    ADAPTER,
    BACKEND,
    BASE_MODEL,
    BATCH_SIZE,
    EPOCHS,
    GENERATION,
    INPUT_FEATURES,
    MERGE_ADAPTER_INTO_BASE_MODEL,
    MODEL_LLM,
    MODEL_TYPE,
    OUTPUT_FEATURES,
    POSTPROCESSOR,
    PREPROCESSING,
    PRETRAINED_ADAPTER_WEIGHTS,
    PROGRESSBAR,
    PROMPT,
    TRAINER,
    TYPE,
)
from ludwig.models.llm import LLM
from ludwig.schema.model_types.base import ModelConfig
from ludwig.utils.types import DataFrame
from tests.integration_tests.utils import category_feature, generate_data, text_feature

LOCAL_BACKEND = {"type": "local"}
TEST_MODEL_NAME = "hf-internal-testing/tiny-random-GPTJForCausalLM"
MAX_NEW_TOKENS_TEST_DEFAULT = 5

RAY_BACKEND = {
    "type": "ray",
    "processor": {
        "parallelism": 1,
    },
    "trainer": {
        "use_gpu": False,
        "num_workers": 2,
        "resources_per_worker": {
            "CPU": 1,
            "GPU": 0,
        },
    },
}


def get_num_non_empty_tokens(iterable):
    """Returns the number of non-empty tokens."""
    return len(list(filter(bool, iterable)))


@pytest.fixture(scope="module")
def local_backend():
    return LOCAL_BACKEND


@pytest.fixture(scope="module")
def ray_backend():
    return RAY_BACKEND


def get_dataset():
    data = [
        {"review": "I loved this movie!", "output": "positive"},
        {"review": "The food was okay, but the service was terrible.", "output": "negative"},
        {"review": "I can't believe how rude the staff was.", "output": "negative"},
        {"review": "This book was a real page-turner.", "output": "positive"},
        {"review": "The hotel room was dirty and smelled bad.", "output": "negative"},
        {"review": "I had a great experience at this restaurant.", "output": "positive"},
        {"review": "The concert was amazing!", "output": "positive"},
        {"review": "The traffic was terrible on my way to work this morning.", "output": "negative"},
        {"review": "The customer service was excellent.", "output": "positive"},
        {"review": "I was disappointed with the quality of the product.", "output": "negative"},
    ]
    df = pd.DataFrame(data)
    return df


def get_generation_config():
    return {
        "temperature": 0.1,
        "top_p": 0.75,
        "top_k": 40,
        "num_beams": 4,
        "max_new_tokens": MAX_NEW_TOKENS_TEST_DEFAULT,
    }


def convert_preds(preds: DataFrame):
    if isinstance(preds, pd.DataFrame):
        return preds.to_dict()
    return preds.compute().to_dict()


def _finetune_strategy_requires_cuda(finetune_strategy_name: str, quantization_args: dict | None) -> bool:
    """This method returns whether or not a given finetine_strategy requires CUDA.

    For all finetune strategies, except "qlora", the decision is based just on the name of the finetine_strategy; in the
    case of qlora, if the quantization dictionary is non-empty (i.e., contains quantization specifications), then the
    original finetine_strategy name of "lora" is interpreted as "qlora" and used in the lookup, based on the list of
    finetine strategies requiring CUDA.
    """
    cuda_only_finetune_strategy_names: list[str] = [
        "prompt_tuning",
        "prefix_tuning",
        "p_tuning",
        "qlora",
    ]

    if finetune_strategy_name == "lora" and quantization_args:
        finetune_strategy_name = "qlora"

    return finetune_strategy_name in cuda_only_finetune_strategy_names


@pytest.mark.llm
@pytest.mark.parametrize(
    "backend",
    [
        pytest.param(LOCAL_BACKEND, id="local"),
        pytest.param(RAY_BACKEND, id="ray"),
    ],
)
def test_llm_text_to_text(tmpdir, backend, ray_cluster_4cpu):
    """Test that the LLM model can train and predict with text inputs and text outputs."""
    input_features = [
        {
            "name": "Question",
            "type": "text",
            "encoder": {"type": "passthrough"},
        }
    ]
    output_features = [text_feature(output_feature=True, name="Answer", decoder={"type": "text_extractor"})]

    csv_filename = os.path.join(tmpdir, "training.csv")
    dataset_filename = generate_data(input_features, output_features, csv_filename, num_examples=100)

    config = {
        MODEL_TYPE: MODEL_LLM,
        BASE_MODEL: TEST_MODEL_NAME,
        GENERATION: get_generation_config(),
        INPUT_FEATURES: input_features,
        OUTPUT_FEATURES: output_features,
        BACKEND: backend,
    }

    model = LudwigModel(config)
    model.train(dataset=dataset_filename, output_directory=str(tmpdir), skip_save_processed_input=True)

    preds, _ = model.predict(dataset=dataset_filename, output_directory=str(tmpdir), split="test")
    preds = convert_preds(preds)

    assert "Answer_predictions" in preds
    assert "Answer_probabilities" in preds
    assert "Answer_probability" in preds
    assert "Answer_response" in preds

    assert preds["Answer_predictions"]
    assert preds["Answer_probabilities"]
    assert preds["Answer_probability"]
    assert preds["Answer_response"]

    # Check that in-line generation parameters are used. Original prediction uses max_new_tokens = 5.
    assert get_num_non_empty_tokens(preds["Answer_predictions"][0]) <= MAX_NEW_TOKENS_TEST_DEFAULT
    original_max_new_tokens = model.model.generation.max_new_tokens

    # This prediction uses max_new_tokens = 2.
    preds, _ = model.predict(
        dataset=dataset_filename,
        output_directory=str(tmpdir),
        split="test",
        generation_config={"min_new_tokens": 2, "max_new_tokens": 3},
    )
    preds = convert_preds(preds)
    print(preds["Answer_predictions"][0])
    num_non_empty_tokens = get_num_non_empty_tokens(preds["Answer_predictions"][0])
    assert 2 <= num_non_empty_tokens <= 3

    # Check that the state of the model is unchanged.
    assert model.model.generation.max_new_tokens == original_max_new_tokens


@pytest.mark.llm
@pytest.mark.parametrize(
    "backend",
    [
        pytest.param(LOCAL_BACKEND, id="local"),
        pytest.param(RAY_BACKEND, id="ray"),
    ],
)
def test_llm_zero_shot_classification(tmpdir, backend, ray_cluster_4cpu):
    input_features = [
        {
            "name": "review",
            "type": "text",
        }
    ]
    output_features = [
        category_feature(
            name="output",
            preprocessing={
                "fallback_label": "neutral",
            },
            # How can we avoid using r here for regex, since it is technically an implementation detail?
            decoder={
                "type": "category_extractor",
                "match": {
                    "positive": {"type": "contains", "value": "positive"},
                    "neutral": {"type": "regex", "value": r"\bneutral\b"},
                    "negative": {"type": "contains", "value": "negative"},
                },
            },
        )
    ]

    df = get_dataset()

    config = {
        MODEL_TYPE: MODEL_LLM,
        BASE_MODEL: TEST_MODEL_NAME,
        GENERATION: get_generation_config(),
        PROMPT: {"task": "This is a review of a restaurant. Classify the sentiment."},
        INPUT_FEATURES: input_features,
        OUTPUT_FEATURES: output_features,
        BACKEND: backend,
    }

    model = LudwigModel(config)
    model.train(dataset=df, output_directory=str(tmpdir), skip_save_processed_input=True)

    prediction_df = pd.DataFrame(
        [
            {"review": "The food was amazing!", "output": "positive"},
            {"review": "The service was terrible.", "output": "negative"},
            {"review": "The food was okay.", "output": "neutral"},
        ]
    )

    preds, _ = model.predict(dataset=prediction_df, output_directory=str(tmpdir))
    preds = convert_preds(preds)

    assert preds


@pytest.mark.llm
@pytest.mark.parametrize(
    "backend",
    [
        pytest.param(LOCAL_BACKEND, id="local"),
        pytest.param(RAY_BACKEND, id="ray"),
    ],
)
def test_llm_few_shot_classification(tmpdir, backend, csv_filename, ray_cluster_4cpu):
    input_features = [
        text_feature(
            output_feature=False,
            name="body",
            encoder={"type": "passthrough"},  # need to use the default encoder for LLMTextInputFeatureConfig
        )
    ]
    output_features = [
        category_feature(
            output_feature=True,
            name="output",
            preprocessing={
                "fallback_label": "3",
            },
            decoder={
                "type": "category_extractor",
                "match": {
                    "1": {"type": "contains", "value": "1"},
                    "2": {"type": "contains", "value": "2"},
                    "3": {"type": "contains", "value": "3"},
                    "4": {"type": "contains", "value": "4"},
                    "5": {"type": "contains", "value": "5"},
                },
            },
        )
    ]

    config = {
        MODEL_TYPE: MODEL_LLM,
        BASE_MODEL: TEST_MODEL_NAME,
        GENERATION: get_generation_config(),
        PROMPT: {
            "retrieval": {"type": "random", "k": 3},
            "task": (
                "Given the sample input, complete this sentence by replacing XXXX: The review rating is XXXX. "
                "Choose one value in this list: [1, 2, 3, 4, 5]."
            ),
        },
        INPUT_FEATURES: input_features,
        OUTPUT_FEATURES: output_features,
        PREPROCESSING: {
            "split": {TYPE: "fixed"},
        },
        BACKEND: {**backend, "cache_dir": str(tmpdir)},
    }

    dataset_path = generate_data(
        input_features,
        output_features,
        filename=csv_filename,
        num_examples=25,
        nan_percent=0.1,
        with_split=True,
    )
    df = pd.read_csv(dataset_path)
    df["output"] = np.random.choice([1, 2, 3, 4, 5], size=len(df)).astype(str)  # ensure labels match the feature config
    df.to_csv(dataset_path, index=False)

    model = LudwigModel(config)
    model.train(dataset=dataset_path, output_directory=str(tmpdir), skip_save_processed_input=True)

    # TODO: fix LLM model loading
    # model = LudwigModel.load(os.path.join(results.output_directory, "model"), backend=backend)
    preds, _ = model.predict(dataset=dataset_path)
    preds = convert_preds(preds)

    assert preds


# TODO(arnav): p-tuning and prefix tuning have errors when enabled that seem to stem from DDP:
#
# prefix tuning:
# Sizes of tensors must match except in dimension 1. Expected size 320 but got size 32 for tensor number 1 in the list.
#
# p-tuning:
# 'PromptEncoder' object has no attribute 'mlp_head'
@pytest.mark.llm
@pytest.mark.parametrize(
    "backend",
    [
        pytest.param(LOCAL_BACKEND, id="local"),
        # TODO(Arnav): Re-enable once we can run tests on GPUs
        # This is because fine-tuning requires Ray with the deepspeed strategy, and deepspeed
        # only works with GPUs
        # pytest.param(RAY_BACKEND, id="ray"),
    ],
)
@pytest.mark.parametrize(
    "finetune_strategy,adapter_args,quantization",
    [
        (None, {}, None),
        (
            "prompt_tuning",
            {
                "num_virtual_tokens": 8,
                "prompt_tuning_init": "RANDOM",
            },
            None,
        ),
        (
            "prompt_tuning",
            {
                "num_virtual_tokens": 8,
                "prompt_tuning_init": "TEXT",
                "prompt_tuning_init_text": "Classify if the review is positive, negative, or neutral: ",
            },
            None,
        ),
        ("prefix_tuning", {"num_virtual_tokens": 8}, None),
        ("p_tuning", {"num_virtual_tokens": 8, "encoder_reparameterization_type": "MLP"}, None),
        ("p_tuning", {"num_virtual_tokens": 8, "encoder_reparameterization_type": "LSTM"}, None),
        ("lora", {}, None),
        ("lora", {POSTPROCESSOR: {MERGE_ADAPTER_INTO_BASE_MODEL: True, PROGRESSBAR: True}}, None),
        ("lora", {POSTPROCESSOR: {MERGE_ADAPTER_INTO_BASE_MODEL: False}}, None),
        ("lora", {}, {"bits": 4}),  # qlora
<<<<<<< HEAD
        ("adalora", {}, None),
        ("adalora", {POSTPROCESSOR: {MERGE_ADAPTER_INTO_BASE_MODEL: True, PROGRESSBAR: True}}, None),
        ("adalora", {POSTPROCESSOR: {MERGE_ADAPTER_INTO_BASE_MODEL: False}}, None),
=======
        ("lora", {}, {"bits": 8}),  # qlora 8-bit
        # ("adalora", {}),
>>>>>>> d095af89
        ("adaption_prompt", {"adapter_len": 6, "adapter_layers": 1}, None),
    ],
    ids=[
        "none",
        "prompt_tuning_init_random",
        "prompt_tuning_init_text",
        "prefix_tuning",
        "p_tuning_mlp_reparameterization",
        "p_tuning_lstm_reparameterization",
        "lora",
        "lora_merged",
        "lora_not_merged",
        "qlora",
<<<<<<< HEAD
        "adalora",
        "adalora_merged",
        "adalora_not_merged",
=======
        "qlora-8bit",
        # "adalora",
>>>>>>> d095af89
        "adaption_prompt",
    ],
)
def test_llm_finetuning_strategies(tmpdir, csv_filename, backend, finetune_strategy, adapter_args, quantization):
    if (
        _finetune_strategy_requires_cuda(finetune_strategy_name=finetune_strategy, quantization_args=quantization)
        and not (torch.cuda.is_available() and torch.cuda.device_count()) > 0
    ):
        pytest.skip("Skip: quantization requires GPU and none are available.")

    input_features = [text_feature(name="input", encoder={"type": "passthrough"})]
    output_features = [text_feature(name="output")]

    df = generate_data(input_features, output_features, filename=csv_filename, num_examples=25)

    model_name = TEST_MODEL_NAME
    if finetune_strategy in ["adalora", "adalora_merged"]:
        # Adalora isn't supported for GPT-J model types, so use tiny bart
        model_name = "hf-internal-testing/tiny-random-BartModel"
    elif finetune_strategy == "adaption_prompt":
        # At the time of writing this test, Adaption Prompt fine-tuning is only supported for Llama models
        model_name = "HuggingFaceM4/tiny-random-LlamaForCausalLM"

    config = {
        MODEL_TYPE: MODEL_LLM,
        BASE_MODEL: model_name,
        INPUT_FEATURES: input_features,
        OUTPUT_FEATURES: output_features,
        TRAINER: {
            TYPE: "finetune",
            BATCH_SIZE: 8,
            EPOCHS: 2,
        },
        BACKEND: backend,
    }

    if finetune_strategy is not None:
        config[ADAPTER] = {
            TYPE: finetune_strategy,
            **adapter_args,
        }

    if quantization is not None:
        config["quantization"] = quantization

    model = LudwigModel(config)
    model.train(dataset=df, output_directory=str(tmpdir), skip_save_processed_input=False)

    prediction_df = pd.DataFrame(
        [
            {"input": "The food was amazing!", "output": "positive"},
            {"input": "The service was terrible.", "output": "negative"},
            {"input": "The food was okay.", "output": "neutral"},
        ]
    )

    # Make sure we can load the saved model and then use it for predictions
    model = LudwigModel.load(os.path.join(str(tmpdir), "api_experiment_run", "model"), backend=backend)

    base_model = LLM(ModelConfig.from_dict(config))
    assert not _compare_models(base_model, model.model)

    preds, _ = model.predict(dataset=prediction_df, output_directory=str(tmpdir))
    preds = convert_preds(preds)

    assert preds


@pytest.mark.parametrize("use_adapter", [True, False], ids=["with_adapter", "without_adapter"])
def test_llm_training_with_gradient_checkpointing(tmpdir, csv_filename, use_adapter):
    input_features = [text_feature(name="input", encoder={"type": "passthrough"})]
    output_features = [text_feature(name="output")]

    df = generate_data(input_features, output_features, filename=csv_filename, num_examples=25)

    config = {
        MODEL_TYPE: MODEL_LLM,
        BASE_MODEL: "hf-internal-testing/tiny-random-BartModel",
        INPUT_FEATURES: input_features,
        OUTPUT_FEATURES: output_features,
        TRAINER: {
            TYPE: "finetune",
            BATCH_SIZE: 8,
            EPOCHS: 1,
            "enable_gradient_checkpointing": True,
        },
    }

    if use_adapter:
        config[ADAPTER] = {TYPE: "lora"}

    model = LudwigModel(config)
    assert model.config_obj.trainer.enable_gradient_checkpointing

    model.train(dataset=df, output_directory=str(tmpdir), skip_save_processed_input=False)


def test_lora_wrap_on_init():
    from peft import PeftModel
    from transformers import PreTrainedModel

    config = {
        MODEL_TYPE: MODEL_LLM,
        BASE_MODEL: TEST_MODEL_NAME,
        INPUT_FEATURES: [text_feature(name="input", encoder={"type": "passthrough"})],
        OUTPUT_FEATURES: [text_feature(name="output")],
        TRAINER: {
            TYPE: "finetune",
            BATCH_SIZE: 8,
            EPOCHS: 2,
        },
    }
    config_obj = ModelConfig.from_dict(config)
    model = LLM(config_obj)
    assert isinstance(model.model, PreTrainedModel)
    assert not isinstance(model.model, PeftModel)

    # Now add adapter
    config[ADAPTER] = {
        TYPE: "lora",
    }
    config_obj = ModelConfig.from_dict(config)
    model = LLM(config_obj)
    # We need to explicitly make this call since we now load the adapter
    # in the trainer as opposed to the point of LLM model initialization.
    model.prepare_for_training()
    assert not isinstance(model.model, PreTrainedModel)
    assert isinstance(model.model, PeftModel)


def test_llama_rope_scaling():
    config = {
        MODEL_TYPE: MODEL_LLM,
        BASE_MODEL: "HuggingFaceH4/tiny-random-LlamaForCausalLM",
        INPUT_FEATURES: [text_feature(name="input", encoder={"type": "passthrough"})],
        OUTPUT_FEATURES: [text_feature(name="output")],
        TRAINER: {
            TYPE: "finetune",
            BATCH_SIZE: 8,
            EPOCHS: 2,
        },
        "model_parameters": {
            "rope_scaling": {
                "type": "dynamic",
                "factor": 2.0,
            }
        },
    }
    config_obj = ModelConfig.from_dict(config)
    model = LLM(config_obj)

    assert model.model.config.rope_scaling
    assert model.model.config.rope_scaling["type"] == "dynamic"
    assert model.model.config.rope_scaling["factor"] == 2.0


def test_default_max_sequence_length():
    config = {
        MODEL_TYPE: MODEL_LLM,
        BASE_MODEL: TEST_MODEL_NAME,
        INPUT_FEATURES: [text_feature(name="input", encoder={"type": "passthrough"})],
        OUTPUT_FEATURES: [text_feature(name="output")],
        TRAINER: {
            TYPE: "finetune",
            BATCH_SIZE: 8,
            EPOCHS: 2,
        },
        ADAPTER: {TYPE: "lora", PRETRAINED_ADAPTER_WEIGHTS: "Infernaught/test_adapter_weights"},
        BACKEND: {TYPE: "local"},
    }
    config_obj = ModelConfig.from_dict(config)
    assert config_obj.input_features[0].preprocessing.max_sequence_length is None
    assert config_obj.output_features[0].preprocessing.max_sequence_length is None


@pytest.mark.parametrize("adapter", ["lora", "adalora", "adaption_prompt"])
def test_load_pretrained_adapter_weights(adapter):
    from peft import PeftModel
    from transformers import PreTrainedModel

    weights = ""
    model = ""
    if adapter == "lora":
        weights = "Infernaught/test_adapter_weights"
        base_model = TEST_MODEL_NAME
    elif adapter == "adalora":
        weights = "Infernaught/test_adalora_weights"
        base_model = "HuggingFaceH4/tiny-random-LlamaForCausalLM"
    elif adapter == "adaption_prompt":
        weights = "Infernaught/test_ap_weights"
        base_model = "HuggingFaceH4/tiny-random-LlamaForCausalLM"
    else:
        raise ()

    config = {
        MODEL_TYPE: MODEL_LLM,
        BASE_MODEL: base_model,
        INPUT_FEATURES: [text_feature(name="input", encoder={"type": "passthrough"})],
        OUTPUT_FEATURES: [text_feature(name="output")],
        TRAINER: {
            TYPE: "none",
            BATCH_SIZE: 8,
            EPOCHS: 2,
        },
        ADAPTER: {TYPE: adapter, PRETRAINED_ADAPTER_WEIGHTS: weights},
        BACKEND: {TYPE: "local"},
    }
    config_obj = ModelConfig.from_dict(config)
    model = LLM(config_obj)

    assert model.config_obj.adapter.pretrained_adapter_weights
    assert model.config_obj.adapter.pretrained_adapter_weights == weights

    model.prepare_for_training()
    assert not isinstance(model.model, PreTrainedModel)
    assert isinstance(model.model, PeftModel)

    config_obj = ModelConfig.from_dict(config)
    assert config_obj.input_features[0].preprocessing.max_sequence_length is None
    assert config_obj.output_features[0].preprocessing.max_sequence_length is None


def _compare_models(model_1: torch.nn.Module, model_2: torch.nn.Module) -> bool:
    # For a full explanation of this 8-bit workaround, see https://github.com/ludwig-ai/ludwig/pull/3606
    def filter_for_weight_format(i):
        """Remove bitsandbytes metadata keys added on state dict creation.

        8-bit quantized models that have been put on gpu will have a set of `weight_format` keys in their state dict.
        These contain strings that are used to reshape quantized tensors, however these have no impact until the state
        dict is loaded into a model. These keys were causing `torch.equal` to raise an exception, so we skip them in the
        evaluation.
        """
        return "weight_format" not in i[0]

    model_1_filtered_state_dict = filter(filter_for_weight_format, model_1.state_dict().items())
    model_2_filtered_state_dict = filter(filter_for_weight_format, model_2.state_dict().items())

    # Source: https://discuss.pytorch.org/t/check-if-models-have-same-weights/4351/6
<<<<<<< HEAD

    if model_1.__class__.__name__ != model_2.__class__.__name__:
        return False

    if (
        hasattr(model_1, "model")
        and hasattr(model_2, "model")
        and not _compare_models(model_1=model_1.model, model_2=model_2.model)
    ):
        return False

    for key_item_1, key_item_2 in zip(model_1.state_dict().items(), model_2.state_dict().items()):
=======
    for key_item_1, key_item_2 in zip(model_1_filtered_state_dict, model_2_filtered_state_dict):
>>>>>>> d095af89
        if not torch.equal(key_item_1[1], key_item_2[1]):
            return False

    return True


def test_global_max_sequence_length_for_llms():
    """Ensures that user specified global_max_sequence_length can never be greater than the model's context
    length."""
    config = {
        MODEL_TYPE: MODEL_LLM,
        BASE_MODEL: "HuggingFaceH4/tiny-random-LlamaForCausalLM",
        INPUT_FEATURES: [text_feature(name="input", encoder={"type": "passthrough"})],
        OUTPUT_FEATURES: [text_feature(name="output")],
    }
    config_obj = ModelConfig.from_dict(config)
    model = LLM(config_obj)

    # Default value is set based on model's context_len
    assert model.global_max_sequence_length == 2048

    # Override to a larger value in the config
    config["preprocessing"] = {"global_max_sequence_length": 4096}
    config_obj = ModelConfig.from_dict(config)
    model = LLM(config_obj)

    # Check that the value can never be larger than the model's context_len
    assert model.global_max_sequence_length == 2048


def test_local_path_loading():
    """Tests that local paths can be used to load models."""

    from huggingface_hub import snapshot_download

    # Download the model to a local directory
    LOCAL_PATH = "~/test_local_path_loading"
    REPO_ID = "HuggingFaceH4/tiny-random-LlamaForCausalLM"
    os.makedirs(LOCAL_PATH, exist_ok=True)
    snapshot_download(repo_id=REPO_ID, local_dir=LOCAL_PATH)

    # Load the model using the local path
    config1 = {
        MODEL_TYPE: MODEL_LLM,
        BASE_MODEL: LOCAL_PATH,
        INPUT_FEATURES: [text_feature(name="input", encoder={"type": "passthrough"})],
        OUTPUT_FEATURES: [text_feature(name="output")],
    }
    config_obj1 = ModelConfig.from_dict(config1)
    model1 = LLM(config_obj1)

    # Load the model using the repo id
    config2 = {
        MODEL_TYPE: MODEL_LLM,
        BASE_MODEL: REPO_ID,
        INPUT_FEATURES: [text_feature(name="input", encoder={"type": "passthrough"})],
        OUTPUT_FEATURES: [text_feature(name="output")],
    }
    config_obj2 = ModelConfig.from_dict(config2)
    model2 = LLM(config_obj2)

    # Check that the models are the same
    assert _compare_models(model1.model, model2.model)<|MERGE_RESOLUTION|>--- conflicted
+++ resolved
@@ -373,14 +373,10 @@
         ("lora", {POSTPROCESSOR: {MERGE_ADAPTER_INTO_BASE_MODEL: True, PROGRESSBAR: True}}, None),
         ("lora", {POSTPROCESSOR: {MERGE_ADAPTER_INTO_BASE_MODEL: False}}, None),
         ("lora", {}, {"bits": 4}),  # qlora
-<<<<<<< HEAD
+        ("lora", {}, {"bits": 8}),  # qlora 8-bit
         ("adalora", {}, None),
         ("adalora", {POSTPROCESSOR: {MERGE_ADAPTER_INTO_BASE_MODEL: True, PROGRESSBAR: True}}, None),
         ("adalora", {POSTPROCESSOR: {MERGE_ADAPTER_INTO_BASE_MODEL: False}}, None),
-=======
-        ("lora", {}, {"bits": 8}),  # qlora 8-bit
-        # ("adalora", {}),
->>>>>>> d095af89
         ("adaption_prompt", {"adapter_len": 6, "adapter_layers": 1}, None),
     ],
     ids=[
@@ -394,14 +390,10 @@
         "lora_merged",
         "lora_not_merged",
         "qlora",
-<<<<<<< HEAD
+        "qlora-8bit",
         "adalora",
         "adalora_merged",
         "adalora_not_merged",
-=======
-        "qlora-8bit",
-        # "adalora",
->>>>>>> d095af89
         "adaption_prompt",
     ],
 )
@@ -636,11 +628,10 @@
         """
         return "weight_format" not in i[0]
 
-    model_1_filtered_state_dict = filter(filter_for_weight_format, model_1.state_dict().items())
-    model_2_filtered_state_dict = filter(filter_for_weight_format, model_2.state_dict().items())
+    # model_1_filtered_state_dict = filter(filter_for_weight_format, model_1.state_dict().items())
+    # model_2_filtered_state_dict = filter(filter_for_weight_format, model_2.state_dict().items())
 
     # Source: https://discuss.pytorch.org/t/check-if-models-have-same-weights/4351/6
-<<<<<<< HEAD
 
     if model_1.__class__.__name__ != model_2.__class__.__name__:
         return False
@@ -653,9 +644,6 @@
         return False
 
     for key_item_1, key_item_2 in zip(model_1.state_dict().items(), model_2.state_dict().items()):
-=======
-    for key_item_1, key_item_2 in zip(model_1_filtered_state_dict, model_2_filtered_state_dict):
->>>>>>> d095af89
         if not torch.equal(key_item_1[1], key_item_2[1]):
             return False
 

# Copyright (c) 2019 Uber Technologies, Inc.
#
# Licensed under the Apache License, Version 2.0 (the "License");
# you may not use this file except in compliance with the License.
# You may obtain a copy of the License at
#
#     http://www.apache.org/licenses/LICENSE-2.0
#
# Unless required by applicable law or agreed to in writing, software
# distributed under the License is distributed on an "AS IS" BASIS,
# WITHOUT WARRANTIES OR CONDITIONS OF ANY KIND, either express or implied.
# See the License for the specific language governing permissions and
# limitations under the License.
# ==============================================================================
import contextlib
import json
import os.path
import uuid
from typing import Any, Dict, Optional, Tuple

import pytest
import torch
from packaging import version

from ludwig.backend import initialize_backend
from ludwig.constants import (
    ACCURACY,
    AUTO,
    CATEGORY,
    COMBINER,
    EXECUTOR,
    GRID_SEARCH,
    HYPEROPT,
    INPUT_FEATURES,
    MAX_CONCURRENT_TRIALS,
    NAME,
    OUTPUT_FEATURES,
    RAY,
    TEXT,
    TRAINER,
    TYPE,
)
from ludwig.globals import HYPEROPT_STATISTICS_FILE_NAME
from ludwig.hyperopt.results import HyperoptResults
from ludwig.hyperopt.run import hyperopt
from ludwig.hyperopt.utils import update_hyperopt_params_with_defaults
from ludwig.schema.model_config import ModelConfig
from ludwig.utils import fs_utils
<<<<<<< HEAD
from ludwig.utils.data_utils import load_json
from tests.integration_tests.utils import category_feature, generate_data, private_param, remote_tmpdir, text_feature
=======
from ludwig.utils.data_utils import load_json, use_credentials
from ludwig.utils.defaults import merge_with_defaults
from tests.integration_tests.utils import (
    category_feature,
    generate_data,
    minio_test_creds,
    private_param,
    remote_tmpdir,
    text_feature,
)
>>>>>>> b168ca1a

ray = pytest.importorskip("ray")

from ludwig.hyperopt.execution import get_build_hyperopt_executor  # noqa

_ray200 = version.parse(ray.__version__) >= version.parse("2.0")

pytestmark = pytest.mark.distributed


RANDOM_SEARCH_SIZE = 2

HYPEROPT_CONFIG = {
    "parameters": {
        # using only float parameter as common in all search algorithms
        "trainer.learning_rate": {"space": "loguniform", "lower": 0.001, "upper": 0.1},
    },
    "goal": "minimize",
    "executor": {TYPE: "ray", "num_samples": 2, "scheduler": {TYPE: "fifo"}},
    "search_alg": {TYPE: "variant_generator"},
}

SEARCH_ALGS_FOR_TESTING = [
    # None,
    # "variant_generator",
    "random",
    "bohb",
    # "hyperopt",
    # "ax",
    # "bayesopt",
    # "blendsearch",
    # "cfo",
    # "dragonfly",
    # "hebo",
    # "skopt",
    # "optuna",
]

SCHEDULERS_FOR_TESTING = [
    "fifo",
    "asynchyperband",
    # "async_hyperband",
    # "median_stopping_rule",
    # "medianstopping",
    # "hyperband",
    # "hb_bohb",
    # "pbt",
    # "pb2",  commented out for now: https://github.com/ray-project/ray/issues/24815
    # "resource_changing",
]


def _setup_ludwig_config(dataset_fp: str) -> Tuple[Dict, str]:
    input_features = [
        text_feature(name="utterance", encoder={"reduce_output": "sum"}),
        category_feature(encoder={"vocab_size": 3}),
    ]

    output_features = [category_feature(decoder={"vocab_size": 3})]

    rel_path = generate_data(input_features, output_features, dataset_fp)

    config = {
        INPUT_FEATURES: input_features,
        OUTPUT_FEATURES: output_features,
        COMBINER: {TYPE: "concat", "num_fc_layers": 2},
        TRAINER: {"epochs": 2, "learning_rate": 0.001},
    }

    config = ModelConfig.from_dict(config).to_dict()

    return config, rel_path


def _setup_ludwig_config_with_shared_params(dataset_fp: str) -> Tuple[Dict, Any]:
    input_features = [
        text_feature(name="title", encoder={TYPE: "parallel_cnn"}),
        text_feature(name="summary"),
        category_feature(encoder={"vocab_size": 3}),
        category_feature(encoder={"vocab_size": 3}),
    ]

    output_features = [category_feature(decoder={"vocab_size": 3})]

    rel_path = generate_data(input_features, output_features, dataset_fp)

    num_filters_search_space = [4, 8]
    embedding_size_search_space = [4, 8]
    reduce_input_search_space = ["sum", "mean"]

    # Add default parameters in hyperopt parameter search space
    config = {
        INPUT_FEATURES: input_features,
        OUTPUT_FEATURES: output_features,
        COMBINER: {TYPE: "concat", "num_fc_layers": 2},
        TRAINER: {"epochs": 2, "learning_rate": 0.001},
        HYPEROPT: {
            "parameters": {
                "trainer.learning_rate": {"lower": 0.0001, "upper": 0.01, "space": "loguniform"},
                "defaults.text.encoder.num_filters": {"space": "choice", "categories": num_filters_search_space},
                "defaults.category.encoder.embedding_size": {
                    "space": "choice",
                    "categories": embedding_size_search_space,
                },
                "defaults.category.decoder.reduce_input": {
                    "space": "choice",
                    "categories": reduce_input_search_space,
                },
            },
            "goal": "minimize",
            "output_feature": output_features[0][NAME],
            "validation_metrics": "loss",
            "executor": {TYPE: "ray", "num_samples": RANDOM_SEARCH_SIZE},
            "search_alg": {TYPE: "variant_generator"},
        },
    }

    return config, rel_path, num_filters_search_space, embedding_size_search_space, reduce_input_search_space


@contextlib.contextmanager
def ray_start(num_cpus: Optional[int] = None, num_gpus: Optional[int] = None):
    res = ray.init(
        num_cpus=num_cpus,
        num_gpus=num_gpus,
        include_dashboard=False,
        object_store_memory=150 * 1024 * 1024,
    )
    try:
        yield res
    finally:
        ray.shutdown()


@pytest.fixture(scope="module")
def ray_cluster():
    gpus = [i for i in range(torch.cuda.device_count())]
    with ray_start(num_gpus=len(gpus)):
        yield


@pytest.mark.parametrize("search_alg", SEARCH_ALGS_FOR_TESTING)
def test_hyperopt_search_alg(
    search_alg, csv_filename, tmpdir, ray_cluster, validate_output_feature=False, validation_metric=None
):
    config, rel_path = _setup_ludwig_config(csv_filename)

    hyperopt_config = HYPEROPT_CONFIG.copy()

    # finalize hyperopt config settings
    if search_alg == "dragonfly":
        hyperopt_config["search_alg"] = {
            TYPE: search_alg,
            "domain": "euclidean",
            "optimizer": "random",
        }
    elif search_alg is None:
        hyperopt_config["search_alg"] = {}
    else:
        hyperopt_config["search_alg"] = {
            TYPE: search_alg,
        }

    if validate_output_feature:
        hyperopt_config["output_feature"] = config[OUTPUT_FEATURES][0][NAME]
    if validation_metric:
        hyperopt_config["validation_metric"] = validation_metric

    update_hyperopt_params_with_defaults(hyperopt_config)

    backend = initialize_backend("local")
    if hyperopt_config[EXECUTOR].get(MAX_CONCURRENT_TRIALS) == AUTO:
        hyperopt_config[EXECUTOR][MAX_CONCURRENT_TRIALS] = backend.max_concurrent_trials(hyperopt_config)

    parameters = hyperopt_config["parameters"]
    split = hyperopt_config["split"]
    output_feature = hyperopt_config["output_feature"]
    metric = hyperopt_config["metric"]
    goal = hyperopt_config["goal"]
    executor = hyperopt_config["executor"]
    search_alg = hyperopt_config["search_alg"]

    hyperopt_executor = get_build_hyperopt_executor(RAY)(
        parameters, output_feature, metric, goal, split, search_alg=search_alg, **executor
    )
    results = hyperopt_executor.execute(config, dataset=rel_path, output_directory=tmpdir)
    assert isinstance(results, HyperoptResults)

    with hyperopt_executor._get_best_model_path(
        results.experiment_analysis.best_trial.logdir, results.experiment_analysis
    ) as path:
        assert path is not None
        assert isinstance(path, str)


def test_hyperopt_executor_with_metric(csv_filename, tmpdir, ray_cluster):
    test_hyperopt_search_alg(
        "variant_generator",
        csv_filename,
        tmpdir,
        ray_cluster,
        validate_output_feature=True,
        validation_metric=ACCURACY,
    )


@pytest.mark.parametrize("scheduler", SCHEDULERS_FOR_TESTING)
def test_hyperopt_scheduler(
    scheduler, csv_filename, tmpdir, ray_cluster, validate_output_feature=False, validation_metric=None
):
    config, rel_path = _setup_ludwig_config(csv_filename)

    hyperopt_config = HYPEROPT_CONFIG.copy()

    # finalize hyperopt config settings
    if scheduler == "pb2":
        # setup scheduler hyperparam_bounds parameter
        min = hyperopt_config["parameters"]["trainer.learning_rate"]["lower"]
        max = hyperopt_config["parameters"]["trainer.learning_rate"]["upper"]
        hyperparam_bounds = {
            "trainer.learning_rate": [min, max],
        }
        hyperopt_config["executor"]["scheduler"] = {
            TYPE: scheduler,
            "hyperparam_bounds": hyperparam_bounds,
        }
    else:
        hyperopt_config["executor"]["scheduler"] = {
            TYPE: scheduler,
        }

    if validate_output_feature:
        hyperopt_config["output_feature"] = config[OUTPUT_FEATURES][0][NAME]
    if validation_metric:
        hyperopt_config["validation_metric"] = validation_metric

    backend = initialize_backend("local")
    update_hyperopt_params_with_defaults(hyperopt_config)
    if hyperopt_config[EXECUTOR].get(MAX_CONCURRENT_TRIALS) == AUTO:
        hyperopt_config[EXECUTOR][MAX_CONCURRENT_TRIALS] = backend.max_concurrent_trials(hyperopt_config)

    parameters = hyperopt_config["parameters"]
    split = hyperopt_config["split"]
    output_feature = hyperopt_config["output_feature"]
    metric = hyperopt_config["metric"]
    goal = hyperopt_config["goal"]
    executor = hyperopt_config["executor"]
    search_alg = hyperopt_config["search_alg"]

    # TODO: Determine if we still need this if-then-else construct
    if search_alg[TYPE] in {""}:
        with pytest.raises(ImportError):
            get_build_hyperopt_executor(RAY)(
                parameters, output_feature, metric, goal, split, search_alg=search_alg, **executor
            )
    else:
        hyperopt_executor = get_build_hyperopt_executor(RAY)(
            parameters, output_feature, metric, goal, split, search_alg=search_alg, **executor
        )
        raytune_results = hyperopt_executor.execute(config, dataset=rel_path, output_directory=tmpdir)
        assert isinstance(raytune_results, HyperoptResults)


def _run_hyperopt_run_hyperopt(csv_filename, search_space, tmpdir, backend, ray_cluster):
    input_features = [
        text_feature(name="utterance", encoder={"reduce_output": "sum"}),
        category_feature(encoder={"vocab_size": 3}),
    ]

    output_features = [category_feature(decoder={"vocab_size": 3})]

    rel_path = generate_data(input_features, output_features, csv_filename)

    config = {
        INPUT_FEATURES: input_features,
        OUTPUT_FEATURES: output_features,
        COMBINER: {TYPE: "concat", "num_fc_layers": 2},
        TRAINER: {"epochs": 2, "learning_rate": 0.001},
        "backend": backend,
    }

    output_feature_name = output_features[0][NAME]

    if search_space == "random":
        # random search will be size of num_samples
        search_parameters = {
            "trainer.learning_rate": {
                "lower": 0.0001,
                "upper": 0.01,
                "space": "loguniform",
            },
            output_feature_name
            + ".fc_layers": {
                "space": "choice",
                "categories": [
                    [{"output_size": 64}, {"output_size": 32}],
                    [{"output_size": 64}],
                    [{"output_size": 32}],
                ],
            },
            output_feature_name + ".output_size": {"space": "choice", "categories": [16, 21, 26, 31, 36]},
            output_feature_name + ".num_fc_layers": {"space": "randint", "lower": 1, "upper": 6},
        }
    else:
        # grid search space will be product each parameter size
        search_parameters = {
            "trainer.learning_rate": {"space": "grid_search", "values": [0.001, 0.005, 0.01]},
            output_feature_name + ".output_size": {"space": "grid_search", "values": [16, 21, 36]},
            output_feature_name + ".num_fc_layers": {"space": "grid_search", "values": [1, 3, 6]},
        }

    hyperopt_configs = {
        "parameters": search_parameters,
        "goal": "minimize",
        "output_feature": output_feature_name,
        "validation_metrics": "loss",
        "executor": {
            TYPE: "ray",
            "num_samples": 1 if search_space == "grid" else RANDOM_SEARCH_SIZE,
            "max_concurrent_trials": 1,
        },
        "search_alg": {TYPE: "variant_generator"},
    }

    # add hyperopt parameter space to the config
    config[HYPEROPT] = hyperopt_configs

    experiment_name = f"test_hyperopt_{uuid.uuid4().hex}"
    hyperopt_results = hyperopt(config, dataset=rel_path, output_directory=tmpdir, experiment_name=experiment_name)
    if search_space == "random":
        assert hyperopt_results.experiment_analysis.results_df.shape[0] == RANDOM_SEARCH_SIZE
    else:
        # compute size of search space for grid search
        grid_search_size = 1
        for k, v in search_parameters.items():
            grid_search_size *= len(v["values"])
        assert hyperopt_results.experiment_analysis.results_df.shape[0] == grid_search_size

    # check for return results
    assert isinstance(hyperopt_results, HyperoptResults)

    # check for existence of the hyperopt statistics file
    with use_credentials(minio_test_creds()):
        assert fs_utils.path_exists(os.path.join(tmpdir, experiment_name, HYPEROPT_STATISTICS_FILE_NAME))
        for trial in hyperopt_results.experiment_analysis.trials:
            assert fs_utils.path_exists(os.path.join(tmpdir, experiment_name, f"trial_{trial.trial_id}"))


@pytest.mark.parametrize("search_space", ["random", "grid"])
def test_hyperopt_run_hyperopt(csv_filename, search_space, tmpdir, ray_cluster):
    _run_hyperopt_run_hyperopt(csv_filename, search_space, tmpdir, "local", ray_cluster)


@pytest.mark.parametrize("fs_protocol,bucket", [private_param(("s3", "ludwig-tests"))], ids=["s3"])
def test_hyperopt_sync_remote(fs_protocol, bucket, csv_filename, ray_cluster):
    backend = {
        "type": "local",
        "credentials": {
            "artifacts": minio_test_creds(),
        },
    }

    with remote_tmpdir(fs_protocol, bucket) as tmpdir:
        with pytest.raises(ValueError) if not _ray200 else contextlib.nullcontext():
            _run_hyperopt_run_hyperopt(
                csv_filename,
                "random",
                tmpdir,
                backend,
                ray_cluster,
            )


def test_hyperopt_with_feature_specific_parameters(csv_filename, tmpdir, ray_cluster):
    input_features = [
        text_feature(name="utterance", reduce_output="sum"),
        category_feature(vocab_size=3),
    ]

    output_features = [category_feature(vocab_size=3, output_feature=True)]

    rel_path = generate_data(input_features, output_features, csv_filename)

    filter_size_search_space = [5, 7]
    embedding_size_search_space = [4, 8, 12]

    config = {
        INPUT_FEATURES: input_features,
        OUTPUT_FEATURES: output_features,
        COMBINER: {TYPE: "concat", "num_fc_layers": 2},
        TRAINER: {"epochs": 1, "learning_rate": 0.001},
        HYPEROPT: {
            "parameters": {
                input_features[0][NAME]
                + ".encoder.filter_size": {"space": "choice", "categories": filter_size_search_space},
                input_features[1][NAME]
                + ".encoder.embedding_size": {"space": "choice", "categories": embedding_size_search_space},
            },
            "goal": "minimize",
            "output_feature": output_features[0][NAME],
            "validation_metrics": "loss",
            "executor": {TYPE: "ray", "num_samples": 1},
            "search_alg": {TYPE: "variant_generator"},
        },
    }

    hyperopt_results = hyperopt(config, dataset=rel_path, output_directory=tmpdir, experiment_name="test_hyperopt")
    hyperopt_results_df = hyperopt_results.experiment_analysis.results_df

    model_parameters = json.load(
        open(
            os.path.join(
                hyperopt_results_df.iloc[0]["trial_dir"], "test_hyperopt_run", "model", "model_hyperparameters.json"
            )
        )
    )

    for input_feature in model_parameters[INPUT_FEATURES]:
        if input_feature[TYPE] == TEXT:
            assert input_feature["encoder"]["filter_size"] in filter_size_search_space
        elif input_feature[TYPE] == CATEGORY:
            assert input_feature["encoder"]["embedding_size"] in embedding_size_search_space


def test_hyperopt_old_config(csv_filename, tmpdir, ray_cluster):
    old_config = {
        "ludwig_version": "0.4",
        INPUT_FEATURES: [
            {"name": "cat1", TYPE: "category", "encoder": {"vocab_size": 2}},
            {"name": "num1", TYPE: "number"},
        ],
        OUTPUT_FEATURES: [
            {"name": "bin1", TYPE: "binary"},
        ],
        TRAINER: {"epochs": 2},
        HYPEROPT: {
            EXECUTOR: {
                TYPE: "ray",
                "time_budget_s": 200,
                "cpu_resources_per_trial": 1,
            },
            "sampler": {
                TYPE: "ray",
                "scheduler": {
                    TYPE: "async_hyperband",
                    "max_t": 200,
                    "time_attr": "time_total_s",
                    "grace_period": 72,
                    "reduction_factor": 5,
                },
                "search_alg": {
                    TYPE: HYPEROPT,
                    "random_state_seed": 42,
                },
                "num_samples": 2,
            },
            "parameters": {
                "trainer.batch_size": {
                    "space": "choice",
                    "categories": [64, 128, 256],
                },
                "trainer.learning_rate": {
                    "space": "loguniform",
                    "lower": 0.001,
                    "upper": 0.1,
                },
            },
        },
    }

    input_features = old_config[INPUT_FEATURES]
    output_features = old_config[OUTPUT_FEATURES]
    rel_path = generate_data(input_features, output_features, csv_filename)

    hyperopt(old_config, dataset=rel_path, output_directory=tmpdir, experiment_name="test_hyperopt")


def test_hyperopt_nested_parameters(csv_filename, tmpdir, ray_cluster):
    config = {
        INPUT_FEATURES: [
            {"name": "cat1", TYPE: "category", "encoder": {"vocab_size": 2}},
            {"name": "num1", TYPE: "number"},
        ],
        OUTPUT_FEATURES: [
            {"name": "bin1", TYPE: "binary"},
        ],
        TRAINER: {"epochs": 2},
        HYPEROPT: {
            EXECUTOR: {
                TYPE: "ray",
                "time_budget_s": 200,
                "cpu_resources_per_trial": 1,
                "num_samples": 4,
                "scheduler": {TYPE: "fifo"},
            },
            "search_alg": {TYPE: "variant_generator"},
            "parameters": {
                ".": {
                    "space": "choice",
                    "categories": [
                        {
                            "combiner": {
                                "type": "tabnet",
                                "bn_virtual_bs": 256,
                            },
                            "trainer": {
                                "learning_rate_scaling": "sqrt",
                                "decay": True,
                                "decay_steps": 20000,
                                "decay_rate": 0.8,
                                "optimizer": {"type": "adam"},
                            },
                        },
                        {
                            "combiner": {
                                "type": "concat",
                                "num_fc_layers": 2,
                            },
                            "trainer": {
                                "learning_rate_scaling": "linear",
                            },
                        },
                    ],
                },
                "trainer.learning_rate": {"space": "choice", "categories": [0.7, 0.42]},
            },
        },
    }

    input_features = config[INPUT_FEATURES]
    output_features = config[OUTPUT_FEATURES]
    rel_path = generate_data(input_features, output_features, csv_filename)

    results = hyperopt(
        config,
        dataset=rel_path,
        output_directory=tmpdir,
        experiment_name="test_hyperopt_nested_params",
    )

    results_df = results.experiment_analysis.results_df
    assert len(results_df) == 4

    for _, trial_meta in results_df.iterrows():
        trial_dir = trial_meta["trial_dir"]
        trial_config = load_json(
            os.path.join(trial_dir, "test_hyperopt_nested_params_run", "model", "model_hyperparameters.json")
        )

        assert len(trial_config[INPUT_FEATURES]) == len(config[INPUT_FEATURES])
        assert len(trial_config[OUTPUT_FEATURES]) == len(config[OUTPUT_FEATURES])

        assert trial_config[COMBINER][TYPE] in {"tabnet", "concat"}
        if trial_config[COMBINER][TYPE] == "tabnet":
            assert trial_config[COMBINER]["bn_virtual_bs"] == 256
            assert trial_config[TRAINER]["learning_rate_scaling"] == "sqrt"
            assert trial_config[TRAINER]["decay"] is True
            assert trial_config[TRAINER]["decay_steps"] == 20000
            assert trial_config[TRAINER]["decay_rate"] == 0.8
            assert trial_config[TRAINER]["optimizer"]["type"] == "adam"
        else:
            assert trial_config[COMBINER]["num_fc_layers"] == 2
            assert trial_config[TRAINER]["learning_rate_scaling"] == "linear"

        assert trial_config[TRAINER]["learning_rate"] in {0.7, 0.42}


def test_hyperopt_grid_search_more_than_one_sample(csv_filename, tmpdir, ray_cluster):
    input_features = [
        text_feature(name="utterance", encoder={"reduce_output": "sum"}),
        category_feature(encoder={"vocab_size": 3}),
    ]

    output_features = [category_feature(decoder={"vocab_size": 3})]

    rel_path = generate_data(input_features, output_features, csv_filename)

    config = {
        INPUT_FEATURES: input_features,
        OUTPUT_FEATURES: output_features,
        COMBINER: {TYPE: "concat", "num_fc_layers": 2},
        TRAINER: {"epochs": 2, "learning_rate": 0.001},
        HYPEROPT: {
            "goal": "minimize",
            "output_feature": output_features[0][NAME],
            "validation_metrics": "loss",
            "executor": {TYPE: "ray", "num_samples": 2},  # set to 2 intentionally
            "search_alg": {TYPE: "variant_generator"},
            "parameters": {
                "trainer.learning_rate": {"space": GRID_SEARCH, "values": [0.001, 0.005]},
                output_features[0][NAME] + ".output_size": {"space": GRID_SEARCH, "values": [16, 21]},
            },
        },
    }

    with pytest.warns(RuntimeWarning):
        hyperopt(config, dataset=rel_path, output_directory=tmpdir, experiment_name="test_hyperopt")<|MERGE_RESOLUTION|>--- conflicted
+++ resolved
@@ -46,12 +46,7 @@
 from ludwig.hyperopt.utils import update_hyperopt_params_with_defaults
 from ludwig.schema.model_config import ModelConfig
 from ludwig.utils import fs_utils
-<<<<<<< HEAD
-from ludwig.utils.data_utils import load_json
-from tests.integration_tests.utils import category_feature, generate_data, private_param, remote_tmpdir, text_feature
-=======
 from ludwig.utils.data_utils import load_json, use_credentials
-from ludwig.utils.defaults import merge_with_defaults
 from tests.integration_tests.utils import (
     category_feature,
     generate_data,
@@ -60,7 +55,6 @@
     remote_tmpdir,
     text_feature,
 )
->>>>>>> b168ca1a
 
 ray = pytest.importorskip("ray")
 

--- conflicted
+++ resolved
@@ -597,7 +597,39 @@
 
 
 @pytest.mark.distributed
-<<<<<<< HEAD
+def test_hyperopt_grid_search_more_than_one_sample(csv_filename, tmpdir, ray_cluster):
+    input_features = [
+        text_feature(name="utterance", encoder={"reduce_output": "sum"}),
+        category_feature(encoder={"vocab_size": 3}),
+    ]
+
+    output_features = [category_feature(decoder={"vocab_size": 3})]
+
+    rel_path = generate_data(input_features, output_features, csv_filename)
+
+    config = {
+        INPUT_FEATURES: input_features,
+        OUTPUT_FEATURES: output_features,
+        COMBINER: {TYPE: "concat", "num_fc_layers": 2},
+        TRAINER: {"epochs": 2, "learning_rate": 0.001},
+        HYPEROPT: {
+            "goal": "minimize",
+            "output_feature": output_features[0][NAME],
+            "validation_metrics": "loss",
+            "executor": {TYPE: "ray", "num_samples": 2},  # set to 2 intentionally
+            "search_alg": {TYPE: "variant_generator"},
+            "parameters": {
+                "trainer.learning_rate": {"space": GRID_SEARCH, "values": [0.001, 0.005]},
+                output_features[0][NAME] + ".output_size": {"space": GRID_SEARCH, "values": [16, 21]},
+            },
+        },
+    }
+
+    with pytest.warns(RuntimeWarning):
+        hyperopt(config, dataset=rel_path, output_directory=tmpdir, experiment_name="test_hyperopt")
+
+
+@pytest.mark.distributed
 def test_hyperopt_with_infer_max_concurrent_trials(csv_filename, tmpdir, ray_cluster):
     input_features = [
         text_feature(name="utterance", reduce_output="sum"),
@@ -636,36 +668,4 @@
     assert len(hyperopt_results.experiment_analysis.results_df) == config[HYPEROPT][EXECUTOR][NUM_SAMPLES]
 
     hyperopt_statistics = json.load(open(os.path.join(tmpdir, "test_hyperopt", "hyperopt_statistics.json")))
-    assert hyperopt_statistics["hyperopt_config"][EXECUTOR][MAX_CONCURRENT_TRIALS] == num_samples - 1
-=======
-def test_hyperopt_grid_search_more_than_one_sample(csv_filename, tmpdir, ray_cluster):
-    input_features = [
-        text_feature(name="utterance", encoder={"reduce_output": "sum"}),
-        category_feature(encoder={"vocab_size": 3}),
-    ]
-
-    output_features = [category_feature(decoder={"vocab_size": 3})]
-
-    rel_path = generate_data(input_features, output_features, csv_filename)
-
-    config = {
-        INPUT_FEATURES: input_features,
-        OUTPUT_FEATURES: output_features,
-        COMBINER: {TYPE: "concat", "num_fc_layers": 2},
-        TRAINER: {"epochs": 2, "learning_rate": 0.001},
-        HYPEROPT: {
-            "goal": "minimize",
-            "output_feature": output_features[0][NAME],
-            "validation_metrics": "loss",
-            "executor": {TYPE: "ray", "num_samples": 2},  # set to 2 intentionally
-            "search_alg": {TYPE: "variant_generator"},
-            "parameters": {
-                "trainer.learning_rate": {"space": GRID_SEARCH, "values": [0.001, 0.005]},
-                output_features[0][NAME] + ".output_size": {"space": GRID_SEARCH, "values": [16, 21]},
-            },
-        },
-    }
-
-    with pytest.warns(RuntimeWarning):
-        hyperopt(config, dataset=rel_path, output_directory=tmpdir, experiment_name="test_hyperopt")
->>>>>>> 43fee24c
+    assert hyperopt_statistics["hyperopt_config"][EXECUTOR][MAX_CONCURRENT_TRIALS] == num_samples - 1
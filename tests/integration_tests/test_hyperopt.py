# Copyright (c) 2019 Uber Technologies, Inc.
#
# Licensed under the Apache License, Version 2.0 (the "License");
# you may not use this file except in compliance with the License.
# You may obtain a copy of the License at
#
#     http://www.apache.org/licenses/LICENSE-2.0
#
# Unless required by applicable law or agreed to in writing, software
# distributed under the License is distributed on an "AS IS" BASIS,
# WITHOUT WARRANTIES OR CONDITIONS OF ANY KIND, either express or implied.
# See the License for the specific language governing permissions and
# limitations under the License.
# ==============================================================================
import contextlib
import json
import os.path
<<<<<<< HEAD
from typing import Dict, Optional, Tuple, Union, Any
=======
from typing import Any, Dict, Optional, Tuple, Union
>>>>>>> b55ed6c1

import pytest
import torch
from packaging import version

from ludwig.constants import (
    ACCURACY,
    CATEGORY,
    COMBINER,
    DECODER,
    ENCODER,
    HYPEROPT,
    INPUT_FEATURES,
    NAME,
    OUTPUT_FEATURES,
    RAY,
    TEXT,
    TRAINER,
    TYPE,
)
from ludwig.globals import HYPEROPT_STATISTICS_FILE_NAME
from ludwig.hyperopt.results import HyperoptResults, RayTuneResults
from ludwig.hyperopt.run import hyperopt, update_hyperopt_params_with_defaults
from ludwig.utils.config_utils import get_feature_type_parameter_values_from_section
from ludwig.utils.defaults import merge_with_defaults
from tests.integration_tests.utils import category_feature, generate_data, text_feature

try:
    import ray

    from ludwig.hyperopt.execution import get_build_hyperopt_executor

    _ray113 = version.parse(ray.__version__) > version.parse("1.13")

except ImportError:
    ray = None
    _ray113 = None


RANDOM_SEARCH_SIZE = 4

HYPEROPT_CONFIG = {
    "parameters": {
        # using only float parameter as common in all search algorithms
        "trainer.learning_rate": {
            "space": "loguniform",
            "lower": 0.001,
            "upper": 0.1,
        },
    },
    "goal": "minimize",
    "executor": {"type": "ray", "num_samples": 2, "scheduler": {"type": "fifo"}},
    "search_alg": {"type": "variant_generator"},
}

SEARCH_ALGS_FOR_TESTING = [
    # None,
    # "variant_generator",
    "random",
    "bohb",
    # "hyperopt",
    # "ax",
    # "bayesopt",
    # "blendsearch",
    # "cfo",
    # "dragonfly",
    # "hebo",
    # "skopt",
    # "optuna",
]

SCHEDULERS_FOR_TESTING = [
    "fifo",
    "asynchyperband",
    # "async_hyperband",
    # "median_stopping_rule",
    # "medianstopping",
    # "hyperband",
    # "hb_bohb",
    # "pbt",
    # "pb2",  commented out for now: https://github.com/ray-project/ray/issues/24815
    # "resource_changing",
]


def _setup_ludwig_config(dataset_fp: str) -> Tuple[Dict, str]:
    input_features = [
        text_feature(name="utterance", encoder={"reduce_output": "sum"}),
        category_feature(encoder={"vocab_size": 3}),
    ]

    output_features = [category_feature(decoder={"vocab_size": 3})]

    rel_path = generate_data(input_features, output_features, dataset_fp)

    config = {
        INPUT_FEATURES: input_features,
        OUTPUT_FEATURES: output_features,
        COMBINER: {"type": "concat", "num_fc_layers": 2},
        TRAINER: {"epochs": 2, "learning_rate": 0.001},
    }

    config = merge_with_defaults(config)

    return config, rel_path


def _setup_ludwig_config_with_shared_params(dataset_fp: str) -> Tuple[Dict, Any]:
    input_features = [
        text_feature(name="title", encoder={"type": "parallel_cnn"}),
        text_feature(name="summary"),
        category_feature(encoder={"vocab_size": 3}),
        category_feature(encoder={"vocab_size": 3}),
    ]

    output_features = [category_feature(decoder={"vocab_size": 3})]

    rel_path = generate_data(input_features, output_features, dataset_fp)

    num_filters_search_space = [4, 8]
    embedding_size_search_space = [4, 8]
    reduce_input_search_space = ["sum", "mean"]

    # Add default parameters in hyperopt parameter search space
    config = {
        INPUT_FEATURES: input_features,
        OUTPUT_FEATURES: output_features,
        COMBINER: {TYPE: "concat", "num_fc_layers": 2},
        TRAINER: {"epochs": 2, "learning_rate": 0.001},
        HYPEROPT: {
            "parameters": {
<<<<<<< HEAD
                "trainer.learning_rate": {
                    "lower": 0.0001,
                    "upper": 0.01,
                    "space": "loguniform"
                },
                "defaults.text.encoder.num_filters": {
                    "space": "choice",
                    "categories": num_filters_search_space
                },
=======
                "trainer.learning_rate": {"lower": 0.0001, "upper": 0.01, "space": "loguniform"},
                "defaults.text.encoder.num_filters": {"space": "choice", "categories": num_filters_search_space},
>>>>>>> b55ed6c1
                "defaults.category.encoder.embedding_size": {
                    "space": "choice",
                    "categories": embedding_size_search_space,
                },
                "defaults.category.decoder.reduce_input": {
                    "space": "choice",
                    "categories": reduce_input_search_space,
                },
            },
            "goal": "minimize",
            "output_feature": output_features[0][NAME],
            "validation_metrics": "loss",
            "executor": {"type": "ray", "num_samples": RANDOM_SEARCH_SIZE},
            "search_alg": {"type": "variant_generator"},
        },
    }

    return config, rel_path, num_filters_search_space, embedding_size_search_space, reduce_input_search_space


def _get_trial_parameter_value(parameter_key: str, trial_row: str) -> Union[str, None]:
    """Returns the parameter value from the Ray trial row, which has slightly different column names depending on
    the version of Ray. Returns None if the parameter key is not found.

    TODO(#2176): There are different key name delimiters depending on Ray version. The delimiter in future versions of
    Ray (> 1.13) will be '/' instead of '.' Simplify this as Ray is upgraded.
    """
    if _ray113:
        return trial_row[f"config/{parameter_key}"]
    return trial_row[f"config.{parameter_key}"]


@contextlib.contextmanager
def ray_start(num_cpus: Optional[int] = None, num_gpus: Optional[int] = None):
    res = ray.init(
        num_cpus=num_cpus,
        num_gpus=num_gpus,
        include_dashboard=False,
        object_store_memory=150 * 1024 * 1024,
    )
    try:
        yield res
    finally:
        ray.shutdown()


@pytest.fixture(scope="module")
def ray_cluster():
    gpus = [i for i in range(torch.cuda.device_count())]
    with ray_start(num_gpus=len(gpus)):
        yield


@pytest.mark.distributed
@pytest.mark.parametrize("search_alg", SEARCH_ALGS_FOR_TESTING)
def test_hyperopt_search_alg(
    search_alg, csv_filename, tmpdir, ray_cluster, validate_output_feature=False, validation_metric=None
):
    config, rel_path = _setup_ludwig_config(csv_filename)

    hyperopt_config = HYPEROPT_CONFIG.copy()

    # finalize hyperopt config settings
    if search_alg == "dragonfly":
        hyperopt_config["search_alg"] = {
            "type": search_alg,
            "domain": "euclidean",
            "optimizer": "random",
        }
    elif search_alg is None:
        hyperopt_config["search_alg"] = {}
    else:
        hyperopt_config["search_alg"] = {
            "type": search_alg,
        }

    if validate_output_feature:
        hyperopt_config["output_feature"] = config[OUTPUT_FEATURES][0][NAME]
    if validation_metric:
        hyperopt_config["validation_metric"] = validation_metric

    update_hyperopt_params_with_defaults(hyperopt_config)

    parameters = hyperopt_config["parameters"]
    split = hyperopt_config["split"]
    output_feature = hyperopt_config["output_feature"]
    metric = hyperopt_config["metric"]
    goal = hyperopt_config["goal"]
    executor = hyperopt_config["executor"]
    search_alg = hyperopt_config["search_alg"]

    hyperopt_executor = get_build_hyperopt_executor(RAY)(
        parameters, output_feature, metric, goal, split, search_alg=search_alg, **executor
    )
    raytune_results = hyperopt_executor.execute(config, dataset=rel_path, output_directory=tmpdir)
    assert isinstance(raytune_results, RayTuneResults)


@pytest.mark.distributed
def test_hyperopt_executor_with_metric(csv_filename, tmpdir, ray_cluster):
    test_hyperopt_search_alg(
        "variant_generator",
        csv_filename,
        tmpdir,
        ray_cluster,
        validate_output_feature=True,
        validation_metric=ACCURACY,
    )


@pytest.mark.distributed
@pytest.mark.parametrize("scheduler", SCHEDULERS_FOR_TESTING)
def test_hyperopt_scheduler(
    scheduler, csv_filename, tmpdir, ray_cluster, validate_output_feature=False, validation_metric=None
):
    config, rel_path = _setup_ludwig_config(csv_filename)

    hyperopt_config = HYPEROPT_CONFIG.copy()

    # finalize hyperopt config settings
    if scheduler == "pb2":
        # setup scheduler hyperparam_bounds parameter
        min = hyperopt_config["parameters"]["trainer.learning_rate"]["lower"]
        max = hyperopt_config["parameters"]["trainer.learning_rate"]["upper"]
        hyperparam_bounds = {
            "trainer.learning_rate": [min, max],
        }
        hyperopt_config["executor"]["scheduler"] = {
            "type": scheduler,
            "hyperparam_bounds": hyperparam_bounds,
        }
    else:
        hyperopt_config["executor"]["scheduler"] = {
            "type": scheduler,
        }

    if validate_output_feature:
        hyperopt_config["output_feature"] = config[OUTPUT_FEATURES][0][NAME]
    if validation_metric:
        hyperopt_config["validation_metric"] = validation_metric

    update_hyperopt_params_with_defaults(hyperopt_config)

    parameters = hyperopt_config["parameters"]
    split = hyperopt_config["split"]
    output_feature = hyperopt_config["output_feature"]
    metric = hyperopt_config["metric"]
    goal = hyperopt_config["goal"]
    executor = hyperopt_config["executor"]
    search_alg = hyperopt_config["search_alg"]

    # TODO: Determine if we still need this if-then-else construct
    if search_alg["type"] in {""}:
        with pytest.raises(ImportError):
            get_build_hyperopt_executor(RAY)(
                parameters, output_feature, metric, goal, split, search_alg=search_alg, **executor
            )
    else:
        hyperopt_executor = get_build_hyperopt_executor(RAY)(
            parameters, output_feature, metric, goal, split, search_alg=search_alg, **executor
        )
        raytune_results = hyperopt_executor.execute(config, dataset=rel_path, output_directory=tmpdir)
        assert isinstance(raytune_results, RayTuneResults)


@pytest.mark.distributed
@pytest.mark.parametrize("search_space", ["random", "grid"])
def test_hyperopt_run_hyperopt(csv_filename, search_space, tmpdir, ray_cluster):
    input_features = [
        text_feature(name="utterance", encoder={"reduce_output": "sum"}),
        category_feature(encoder={"vocab_size": 3}),
    ]

    output_features = [category_feature(decoder={"vocab_size": 3})]

    rel_path = generate_data(input_features, output_features, csv_filename)

    config = {
        INPUT_FEATURES: input_features,
        OUTPUT_FEATURES: output_features,
        COMBINER: {TYPE: "concat", "num_fc_layers": 2},
        TRAINER: {"epochs": 2, "learning_rate": 0.001},
    }

    output_feature_name = output_features[0][NAME]

    if search_space == "random":
        # random search will be size of num_samples
        search_parameters = {
            "trainer.learning_rate": {
                "lower": 0.0001,
                "upper": 0.01,
                "space": "loguniform",
            },
            output_feature_name
            + ".fc_layers": {
                "space": "choice",
                "categories": [
                    [{"output_size": 64}, {"output_size": 32}],
                    [{"output_size": 64}],
                    [{"output_size": 32}],
                ],
            },
            output_feature_name + ".output_size": {"space": "choice", "categories": [16, 21, 26, 31, 36]},
            output_feature_name + ".num_fc_layers": {"space": "randint", "lower": 1, "upper": 6},
        }
    else:
        # grid search space will be product each parameter size
        search_parameters = {
            "trainer.learning_rate": {"space": "grid_search", "values": [0.001, 0.005, 0.01]},
            output_feature_name + ".output_size": {"space": "grid_search", "values": [16, 21, 36]},
            output_feature_name + ".num_fc_layers": {"space": "grid_search", "values": [1, 3, 6]},
        }

    hyperopt_configs = {
        "parameters": search_parameters,
        "goal": "minimize",
        "output_feature": output_feature_name,
        "validation_metrics": "loss",
        "executor": {"type": "ray", "num_samples": 1 if search_space == "grid" else RANDOM_SEARCH_SIZE},
        "search_alg": {"type": "variant_generator"},
    }

    # add hyperopt parameter space to the config
    config["hyperopt"] = hyperopt_configs

    hyperopt_results = hyperopt(config, dataset=rel_path, output_directory=tmpdir, experiment_name="test_hyperopt")
    if search_space == "random":
        assert hyperopt_results.experiment_analysis.results_df.shape[0] == RANDOM_SEARCH_SIZE
    else:
        # compute size of search space for grid search
        grid_search_size = 1
        for k, v in search_parameters.items():
            grid_search_size *= len(v["values"])
        assert hyperopt_results.experiment_analysis.results_df.shape[0] == grid_search_size

    # check for return results
    assert isinstance(hyperopt_results, HyperoptResults)

    # check for existence of the hyperopt statistics file
    assert os.path.isfile(os.path.join(tmpdir, "test_hyperopt", HYPEROPT_STATISTICS_FILE_NAME))


def _test_hyperopt_with_shared_params_trial_table(
    hyperopt_results_df, num_filters_search_space, embedding_size_search_space, reduce_input_search_space
):
    # Check that hyperopt trials sample from defaults in the search space
    for _, trial_row in hyperopt_results_df.iterrows():
        embedding_size = _get_trial_parameter_value("defaults.category.encoder.embedding_size", trial_row)
        num_filters = _get_trial_parameter_value("defaults.text.encoder.num_filters", trial_row)
<<<<<<< HEAD
        reduce_input = _get_trial_parameter_value("defaults.category.decoder.reduce_input", trial_row).replace('"', '')
=======
        reduce_input = _get_trial_parameter_value("defaults.category.decoder.reduce_input", trial_row).replace('"', "")
>>>>>>> b55ed6c1
        assert embedding_size in embedding_size_search_space
        assert num_filters in num_filters_search_space
        assert reduce_input in reduce_input_search_space


def _test_hyperopt_with_shared_params_written_config(
    hyperopt_results_df, num_filters_search_space, embedding_size_search_space, reduce_input_search_space
):
    # Check that each hyperopt trial's written input/output configs got updated
    for _, trial_row in hyperopt_results_df.iterrows():
        model_parameters = json.load(
            open(os.path.join(trial_row["trial_dir"], "test_hyperopt_run", "model", "model_hyperparameters.json"))
        )

        # Check that num_filters got updated from the sampler correctly
        for input_feature in model_parameters[INPUT_FEATURES]:
            if input_feature[TYPE] == TEXT:
                assert input_feature[ENCODER]["num_filters"] in num_filters_search_space
            elif input_feature[TYPE] == CATEGORY:
                assert input_feature[ENCODER]["embedding_size"] in embedding_size_search_space

        # All text features with defaults should have the same num_filters for this trial
        text_input_num_filters = get_feature_type_parameter_values_from_section(
            model_parameters, INPUT_FEATURES, TEXT, "num_filters"
        )
        assert len(text_input_num_filters) == 1

        for output_feature in model_parameters[OUTPUT_FEATURES]:
            if output_feature[TYPE] == CATEGORY:
                assert output_feature[DECODER]["reduce_input"] in reduce_input_search_space

        # All category features with defaults should have the same embedding_size for this trial
        input_category_features_embedding_sizes = get_feature_type_parameter_values_from_section(
            model_parameters, INPUT_FEATURES, CATEGORY, "embedding_size"
        )

        assert len(input_category_features_embedding_sizes) == 1


@pytest.mark.distributed
def test_hyperopt_with_shared_params(csv_filename, tmpdir):
<<<<<<< HEAD
    config, rel_path, num_filters_search_space, embedding_size_search_space, reduce_input_search_space = \
        _setup_ludwig_config_with_shared_params(csv_filename)
=======
    (
        config,
        rel_path,
        num_filters_search_space,
        embedding_size_search_space,
        reduce_input_search_space,
    ) = _setup_ludwig_config_with_shared_params(csv_filename)
>>>>>>> b55ed6c1

    hyperopt_results = hyperopt(config, dataset=rel_path, output_directory=tmpdir, experiment_name="test_hyperopt")
    hyperopt_results_df = hyperopt_results.experiment_analysis.results_df

    _test_hyperopt_with_shared_params_trial_table(
        hyperopt_results_df, num_filters_search_space, embedding_size_search_space, reduce_input_search_space
    )

    _test_hyperopt_with_shared_params_written_config(
        hyperopt_results_df, num_filters_search_space, embedding_size_search_space, reduce_input_search_space
    )<|MERGE_RESOLUTION|>--- conflicted
+++ resolved
@@ -15,11 +15,7 @@
 import contextlib
 import json
 import os.path
-<<<<<<< HEAD
-from typing import Dict, Optional, Tuple, Union, Any
-=======
 from typing import Any, Dict, Optional, Tuple, Union
->>>>>>> b55ed6c1
 
 import pytest
 import torch
@@ -151,20 +147,8 @@
         TRAINER: {"epochs": 2, "learning_rate": 0.001},
         HYPEROPT: {
             "parameters": {
-<<<<<<< HEAD
-                "trainer.learning_rate": {
-                    "lower": 0.0001,
-                    "upper": 0.01,
-                    "space": "loguniform"
-                },
-                "defaults.text.encoder.num_filters": {
-                    "space": "choice",
-                    "categories": num_filters_search_space
-                },
-=======
                 "trainer.learning_rate": {"lower": 0.0001, "upper": 0.01, "space": "loguniform"},
                 "defaults.text.encoder.num_filters": {"space": "choice", "categories": num_filters_search_space},
->>>>>>> b55ed6c1
                 "defaults.category.encoder.embedding_size": {
                     "space": "choice",
                     "categories": embedding_size_search_space,
@@ -415,11 +399,7 @@
     for _, trial_row in hyperopt_results_df.iterrows():
         embedding_size = _get_trial_parameter_value("defaults.category.encoder.embedding_size", trial_row)
         num_filters = _get_trial_parameter_value("defaults.text.encoder.num_filters", trial_row)
-<<<<<<< HEAD
-        reduce_input = _get_trial_parameter_value("defaults.category.decoder.reduce_input", trial_row).replace('"', '')
-=======
         reduce_input = _get_trial_parameter_value("defaults.category.decoder.reduce_input", trial_row).replace('"', "")
->>>>>>> b55ed6c1
         assert embedding_size in embedding_size_search_space
         assert num_filters in num_filters_search_space
         assert reduce_input in reduce_input_search_space
@@ -461,10 +441,6 @@
 
 @pytest.mark.distributed
 def test_hyperopt_with_shared_params(csv_filename, tmpdir):
-<<<<<<< HEAD
-    config, rel_path, num_filters_search_space, embedding_size_search_space, reduce_input_search_space = \
-        _setup_ludwig_config_with_shared_params(csv_filename)
-=======
     (
         config,
         rel_path,
@@ -472,7 +448,6 @@
         embedding_size_search_space,
         reduce_input_search_space,
     ) = _setup_ludwig_config_with_shared_params(csv_filename)
->>>>>>> b55ed6c1
 
     hyperopt_results = hyperopt(config, dataset=rel_path, output_directory=tmpdir, experiment_name="test_hyperopt")
     hyperopt_results_df = hyperopt_results.experiment_analysis.results_df

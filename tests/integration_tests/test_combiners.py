--- conflicted
+++ resolved
@@ -3,19 +3,14 @@
 import pytest
 import tensorflow as tf
 
-<<<<<<< HEAD
-from ludwig.combiners.combiners import \
-    ConcatCombiner, SequenceConcatCombiner, SequenceCombiner, \
-    sequence_encoder_registry, TabNetCombiner
-=======
 from ludwig.combiners.combiners import (
     ConcatCombiner,
     SequenceConcatCombiner,
     SequenceCombiner,
+    TabNetCombiner,
     ComparatorCombiner,
     sequence_encoder_registry,
 )
->>>>>>> 47c1de8b
 
 logger = logging.getLogger(__name__)
 logger.setLevel(logging.INFO)
@@ -224,7 +219,6 @@
         combiner_shape[-1] == default_fc_size
 
 
-<<<<<<< HEAD
 def test_tabnet_combiner(encoder_outputs):
     # clean out unneeded encoder outputs
     encoder_outputs = {}
@@ -258,7 +252,8 @@
     # required key present
     assert 'combiner_output' in results
     assert 'attention_masks' in results
-=======
+
+
 @pytest.mark.parametrize("fc_layer",
                          [None, [{"fc_size": 64}, {"fc_size": 64}]])
 @pytest.mark.parametrize("entity_1", [["text_feature_1", "text_feature_2"]])
@@ -289,5 +284,4 @@
     #   other 2 will be of shape BATCH_SIZE
     # this assumes dimensionality = 2
     size = BATCH_SIZE * 2 + fc_size * 2
-    assert results["combiner_output"].shape.as_list() == [BATCH_SIZE, size]
->>>>>>> 47c1de8b
+    assert results["combiner_output"].shape.as_list() == [BATCH_SIZE, size]
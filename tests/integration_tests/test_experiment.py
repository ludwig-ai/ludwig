# Copyright (c) 2019 Uber Technologies, Inc.
#
# Licensed under the Apache License, Version 2.0 (the "License");
# you may not use this file except in compliance with the License.
# You may obtain a copy of the License at
#
#     http://www.apache.org/licenses/LICENSE-2.0
#
# Unless required by applicable law or agreed to in writing, software
# distributed under the License is distributed on an "AS IS" BASIS,
# WITHOUT WARRANTIES OR CONDITIONS OF ANY KIND, either express or implied.
# See the License for the specific language governing permissions and
# limitations under the License.
# ==============================================================================
import logging
import os
import shutil
import uuid
from collections import namedtuple

import pandas as pd
import pytest
import torchvision
import yaml

from ludwig.api import LudwigModel
from ludwig.backend import LOCAL_BACKEND
<<<<<<< HEAD
from ludwig.constants import H3, TRAINER, ENCODER, TYPE
=======
from ludwig.constants import ENCODER, H3, TRAINER, TYPE
>>>>>>> b55ed6c1
from ludwig.data.concatenate_datasets import concatenate_df
from ludwig.data.preprocessing import preprocess_for_training
from ludwig.encoders.registry import get_encoder_classes
from ludwig.experiment import experiment_cli
from ludwig.predict import predict_cli
from ludwig.utils.data_utils import read_csv
from ludwig.utils.defaults import default_random_seed
from tests.integration_tests.utils import (
    audio_feature,
    bag_feature,
    binary_feature,
    category_feature,
    create_data_set_to_use,
    date_feature,
    ENCODERS,
    generate_data,
    generate_output_features_with_dependencies,
    generate_output_features_with_dependencies_complex,
    h3_feature,
    HF_ENCODERS,
    HF_ENCODERS_SHORT,
    image_feature,
    LocalTestBackend,
    number_feature,
    run_experiment,
    sequence_feature,
    set_feature,
    slow,
    text_feature,
    timeseries_feature,
    vector_feature,
)

logger = logging.getLogger(__name__)
logger.setLevel(logging.INFO)
logging.getLogger("ludwig").setLevel(logging.INFO)


@pytest.mark.parametrize("encoder", ENCODERS)
def test_experiment_text_feature_non_HF(encoder, csv_filename):
<<<<<<< HEAD
    input_features = [text_feature(
        encoder={"vocab_size": 30, "min_len": 1, "type": encoder},
        preprocessing={"tokenizer": "space"}
    )]
=======
    input_features = [
        text_feature(encoder={"vocab_size": 30, "min_len": 1, "type": encoder}, preprocessing={"tokenizer": "space"})
    ]
>>>>>>> b55ed6c1
    output_features = [category_feature(decoder={"vocab_size": 2})]
    # Generate test data
    rel_path = generate_data(input_features, output_features, csv_filename)
    run_experiment(input_features, output_features, dataset=rel_path)


def run_experiment_with_encoder(encoder, csv_filename):
    # Run in a subprocess to clear TF and prevent OOM
    # This also allows us to use GPU resources
<<<<<<< HEAD
    input_features = [
        text_feature(encoder={"vocab_size": 30, "min_len": 1, "type": encoder})
    ]
=======
    input_features = [text_feature(encoder={"vocab_size": 30, "min_len": 1, "type": encoder})]
>>>>>>> b55ed6c1
    output_features = [category_feature(decoder={"vocab_size": 2})]
    # Generate test data
    rel_path = generate_data(input_features, output_features, csv_filename)
    run_experiment(input_features, output_features, dataset=rel_path)


@pytest.mark.parametrize("encoder", HF_ENCODERS_SHORT)
def test_experiment_text_feature_HF(encoder, csv_filename):
    run_experiment_with_encoder(encoder, csv_filename)


@slow
@pytest.mark.parametrize("encoder", HF_ENCODERS)
def test_experiment_text_feature_HF_full(encoder, csv_filename):
    run_experiment_with_encoder(encoder, csv_filename)


@pytest.mark.parametrize("encoder", ENCODERS)
def test_experiment_seq_seq_generator(csv_filename, encoder):
    input_features = [text_feature(encoder={"type": encoder, "reduce_output": None})]
    output_features = [text_feature(decoder={"type": "generator"})]
    rel_path = generate_data(input_features, output_features, csv_filename)

    run_experiment(input_features, output_features, dataset=rel_path)


@pytest.mark.parametrize("encoder", ["embed", "rnn", "parallel_cnn", "stacked_parallel_cnn", "transformer"])
def test_experiment_seq_seq_tagger(csv_filename, encoder):
    input_features = [text_feature(encoder={"type": encoder, "reduce_output": None})]
    output_features = [text_feature(decoder={"type": "tagger"})]
    rel_path = generate_data(input_features, output_features, csv_filename)

    run_experiment(input_features, output_features, dataset=rel_path)


@pytest.mark.parametrize("encoder", ["cnnrnn", "stacked_cnn"])
def test_experiment_seq_seq_tagger_fails_for_non_length_preserving_encoders(csv_filename, encoder):
    input_features = [text_feature(encoder={"type": encoder, "reduce_output": None})]
    output_features = [text_feature(decoder={"type": "tagger"})]
    rel_path = generate_data(input_features, output_features, csv_filename)

    with pytest.raises(ValueError):
        run_experiment(input_features, output_features, dataset=rel_path)


def test_experiment_seq_seq_model_def_file(csv_filename, yaml_filename):
    # seq-to-seq test to use config file instead of dictionary
    input_features = [text_feature(encoder={"reduce_output": None, "type": "embed"})]
    output_features = [text_feature(decoder={"vocab_size": 3, "type": "tagger"}, reduce_input=None)]

    # Save the config to a yaml file
    config = {
        "input_features": input_features,
        "output_features": output_features,
        "combiner": {"type": "concat", "output_size": 14},
        TRAINER: {"epochs": 2},
    }
    with open(yaml_filename, "w") as yaml_out:
        yaml.safe_dump(config, yaml_out)

    rel_path = generate_data(input_features, output_features, csv_filename)
    run_experiment(None, None, dataset=rel_path, config=yaml_filename)


def test_experiment_seq_seq_train_test_valid(tmpdir):
    # seq-to-seq test to use train, test, validation files
    input_features = [text_feature(encoder={"reduce_output": None, "type": "rnn"})]
    output_features = [text_feature(decoder={"vocab_size": 3, "type": "tagger"}, reduce_input=None)]

    train_csv = generate_data(input_features, output_features, os.path.join(tmpdir, "train.csv"))
    test_csv = generate_data(input_features, output_features, os.path.join(tmpdir, "test.csv"), 20)
    valdation_csv = generate_data(input_features, output_features, os.path.join(tmpdir, "val.csv"), 20)

    run_experiment(
        input_features, output_features, training_set=train_csv, test_set=test_csv, validation_set=valdation_csv
    )

    # Save intermediate output
    run_experiment(
        input_features, output_features, training_set=train_csv, test_set=test_csv, validation_set=valdation_csv
    )


@pytest.mark.parametrize("encoder", ENCODERS)
def test_experiment_multi_input_intent_classification(csv_filename, encoder):
    # Multiple inputs, Single category output
<<<<<<< HEAD
    input_features = [text_feature(encoder={"vocab_size": 10, "min_len": 1, "representation": "sparse"}),
                      category_feature(encoder={"vocab_size": 10})]
=======
    input_features = [
        text_feature(encoder={"vocab_size": 10, "min_len": 1, "representation": "sparse"}),
        category_feature(encoder={"vocab_size": 10}),
    ]
>>>>>>> b55ed6c1
    output_features = [category_feature(decoder={"vocab_size": 2}, reduce_input="sum")]

    # Generate test data
    rel_path = generate_data(input_features, output_features, csv_filename)

    input_features[0][ENCODER][TYPE] = encoder
    run_experiment(input_features, output_features, dataset=rel_path)


def test_experiment_with_torch_module_dict_feature_name(csv_filename):
    input_features = [{"type": "category", "name": "type"}]
    output_features = [{"type": "category", "name": "to"}]
    rel_path = generate_data(input_features, output_features, csv_filename)

    run_experiment(input_features, output_features, dataset=rel_path)


def test_experiment_multiclass_with_class_weights(csv_filename):
    # Multiple inputs, Single category output
    input_features = [category_feature(encoder={"vocab_size": 10})]
    output_features = [category_feature(decoder={"vocab_size": 3}, loss={"class_weights": [0, 1, 2, 3]})]

    # Generate test data
    rel_path = generate_data(input_features, output_features, csv_filename)
    run_experiment(input_features, output_features, dataset=rel_path)


def test_experiment_multilabel_with_class_weights(csv_filename):
    # Multiple inputs, Single category output
    input_features = [category_feature(encoder={"vocab_size": 10})]
    output_features = [set_feature(decoder={"vocab_size": 3}, loss={"class_weights": [0, 1, 2, 3]})]

    # Generate test data
    rel_path = generate_data(input_features, output_features, csv_filename)
    run_experiment(input_features, output_features, dataset=rel_path)


@pytest.mark.parametrize(
    "output_features",
    [
        # baseline test case
        [
            category_feature(decoder={"vocab_size": 2}, reduce_input="sum"),
            sequence_feature(decoder={"vocab_size": 10, "max_len": 5}),
            number_feature(),
        ],
        # use generator as decoder
        [
            category_feature(decoder={"vocab_size": 2, "reduce_input": "sum"}),
            sequence_feature(decoder={"vocab_size": 10, "max_len": 5, "type": "generator"}),
            number_feature(),
        ],
        # Generator decoder and reduce_input = None
        [
            category_feature(decoder={"vocab_size": 2, "reduce_input": "sum"}),
            sequence_feature(decoder={"max_len": 5, "type": "generator"}, reduce_input=None),
            number_feature(normalization="minmax"),
        ],
        # output features with dependencies single dependency
        generate_output_features_with_dependencies("number_feature", ["category_feature"]),
        # output features with dependencies multiple dependencies
        generate_output_features_with_dependencies("number_feature", ["category_feature", "sequence_feature"]),
        # output features with dependencies multiple dependencies
        generate_output_features_with_dependencies("sequence_feature", ["category_feature", "number_feature"]),
        # output features with dependencies
        generate_output_features_with_dependencies("category_feature", ["sequence_feature"]),
        generate_output_features_with_dependencies_complex(),
    ],
)
def test_experiment_multiple_seq_seq(csv_filename, output_features):
    input_features = [
        text_feature(encoder={"vocab_size": 100, "min_len": 1, "type": "stacked_cnn"}),
        number_feature(normalization="zscore"),
        category_feature(encoder={"vocab_size": 10, "embedding_size": 5}),
        set_feature(),
        sequence_feature(encoder={"vocab_size": 10, "max_len": 10, "type": "embed"}),
    ]
    output_features = output_features

    rel_path = generate_data(input_features, output_features, csv_filename)
    run_experiment(input_features, output_features, dataset=rel_path)


@pytest.mark.parametrize("skip_save_processed_input", [True, False])
@pytest.mark.parametrize("in_memory", [True, False])
@pytest.mark.parametrize("image_source", ["file", "tensor"])
@pytest.mark.parametrize("num_channels", [1, 3])
def test_basic_image_feature(num_channels, image_source, in_memory, skip_save_processed_input, tmpdir):
    # Image Inputs
    image_dest_folder = os.path.join(tmpdir, "generated_images")

    input_features = [
        image_feature(
            folder=image_dest_folder,
            preprocessing={
                "in_memory": in_memory,
                "height": 12,
                "width": 12,
                "num_channels": num_channels,
                "num_processes": 5,
            },
            encoder={
                "type": "stacked_cnn",
                "output_size": 16,
                "num_filters": 8,
            },
        )
    ]
    output_features = [category_feature(decoder={"vocab_size": 2}, reduce_input="sum")]

    rel_path = generate_data(input_features, output_features, os.path.join(tmpdir, "dataset.csv"))

    if image_source == "file":
        # use images from file
        run_experiment(
            input_features, output_features, dataset=rel_path, skip_save_processed_input=skip_save_processed_input
        )
    else:
        # import image from file and store in dataframe as tensors.
        df = pd.read_csv(rel_path)
        image_feature_name = input_features[0]["name"]
        df[image_feature_name] = df[image_feature_name].apply(lambda x: torchvision.io.read_image(x))

        run_experiment(input_features, output_features, dataset=df, skip_save_processed_input=skip_save_processed_input)


def test_experiment_infer_image_metadata(tmpdir):
    # Image Inputs
    image_dest_folder = os.path.join(tmpdir, "generated_images")

    # Resnet encoder
    input_features = [
        image_feature(folder=image_dest_folder, encoder={"type": "stacked_cnn", "output_size": 16, "num_filters": 8}),
        text_feature(encoder={"type": "embed", "min_len": 1}),
        number_feature(normalization="zscore"),
    ]
    output_features = [category_feature(decoder={"vocab_size": 2}, reduce_input="sum"), number_feature()]

    rel_path = generate_data(input_features, output_features, os.path.join(tmpdir, "dataset.csv"))

    # remove image preprocessing section to force inferring image meta data
    input_features[0].pop("preprocessing")

    run_experiment(input_features, output_features, dataset=rel_path)


ImageParams = namedtuple("ImageTestParams", "image_encoder in_memory_flag skip_save_processed_input")


@pytest.mark.parametrize(
    "image_params",
    [
        ImageParams("resnet", True, True),
        ImageParams("stacked_cnn", True, True),
        ImageParams("stacked_cnn", False, False),
    ],
)
def test_experiment_image_inputs(image_params: ImageParams, tmpdir):
    # Image Inputs
    image_dest_folder = os.path.join(tmpdir, "generated_images")

    # Resnet encoder
    input_features = [
        image_feature(
            folder=image_dest_folder,
            preprocessing={"in_memory": True, "height": 12, "width": 12, "num_channels": 3, "num_processes": 5},
            encoder={"type": "resnet", "output_size": 16, "num_filters": 8},
        ),
        text_feature(encoder={"type": "embed", "min_len": 1}),
        number_feature(normalization="zscore"),
    ]
    output_features = [category_feature(decoder={"vocab_size": 2}, reduce_input="sum"), number_feature()]

    input_features[0]["encoder"]["type"] = image_params.image_encoder
    input_features[0]["preprocessing"]["in_memory"] = image_params.in_memory_flag
    rel_path = generate_data(input_features, output_features, os.path.join(tmpdir, "dataset.csv"))

    run_experiment(
        input_features,
        output_features,
        dataset=rel_path,
        skip_save_processed_input=image_params.skip_save_processed_input,
    )


# Primary focus of this test is to determine if exceptions are raised for different data set formats and in_memory
# setting.
@pytest.mark.parametrize("test_in_memory", [True, False])
@pytest.mark.parametrize("test_format", ["csv", "df", "hdf5"])
@pytest.mark.parametrize("train_in_memory", [True, False])
@pytest.mark.parametrize("train_format", ["csv", "df", "hdf5"])
def test_experiment_image_dataset(train_format, train_in_memory, test_format, test_in_memory, tmpdir):
    # Image Inputs
    image_dest_folder = os.path.join(tmpdir, "generated_images")

    input_features = [
        image_feature(
            folder=image_dest_folder,
            preprocessing={"in_memory": True, "height": 12, "width": 12, "num_channels": 3, "num_processes": 5},
            encoder={"type": "stacked_cnn", "output_size": 16, "num_filters": 8},
        ),
    ]
    output_features = [
        category_feature(decoder={"vocab_size": 2}, reduce_input="sum"),
    ]

    config = {
        "input_features": input_features,
        "output_features": output_features,
        "combiner": {"type": "concat", "output_size": 14},
        "preprocessing": {},
        TRAINER: {"epochs": 2},
    }

    # create temporary name for train and test data sets
    train_csv_filename = os.path.join(tmpdir, "train_" + uuid.uuid4().hex[:10].upper() + ".csv")
    test_csv_filename = os.path.join(tmpdir, "test_" + uuid.uuid4().hex[:10].upper() + ".csv")

    # setup training data format to test
    train_data = generate_data(input_features, output_features, train_csv_filename)
    config["input_features"][0]["preprocessing"]["in_memory"] = train_in_memory
    training_set_metadata = None

    backend = LocalTestBackend()
    if train_format == "hdf5":
        # hdf5 format
        train_set, _, _, training_set_metadata = preprocess_for_training(
            config,
            dataset=train_data,
            backend=backend,
        )
        train_dataset_to_use = train_set.data_hdf5_fp
    else:
        train_dataset_to_use = create_data_set_to_use(train_format, train_data)

    # define Ludwig model
    model = LudwigModel(
        config=config,
        backend=backend,
    )
    model.train(dataset=train_dataset_to_use, training_set_metadata=training_set_metadata)

    model.config["input_features"][0]["preprocessing"]["in_memory"] = test_in_memory

    # setup test data format to test
    test_data = generate_data(input_features, output_features, test_csv_filename)

    if test_format == "hdf5":
        # hdf5 format
        # create hdf5 data set
        _, test_set, _, training_set_metadata_for_test = preprocess_for_training(
            model.config,
            dataset=test_data,
            backend=backend,
        )
        test_dataset_to_use = test_set.data_hdf5_fp
    else:
        test_dataset_to_use = create_data_set_to_use(test_format, test_data)

    # run functions with the specified data format
    model.evaluate(dataset=test_dataset_to_use)
    model.predict(dataset=test_dataset_to_use)


DATA_FORMATS_TO_TEST = [
    "csv",
    "df",
    "dict",
    "excel",
    "excel_xls",
    "feather",
    "fwf",
    "hdf5",
    "html",
    "json",
    "jsonl",
    "parquet",
    "pickle",
    "stata",
    "tsv",
]


@pytest.mark.parametrize("data_format", DATA_FORMATS_TO_TEST)
def test_experiment_dataset_formats(data_format, csv_filename):
    # primary focus of this test is to determine if exceptions are
    # raised for different data set formats and in_memory setting

    input_features = [number_feature(), category_feature()]
    output_features = [category_feature(), number_feature()]

    config = {
        "input_features": input_features,
        "output_features": output_features,
        "combiner": {"type": "concat", "output_size": 14},
        "preprocessing": {},
        TRAINER: {"epochs": 2},
    }

    # setup training data format to test
    raw_data = generate_data(input_features, output_features, csv_filename)

    training_set_metadata = None

    if data_format == "hdf5":
        # hdf5 format
        training_set, _, _, training_set_metadata = preprocess_for_training(config, dataset=raw_data)
        dataset_to_use = training_set.data_hdf5_fp
    else:
        dataset_to_use = create_data_set_to_use(data_format, raw_data)

    # define Ludwig model
    model = LudwigModel(config=config)
    model.train(dataset=dataset_to_use, training_set_metadata=training_set_metadata, random_seed=default_random_seed)

    # # run functions with the specified data format
    model.evaluate(dataset=dataset_to_use)
    model.predict(dataset=dataset_to_use)


def test_experiment_audio_inputs(tmpdir):
    # Audio Inputs
    audio_dest_folder = os.path.join(tmpdir, "generated_audio")

    input_features = [audio_feature(folder=audio_dest_folder)]
    output_features = [binary_feature()]

    rel_path = generate_data(input_features, output_features, os.path.join(tmpdir, "dataset.csv"))

    run_experiment(input_features, output_features, dataset=rel_path)


def test_experiment_tied_weights(csv_filename):
    # Single sequence input, single category output
    input_features = [
        text_feature(name="text_feature1", encoder={"min_len": 1, "type": "cnnrnn", "reduce_output": "sum"}),
<<<<<<< HEAD
        text_feature(name="text_feature2",
                     encoder={"min_len": 1, "type": "cnnrnn", "reduce_output": "sum"},
                     tied="text_feature1"),
=======
        text_feature(
            name="text_feature2", encoder={"min_len": 1, "type": "cnnrnn", "reduce_output": "sum"}, tied="text_feature1"
        ),
>>>>>>> b55ed6c1
    ]
    output_features = [category_feature(decoder={"vocab_size": 2}, reduce_input="sum")]

    # Generate test data
    rel_path = generate_data(input_features, output_features, csv_filename)
    for encoder in ENCODERS:
        input_features[0][ENCODER][TYPE] = encoder
        input_features[1][ENCODER][TYPE] = encoder
        run_experiment(input_features, output_features, dataset=rel_path)


@pytest.mark.parametrize("enc_cell_type", ["lstm", "rnn", "gru"])
@pytest.mark.parametrize("attention", [False, True])
def test_sequence_tagger(enc_cell_type, attention, csv_filename):
    # Define input and output features
<<<<<<< HEAD
    input_features = [sequence_feature(encoder={"max_len": 10, "type": "rnn", "cell_type": enc_cell_type,
                                                "reduce_output": None})]
    output_features = [sequence_feature(decoder={"max_len": 10, "type": "tagger", "attention": attention},
                                        reduce_input=None)]
=======
    input_features = [
        sequence_feature(encoder={"max_len": 10, "type": "rnn", "cell_type": enc_cell_type, "reduce_output": None})
    ]
    output_features = [
        sequence_feature(decoder={"max_len": 10, "type": "tagger", "attention": attention}, reduce_input=None)
    ]
>>>>>>> b55ed6c1

    # Generate test data
    rel_path = generate_data(input_features, output_features, csv_filename)

    # run the experiment
    run_experiment(input_features, output_features, dataset=rel_path)


def test_sequence_tagger_text(csv_filename):
    # Define input and output features
    input_features = [text_feature(encoder={"max_len": 10, "type": "rnn", "reduce_output": None})]
    output_features = [sequence_feature(decoder={"max_len": 10, "type": "tagger"}, reduce_input=None)]

    # Generate test data
    rel_path = generate_data(input_features, output_features, csv_filename)

    # run the experiment
    run_experiment(input_features, output_features, dataset=rel_path)


def test_experiment_sequence_combiner_with_reduction_fails(csv_filename):
    config = {
        "input_features": [
            sequence_feature(
                name="seq1",
                encoder={
                    "min_len": 5,
                    "max_len": 5,
                    "type": "embed",
                    "cell_type": "lstm",
                    "reduce_output": "sum",
<<<<<<< HEAD
                }
=======
                },
>>>>>>> b55ed6c1
            ),
            sequence_feature(
                name="seq2",
                encoder={
                    "min_len": 5,
                    "max_len": 5,
                    "type": "embed",
                    "cell_type": "lstm",
                    "reduce_output": "sum",
<<<<<<< HEAD
                }
=======
                },
>>>>>>> b55ed6c1
            ),
            category_feature(encoder={"vocab_size": 5}),
        ],
        "output_features": [category_feature(reduce_input="sum", decoder={"vocab_size": 5})],
        TRAINER: {"epochs": 2},
        "combiner": {
            "type": "sequence",
            "encoder": "rnn",
            "main_sequence_feature": "seq1",
            "reduce_output": None,
        },
    }

    # Generate test data
    rel_path = generate_data(config["input_features"], config["output_features"], csv_filename)

    # Encoding sequence features with 'embed' should fail with SequenceConcatCombiner, since at least one sequence
    # feature should be rank 3.
    with pytest.raises(ValueError):
        run_experiment(config=config, dataset=rel_path)


@pytest.mark.parametrize("sequence_encoder", ENCODERS[1:])
def test_experiment_sequence_combiner(sequence_encoder, csv_filename):
    config = {
        "input_features": [
            sequence_feature(
                name="seq1",
<<<<<<< HEAD
                encoder={"min_len": 5,
                         "max_len": 5,
                         "type": sequence_encoder,
                         "cell_type": "lstm",
                         "reduce_output": None}
            ),
            sequence_feature(
                name="seq2",
                encoder={"min_len": 5,
                         "max_len": 5,
                         "type": sequence_encoder,
                         "cell_type": "lstm",
                         "reduce_output": None}
=======
                encoder={
                    "min_len": 5,
                    "max_len": 5,
                    "type": sequence_encoder,
                    "cell_type": "lstm",
                    "reduce_output": None,
                },
            ),
            sequence_feature(
                name="seq2",
                encoder={
                    "min_len": 5,
                    "max_len": 5,
                    "type": sequence_encoder,
                    "cell_type": "lstm",
                    "reduce_output": None,
                },
>>>>>>> b55ed6c1
            ),
            category_feature(vocab_size=5),
        ],
        "output_features": [category_feature(reduce_input="sum", decoder={"vocab_size": 5})],
        TRAINER: {"epochs": 2},
        "combiner": {
            "type": "sequence",
            "encoder": "rnn",
            "main_sequence_feature": "seq1",
            "reduce_output": None,
        },
    }

    # Generate test data
    rel_path = generate_data(config["input_features"], config["output_features"], csv_filename)

    run_experiment(config=config, dataset=rel_path)


def test_experiment_model_resume(tmpdir):
    # Single sequence input, single category output
    # Tests saving a model file, loading it to rerun training and predict
    input_features = [sequence_feature(encoder={"type": "rnn", "reduce_output": "sum"})]
    output_features = [category_feature(decoder={"vocab_size": 2}, reduce_input="sum")]
    # Generate test data
    rel_path = generate_data(input_features, output_features, os.path.join(tmpdir, "dataset.csv"))

    config = {
        "input_features": input_features,
        "output_features": output_features,
        "combiner": {"type": "concat", "output_size": 14},
        TRAINER: {"epochs": 2},
    }

    _, _, _, _, output_dir = experiment_cli(config, dataset=rel_path, output_directory=tmpdir)

    experiment_cli(config, dataset=rel_path, model_resume_path=output_dir)

    predict_cli(os.path.join(output_dir, "model"), dataset=rel_path)
    shutil.rmtree(output_dir, ignore_errors=True)


def test_experiment_various_feature_types(csv_filename):
    input_features = [binary_feature(), bag_feature()]
    output_features = [set_feature(decoder={"max_len": 3, "vocab_size": 5})]

    # Generate test data
    rel_path = generate_data(input_features, output_features, csv_filename)
    run_experiment(input_features, output_features, dataset=rel_path)


def test_experiment_timeseries(csv_filename):
    input_features = [timeseries_feature()]
    output_features = [binary_feature()]

    # Generate test data
    rel_path = generate_data(input_features, output_features, csv_filename)
    input_features[0][ENCODER][TYPE] = "transformer"
    run_experiment(input_features, output_features, dataset=rel_path)


def test_visual_question_answering(tmpdir):
    image_dest_folder = os.path.join(tmpdir, "generated_images")
    input_features = [
        image_feature(
            folder=image_dest_folder,
            preprocessing={"in_memory": True, "height": 8, "width": 8, "num_channels": 3, "num_processes": 5},
            encoder={"type": "resnet", "output_size": 8, "num_filters": 8},
        ),
        text_feature(encoder={"type": "embed", "min_len": 1}),
    ]
    output_features = [sequence_feature(decoder={"type": "generator", "cell_type": "lstm"})]
    rel_path = generate_data(input_features, output_features, os.path.join(tmpdir, "dataset.csv"))

    run_experiment(input_features, output_features, dataset=rel_path)


def test_image_resizing_num_channel_handling(tmpdir):
    """This test creates two image datasets with 3 channels and 1 channel. The combination of this data is used to
    train a model. This checks the cases where the user may or may not specify a number of channels in the config.

    :param csv_filename:
    :return:
    """
    # Image Inputs
    image_dest_folder = os.path.join(tmpdir, "generated_images")

    # Resnet encoder
    input_features = [
        image_feature(
            folder=image_dest_folder,
            preprocessing={"in_memory": True, "height": 8, "width": 8, "num_channels": 3, "num_processes": 5},
            encoder={"type": "resnet", "output_size": 8, "num_filters": 8},
        ),
        text_feature(encoder={"type": "embed", "min_len": 1}),
        number_feature(normalization="minmax"),
    ]
    output_features = [binary_feature(), number_feature()]
    rel_path = generate_data(input_features, output_features, os.path.join(tmpdir, "dataset1.csv"), num_examples=50)

    df1 = read_csv(rel_path)

    input_features[0]["preprocessing"]["num_channels"] = 1
    rel_path = generate_data(input_features, output_features, os.path.join(tmpdir, "dataset2.csv"), num_examples=50)
    df2 = read_csv(rel_path)

    df = concatenate_df(df1, df2, None, LOCAL_BACKEND)
    df.to_csv(rel_path, index=False)

    # Here the user specifies number of channels. Exception shouldn't be thrown
    run_experiment(input_features, output_features, dataset=rel_path)

    del input_features[0]["preprocessing"]["num_channels"]

    # User doesn't specify num channels, but num channels is inferred. Exception shouldn't be thrown
    run_experiment(input_features, output_features, dataset=rel_path)


@pytest.mark.parametrize("encoder", ["wave", "embed"])
def test_experiment_date(encoder, csv_filename):
    input_features = [date_feature()]
    output_features = [category_feature(decoder={"vocab_size": 2})]

    # Generate test data
    rel_path = generate_data(input_features, output_features, csv_filename)

    input_features[0][ENCODER][TYPE] = encoder
    run_experiment(input_features, output_features, dataset=rel_path)


@pytest.mark.parametrize("encoder", get_encoder_classes(H3).keys())
def test_experiment_h3(encoder, csv_filename):
    input_features = [h3_feature()]
    output_features = [binary_feature()]

    # Generate test data
    rel_path = generate_data(input_features, output_features, csv_filename)

    input_features[0][ENCODER][TYPE] = encoder
    run_experiment(input_features, output_features, dataset=rel_path)


def test_experiment_vector_feature_1(csv_filename):
    input_features = [vector_feature()]
    output_features = [binary_feature()]
    # Generate test data
    rel_path = generate_data(input_features, output_features, csv_filename)

    run_experiment(input_features, output_features, dataset=rel_path)


def test_experiment_vector_feature_2(csv_filename):
    input_features = [vector_feature()]
    output_features = [vector_feature()]
    # Generate test data
    rel_path = generate_data(input_features, output_features, csv_filename)

    run_experiment(input_features, output_features, dataset=rel_path)<|MERGE_RESOLUTION|>--- conflicted
+++ resolved
@@ -25,11 +25,7 @@
 
 from ludwig.api import LudwigModel
 from ludwig.backend import LOCAL_BACKEND
-<<<<<<< HEAD
-from ludwig.constants import H3, TRAINER, ENCODER, TYPE
-=======
 from ludwig.constants import ENCODER, H3, TRAINER, TYPE
->>>>>>> b55ed6c1
 from ludwig.data.concatenate_datasets import concatenate_df
 from ludwig.data.preprocessing import preprocess_for_training
 from ludwig.encoders.registry import get_encoder_classes
@@ -70,16 +66,9 @@
 
 @pytest.mark.parametrize("encoder", ENCODERS)
 def test_experiment_text_feature_non_HF(encoder, csv_filename):
-<<<<<<< HEAD
-    input_features = [text_feature(
-        encoder={"vocab_size": 30, "min_len": 1, "type": encoder},
-        preprocessing={"tokenizer": "space"}
-    )]
-=======
     input_features = [
         text_feature(encoder={"vocab_size": 30, "min_len": 1, "type": encoder}, preprocessing={"tokenizer": "space"})
     ]
->>>>>>> b55ed6c1
     output_features = [category_feature(decoder={"vocab_size": 2})]
     # Generate test data
     rel_path = generate_data(input_features, output_features, csv_filename)
@@ -89,13 +78,7 @@
 def run_experiment_with_encoder(encoder, csv_filename):
     # Run in a subprocess to clear TF and prevent OOM
     # This also allows us to use GPU resources
-<<<<<<< HEAD
-    input_features = [
-        text_feature(encoder={"vocab_size": 30, "min_len": 1, "type": encoder})
-    ]
-=======
     input_features = [text_feature(encoder={"vocab_size": 30, "min_len": 1, "type": encoder})]
->>>>>>> b55ed6c1
     output_features = [category_feature(decoder={"vocab_size": 2})]
     # Generate test data
     rel_path = generate_data(input_features, output_features, csv_filename)
@@ -182,15 +165,10 @@
 @pytest.mark.parametrize("encoder", ENCODERS)
 def test_experiment_multi_input_intent_classification(csv_filename, encoder):
     # Multiple inputs, Single category output
-<<<<<<< HEAD
-    input_features = [text_feature(encoder={"vocab_size": 10, "min_len": 1, "representation": "sparse"}),
-                      category_feature(encoder={"vocab_size": 10})]
-=======
     input_features = [
         text_feature(encoder={"vocab_size": 10, "min_len": 1, "representation": "sparse"}),
         category_feature(encoder={"vocab_size": 10}),
     ]
->>>>>>> b55ed6c1
     output_features = [category_feature(decoder={"vocab_size": 2}, reduce_input="sum")]
 
     # Generate test data
@@ -527,15 +505,9 @@
     # Single sequence input, single category output
     input_features = [
         text_feature(name="text_feature1", encoder={"min_len": 1, "type": "cnnrnn", "reduce_output": "sum"}),
-<<<<<<< HEAD
-        text_feature(name="text_feature2",
-                     encoder={"min_len": 1, "type": "cnnrnn", "reduce_output": "sum"},
-                     tied="text_feature1"),
-=======
         text_feature(
             name="text_feature2", encoder={"min_len": 1, "type": "cnnrnn", "reduce_output": "sum"}, tied="text_feature1"
         ),
->>>>>>> b55ed6c1
     ]
     output_features = [category_feature(decoder={"vocab_size": 2}, reduce_input="sum")]
 
@@ -551,19 +523,12 @@
 @pytest.mark.parametrize("attention", [False, True])
 def test_sequence_tagger(enc_cell_type, attention, csv_filename):
     # Define input and output features
-<<<<<<< HEAD
-    input_features = [sequence_feature(encoder={"max_len": 10, "type": "rnn", "cell_type": enc_cell_type,
-                                                "reduce_output": None})]
-    output_features = [sequence_feature(decoder={"max_len": 10, "type": "tagger", "attention": attention},
-                                        reduce_input=None)]
-=======
     input_features = [
         sequence_feature(encoder={"max_len": 10, "type": "rnn", "cell_type": enc_cell_type, "reduce_output": None})
     ]
     output_features = [
         sequence_feature(decoder={"max_len": 10, "type": "tagger", "attention": attention}, reduce_input=None)
     ]
->>>>>>> b55ed6c1
 
     # Generate test data
     rel_path = generate_data(input_features, output_features, csv_filename)
@@ -595,11 +560,7 @@
                     "type": "embed",
                     "cell_type": "lstm",
                     "reduce_output": "sum",
-<<<<<<< HEAD
-                }
-=======
                 },
->>>>>>> b55ed6c1
             ),
             sequence_feature(
                 name="seq2",
@@ -609,11 +570,7 @@
                     "type": "embed",
                     "cell_type": "lstm",
                     "reduce_output": "sum",
-<<<<<<< HEAD
-                }
-=======
                 },
->>>>>>> b55ed6c1
             ),
             category_feature(encoder={"vocab_size": 5}),
         ],
@@ -642,21 +599,6 @@
         "input_features": [
             sequence_feature(
                 name="seq1",
-<<<<<<< HEAD
-                encoder={"min_len": 5,
-                         "max_len": 5,
-                         "type": sequence_encoder,
-                         "cell_type": "lstm",
-                         "reduce_output": None}
-            ),
-            sequence_feature(
-                name="seq2",
-                encoder={"min_len": 5,
-                         "max_len": 5,
-                         "type": sequence_encoder,
-                         "cell_type": "lstm",
-                         "reduce_output": None}
-=======
                 encoder={
                     "min_len": 5,
                     "max_len": 5,
@@ -674,7 +616,6 @@
                     "cell_type": "lstm",
                     "reduce_output": None,
                 },
->>>>>>> b55ed6c1
             ),
             category_feature(vocab_size=5),
         ],

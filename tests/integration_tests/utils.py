--- conflicted
+++ resolved
@@ -232,8 +232,6 @@
     }
     feature.update(kwargs)
 
-<<<<<<< HEAD
-=======
     return feature
 
 
@@ -245,5 +243,4 @@
     }
     feature.update(kwargs)
 
->>>>>>> 72e75f05
     return feature
# Copyright (c) 2019 Uber Technologies, Inc.
#
# Licensed under the Apache License, Version 2.0 (the "License");
# you may not use this file except in compliance with the License.
# You may obtain a copy of the License at
#
#     http://www.apache.org/licenses/LICENSE-2.0
#
# Unless required by applicable law or agreed to in writing, software
# distributed under the License is distributed on an "AS IS" BASIS,
# WITHOUT WARRANTIES OR CONDITIONS OF ANY KIND, either express or implied.
# See the License for the specific language governing permissions and
# limitations under the License.
# ==============================================================================

import contextlib
import logging
import multiprocessing
import os
import random
import shutil
import sys
import tempfile
import traceback
import unittest
import uuid
from distutils.util import strtobool
from typing import List, Union

import cloudpickle
import numpy as np
import pandas as pd
import pytest
import torch
from PIL import Image

from ludwig.api import LudwigModel
from ludwig.backend import LocalBackend
from ludwig.constants import (
    AUDIO,
    BAG,
    BINARY,
    CATEGORY,
    COLUMN,
    DATE,
    DECODER,
    ENCODER,
    H3,
    IMAGE,
    NAME,
    NUMBER,
    PROC_COLUMN,
    SEQUENCE,
    SET,
    SPLIT,
    TEXT,
    TIMESERIES,
    TRAINER,
    VECTOR,
)
from ludwig.data.dataset_synthesizer import build_synthetic_dataset, DATETIME_FORMATS
from ludwig.experiment import experiment_cli
from ludwig.features.feature_utils import compute_feature_hash
from ludwig.globals import PREDICTIONS_PARQUET_FILE_NAME
from ludwig.trainers.trainer import Trainer
from ludwig.utils import fs_utils
from ludwig.utils.data_utils import read_csv, replace_file_extension, use_credentials

logger = logging.getLogger(__name__)

# Used in sequence-related unit tests (encoders, features) as well as end-to-end integration tests.
# Missing: passthrough encoder.
ENCODERS = ["embed", "rnn", "parallel_cnn", "cnnrnn", "stacked_parallel_cnn", "stacked_cnn", "transformer"]

HF_ENCODERS_SHORT = ["distilbert"]

HF_ENCODERS = [
    "bert",
    "gpt",
    "gpt2",
    # 'transformer_xl',
    "xlnet",
    "xlm",
    "roberta",
    "distilbert",
    "ctrl",
    "camembert",
    "albert",
    "t5",
    "xlmroberta",
    "longformer",
    "flaubert",
    "electra",
    "mt5",
]

RAY_BACKEND_CONFIG = {
    "type": "ray",
    "processor": {
        "parallelism": 2,
    },
    "trainer": {
        "use_gpu": False,
        "num_workers": 2,
        "resources_per_worker": {
            "CPU": 0.1,
            "GPU": 0,
        },
    },
}


class LocalTestBackend(LocalBackend):
    @property
    def supports_multiprocessing(self):
        return False


# Simulates running training on a separate node from the driver process
class FakeRemoteBackend(LocalBackend):
    def create_trainer(self, **kwargs) -> "BaseTrainer":  # noqa: F821
        return FakeRemoteTrainer(**kwargs)

    @property
    def supports_multiprocessing(self):
        return False


class FakeRemoteTrainer(Trainer):
    def train(self, *args, save_path="model", **kwargs):
        with tempfile.TemporaryDirectory() as tmpdir:
            return super().train(*args, save_path=tmpdir, **kwargs)


def parse_flag_from_env(key, default=False):
    try:
        value = os.environ[key]
    except KeyError:
        # KEY isn't set, default to `default`.
        _value = default
    else:
        # KEY is set, convert it to True or False.
        try:
            _value = strtobool(value)
        except ValueError:
            # More values are supported, but let's keep the message simple.
            raise ValueError(f"If set, {key} must be yes or no.")
    return _value


_run_slow_tests = parse_flag_from_env("RUN_SLOW", default=False)
_run_private_tests = parse_flag_from_env("RUN_PRIVATE", default=False)


def slow(test_case):
    """Decorator marking a test as slow.

    Slow tests are skipped by default. Set the RUN_SLOW environment variable to a truth value to run them.
    """
    if not _run_slow_tests:
        test_case = unittest.skip("Skipping: this test is too slow")(test_case)
    return test_case


def private_param(param):
    """Wrap param to mark it as private, meaning it requires credentials to run.

    Private tests are skipped by default. Set the RUN_PRIVATE environment variable to a truth value to run them.
    """
    return pytest.param(
        *param,
        marks=pytest.mark.skipif(
            not _run_private_tests,
            reason="Skipping: this test is marked private, set RUN_PRIVATE=1 in your environment to run",
        ),
    )


def generate_data(
    input_features,
    output_features,
    filename="test_csv.csv",
    num_examples=25,
    nan_percent=0.0,
):
    """Helper method to generate synthetic data based on input, output feature specs.

    :param num_examples: number of examples to generate
    :param input_features: schema
    :param output_features: schema
    :param filename: path to the file where data is stored
    :param nan_percent: percent of values in a feature to be NaN
    :return:
    """
    df = generate_data_as_dataframe(input_features, output_features, num_examples, nan_percent)
    df.to_csv(filename, index=False)
    return filename


def generate_data_as_dataframe(
    input_features,
    output_features,
    num_examples=25,
    nan_percent=0.0,
) -> pd.DataFrame:
    """Helper method to generate synthetic data based on input, output feature specs.

    Args:
        num_examples: number of examples to generate
        input_features: schema
        output_features: schema
        nan_percent: percent of values in a feature to be NaN
<<<<<<< HEAD

=======
>>>>>>> 667f96a3
    Returns:
        A pandas DataFrame
    """
    features = input_features + output_features
    df = build_synthetic_dataset(num_examples, features)
    data = [next(df) for _ in range(num_examples + 1)]

    return pd.DataFrame(data[1:], columns=data[0])


def recursive_update(dictionary, values):
    for k, v in values.items():
        if isinstance(v, dict):
            dictionary[k] = recursive_update(dictionary.get(k, {}), v)
        else:
            dictionary[k] = v
    return dictionary


def random_string(length=5):
    return uuid.uuid4().hex[:length].upper()


def number_feature(normalization=None, **kwargs):
    feature = {
        "name": f"{NUMBER}_{random_string()}",
        "type": NUMBER,
        "preprocessing": {"normalization": normalization},
    }
    recursive_update(feature, kwargs)
    feature[COLUMN] = feature[NAME]
    feature[PROC_COLUMN] = compute_feature_hash(feature)
    return feature


def category_feature(output_feature=False, **kwargs):
    if DECODER in kwargs:
        output_feature = True
    feature = {
        "name": f"{CATEGORY}_{random_string()}",
        "type": CATEGORY,
    }
    if output_feature:
        feature.update(
            {
                DECODER: {"type": "classifier", "vocab_size": 10},
            }
        )
    else:
        feature.update(
            {
                ENCODER: {"type": "dense", "vocab_size": 10, "embedding_size": 5},
            }
        )
    recursive_update(feature, kwargs)
    feature[COLUMN] = feature[NAME]
    feature[PROC_COLUMN] = compute_feature_hash(feature)
    return feature


def text_feature(output_feature=False, **kwargs):
    if DECODER in kwargs:
        output_feature = True
    feature = {
        "name": f"{TEXT}_{random_string()}",
        "type": TEXT,
    }
    if output_feature:
        feature.update(
            {
                DECODER: {"type": "generator", "vocab_size": 5, "max_len": 7},
            }
        )
    else:
        feature.update(
            {
                ENCODER: {
                    "type": "parallel_cnn",
                    "vocab_size": 5,
                    "min_len": 7,
                    "max_len": 7,
                    "embedding_size": 8,
                    "state_size": 8,
                },
            }
        )
    recursive_update(feature, kwargs)
    feature[COLUMN] = feature[NAME]
    feature[PROC_COLUMN] = compute_feature_hash(feature)
    return feature


def set_feature(output_feature=False, **kwargs):
    if DECODER in kwargs:
        output_feature = True
    feature = {
        "name": f"{SET}_{random_string()}",
        "type": SET,
    }
    if output_feature:
        feature.update(
            {
                DECODER: {"type": "classifier", "vocab_size": 10, "max_len": 5},
            }
        )
    else:
        feature.update(
            {
                ENCODER: {"type": "embed", "vocab_size": 10, "max_len": 5, "embedding_size": 5},
            }
        )
    recursive_update(feature, kwargs)
    feature[COLUMN] = feature[NAME]
    feature[PROC_COLUMN] = compute_feature_hash(feature)
    return feature


def sequence_feature(output_feature=False, **kwargs):
    if DECODER in kwargs:
        output_feature = True
    feature = {
        "name": f"{SEQUENCE}_{random_string()}",
        "type": SEQUENCE,
    }
    if output_feature:
        feature.update(
            {
                DECODER: {
                    "type": "generator",
                    "vocab_size": 10,
                    "max_len": 7,
                }
            }
        )
    else:
        feature.update(
            {
                ENCODER: {
                    "type": "embed",
                    "vocab_size": 10,
                    "max_len": 7,
                    "embedding_size": 8,
                    "output_size": 8,
                    "state_size": 8,
                    "num_filters": 8,
                    "hidden_size": 8,
                },
            }
        )
    recursive_update(feature, kwargs)
    feature[COLUMN] = feature[NAME]
    feature[PROC_COLUMN] = compute_feature_hash(feature)
    return feature


def image_feature(folder, **kwargs):
    feature = {
        "name": f"{IMAGE}_{random_string()}",
        "type": IMAGE,
        "preprocessing": {"in_memory": True, "height": 12, "width": 12, "num_channels": 3},
        ENCODER: {
            "type": "resnet",
            "resnet_size": 8,
            "num_filters": 8,
            "output_size": 8,
        },
        "destination_folder": folder,
    }
    recursive_update(feature, kwargs)
    feature[COLUMN] = feature[NAME]
    feature[PROC_COLUMN] = compute_feature_hash(feature)
    return feature


def audio_feature(folder, **kwargs):
    feature = {
        "name": f"{AUDIO}_{random_string()}",
        "type": AUDIO,
        "preprocessing": {
            "type": "fbank",
            "window_length_in_s": 0.04,
            "window_shift_in_s": 0.02,
            "num_filter_bands": 80,
            "audio_file_length_limit_in_s": 3.0,
        },
        ENCODER: {
            "type": "stacked_cnn",
            "should_embed": False,
            "conv_layers": [
                {"filter_size": 400, "pool_size": 16, "num_filters": 32},
                {"filter_size": 40, "pool_size": 10, "num_filters": 64},
            ],
            "output_size": 16,
        },
        "destination_folder": folder,
    }
    recursive_update(feature, kwargs)
    feature[COLUMN] = feature[NAME]
    feature[PROC_COLUMN] = compute_feature_hash(feature)
    return feature


def timeseries_feature(**kwargs):
    feature = {
        "name": f"{TIMESERIES}_{random_string()}",
        "type": TIMESERIES,
        ENCODER: {"type": "parallel_cnn", "max_len": 7},
    }
    recursive_update(feature, kwargs)
    feature[COLUMN] = feature[NAME]
    feature[PROC_COLUMN] = compute_feature_hash(feature)
    return feature


def binary_feature(**kwargs):
    feature = {
        "name": f"{BINARY}_{random_string()}",
        "type": BINARY,
    }
    recursive_update(feature, kwargs)
    feature[COLUMN] = feature[NAME]
    feature[PROC_COLUMN] = compute_feature_hash(feature)
    return feature


def bag_feature(**kwargs):
    feature = {
        "name": f"{BAG}_{random_string()}",
        "type": BAG,
        ENCODER: {"type": "embed", "max_len": 5, "vocab_size": 10, "embedding_size": 5},
    }
    recursive_update(feature, kwargs)
    feature[COLUMN] = feature[NAME]
    feature[PROC_COLUMN] = compute_feature_hash(feature)
    return feature


def date_feature(**kwargs):
    feature = {
        "name": f"{DATE}_{random_string()}",
        "type": DATE,
        "preprocessing": {
            "datetime_format": random.choice(list(DATETIME_FORMATS.keys())),
        },
    }
    recursive_update(feature, kwargs)
    feature[COLUMN] = feature[NAME]
    feature[PROC_COLUMN] = compute_feature_hash(feature)
    return feature


def h3_feature(**kwargs):
    feature = {
        "name": f"{H3}_{random_string()}",
        "type": H3,
    }
    recursive_update(feature, kwargs)
    feature[COLUMN] = feature[NAME]
    feature[PROC_COLUMN] = compute_feature_hash(feature)
    return feature


def vector_feature(**kwargs):
    feature = {
        "name": f"{VECTOR}_{random_string()}",
        "type": VECTOR,
        "preprocessing": {
            "vector_size": 5,
        },
    }
    recursive_update(feature, kwargs)
    feature[COLUMN] = feature[NAME]
    feature[PROC_COLUMN] = compute_feature_hash(feature)
    return feature


def run_experiment(
    input_features=None, output_features=None, config=None, skip_save_processed_input=True, backend=None, **kwargs
):
    """Helper method to avoid code repetition in running an experiment. Deletes the data saved to disk related to
    running an experiment.

    :param input_features: list of input feature dictionaries
    :param output_features: list of output feature dictionaries
    **kwargs you may also pass extra parameters to the experiment as keyword
    arguments
    :return: None
    """
    if input_features is None and output_features is None and config is None:
        raise ValueError("Cannot run test experiment without features nor config.")

    if config is None:
        config = {
            "input_features": input_features,
            "output_features": output_features,
            "combiner": {"type": "concat", "output_size": 14},
            TRAINER: {"epochs": 2},
        }

    with tempfile.TemporaryDirectory() as tmpdir:
        args = {
            "config": config,
            "backend": backend or LocalTestBackend(),
            "skip_save_training_description": True,
            "skip_save_training_statistics": True,
            "skip_save_processed_input": skip_save_processed_input,
            "skip_save_progress": True,
            "skip_save_unprocessed_output": True,
            "skip_save_model": True,
            "skip_save_predictions": True,
            "skip_save_eval_stats": True,
            "skip_collect_predictions": True,
            "skip_collect_overall_stats": True,
            "skip_save_log": True,
            "output_directory": tmpdir,
        }
        args.update(kwargs)

        experiment_cli(**args)


def generate_output_features_with_dependencies(main_feature, dependencies):
    """Generates multiple output features specifications with dependencies.

    Example usage:
        generate_output_features_with_dependencies('sequence_feature', ['category_feature', 'number_feature'])

    Args:
        main_feature: feature identifier, valid values 'category_feature', 'sequence_feature', 'number_feature'
        dependencies: list of dependencies for 'main_feature', do not li
    """

    output_features = [
        category_feature(decoder={"type": "classifier", "vocab_size": 2}, reduce_input="sum", output_feature=True),
        sequence_feature(decoder={"type": "generator", "vocab_size": 10, "max_len": 5}, output_feature=True),
        number_feature(),
    ]

    # value portion of dictionary is a tuple: (position, feature_name)
    #   position: location of output feature in the above output_features list
    #   feature_name: Ludwig generated feature name
    feature_names = {
        "category_feature": (0, output_features[0]["name"]),
        "sequence_feature": (1, output_features[1]["name"]),
        "number_feature": (2, output_features[2]["name"]),
    }

    # generate list of dependencies with real feature names
    generated_dependencies = [feature_names[feat_name][1] for feat_name in dependencies]

    # specify dependencies for the main_feature
    output_features[feature_names[main_feature][0]]["dependencies"] = generated_dependencies

    return output_features


def generate_output_features_with_dependencies_complex():
    """Generates multiple output features specifications with dependencies."""

    tf = text_feature(decoder={"vocab_size": 4, "max_len": 5, "type": "generator"})
    sf = sequence_feature(decoder={"vocab_size": 4, "max_len": 5, "type": "generator"}, dependencies=[tf["name"]])
    nf = number_feature(dependencies=[tf["name"]])
    vf = vector_feature(dependencies=[sf["name"], nf["name"]])
    set_f = set_feature(decoder={"type": "classifier", "vocab_size": 4}, dependencies=[tf["name"], vf["name"]])
    cf = category_feature(
        decoder={"type": "classifier", "vocab_size": 4}, dependencies=[sf["name"], nf["name"], set_f["name"]]
    )

    # The correct order ids[tf, sf, nf, vf, set_f, cf]
    # # shuffling it to test the robustness of the topological sort
    output_features = [nf, tf, set_f, vf, cf, sf, nf]

    return output_features


def _subproc_wrapper(fn, queue, *args, **kwargs):
    fn = cloudpickle.loads(fn)
    try:
        results = fn(*args, **kwargs)
    except Exception as e:
        traceback.print_exc(file=sys.stderr)
        results = e
    queue.put(results)


def spawn(fn):
    def wrapped_fn(*args, **kwargs):
        ctx = multiprocessing.get_context("spawn")
        queue = ctx.Queue()

        p = ctx.Process(target=_subproc_wrapper, args=(cloudpickle.dumps(fn), queue, *args), kwargs=kwargs)

        p.start()
        p.join()
        results = queue.get()
        if isinstance(results, Exception):
            raise RuntimeError(
                f"Spawned subprocess raised {type(results).__name__}, " f"check log output above for stack trace."
            )
        return results

    return wrapped_fn


def get_weights(model: torch.nn.Module) -> List[torch.Tensor]:
    return [param.data for param in model.parameters()]


def has_no_grad(
    val: Union[np.ndarray, torch.Tensor, str, list],
):
    """Checks if two values are close to each other."""
    if isinstance(val, list):
        return all(has_no_grad(v) for v in val)
    if isinstance(val, torch.Tensor):
        return not val.requires_grad
    return True


def is_all_close(
    val1: Union[np.ndarray, torch.Tensor, str, list],
    val2: Union[np.ndarray, torch.Tensor, str, list],
    tolerance=1e-4,
):
    """Checks if two values are close to each other."""
    if isinstance(val1, list):
        return all(is_all_close(v1, v2, tolerance) for v1, v2 in zip(val1, val2))
    if isinstance(val1, str):
        return val1 == val2
    if isinstance(val1, torch.Tensor):
        val1 = val1.cpu().detach().numpy()
    if isinstance(val2, torch.Tensor):
        val2 = val2.cpu().detach().numpy()
    return val1.shape == val2.shape and np.allclose(val1, val2, atol=tolerance)


def is_all_tensors_cuda(val: Union[np.ndarray, torch.Tensor, str, list]) -> bool:
    if isinstance(val, list):
        return all(is_all_tensors_cuda(v) for v in val)

    if isinstance(val, torch.Tensor):
        return val.is_cuda
    return True


def run_api_experiment(input_features, output_features, data_csv):
    """Helper method to avoid code repetition in running an experiment.

    :param input_features: input schema
    :param output_features: output schema
    :param data_csv: path to data
    :return: None
    """
    config = {
        "input_features": input_features,
        "output_features": output_features,
        "combiner": {"type": "concat", "output_size": 14},
        TRAINER: {"epochs": 2},
    }

    model = LudwigModel(config)
    output_dir = None

    try:
        # Training with csv
        _, _, output_dir = model.train(
            dataset=data_csv, skip_save_processed_input=True, skip_save_progress=True, skip_save_unprocessed_output=True
        )
        model.predict(dataset=data_csv)

        model_dir = os.path.join(output_dir, "model")
        loaded_model = LudwigModel.load(model_dir)

        # Necessary before call to get_weights() to materialize the weights
        loaded_model.predict(dataset=data_csv)

        model_weights = get_weights(model.model)
        loaded_weights = get_weights(loaded_model.model)
        for model_weight, loaded_weight in zip(model_weights, loaded_weights):
            assert torch.allclose(model_weight, loaded_weight)
    finally:
        # Remove results/intermediate data saved to disk
        shutil.rmtree(output_dir, ignore_errors=True)

    try:
        # Training with dataframe
        data_df = read_csv(data_csv)
        _, _, output_dir = model.train(
            dataset=data_df, skip_save_processed_input=True, skip_save_progress=True, skip_save_unprocessed_output=True
        )
        model.predict(dataset=data_df)
    finally:
        shutil.rmtree(output_dir, ignore_errors=True)


def add_nans_to_df_in_place(df: pd.DataFrame, nan_percent: float):
    """Adds nans to a pandas dataframe in-place."""
    if nan_percent == 0:
        # No-op if nan_percent is 0
        return None
    if nan_percent < 0 or nan_percent > 1:
        raise ValueError("nan_percent must be between 0 and 1")

    num_rows = len(df)
    num_nans_per_col = int(round(nan_percent * num_rows))
    for col in df.columns:
        if col == SPLIT:  # do not add NaNs to the split column
            continue
        col_idx = df.columns.get_loc(col)
        for row_idx in random.sample(range(num_rows), num_nans_per_col):
            df.iloc[row_idx, col_idx] = np.nan
    return None


def read_csv_with_nan(path, nan_percent=0.0):
    """Converts `nan_percent` of samples in each row of the CSV at `path` to NaNs."""
    df = pd.read_csv(path)
    add_nans_to_df_in_place(df, nan_percent)
    return df


def create_data_set_to_use(data_format, raw_data, nan_percent=0.0):
    # helper function for generating training and test data with specified format
    # handles all data formats except for hdf5
    # assumes raw_data is a csv dataset generated by
    # tests.integration_tests.utils.generate_data() function

    # support for writing to a fwf dataset based on this stackoverflow posting:
    # https://stackoverflow.com/questions/16490261/python-pandas-write-dataframe-to-fixed-width-file-to-fwf
    from tabulate import tabulate

    def to_fwf(df, fname):
        content = tabulate(df.values.tolist(), list(df.columns), tablefmt="plain")
        open(fname, "w").write(content)

    pd.DataFrame.to_fwf = to_fwf

    dataset_to_use = None

    if data_format == "csv":
        # Replace the original CSV with a CSV with NaNs
        dataset_to_use = raw_data
        read_csv_with_nan(raw_data, nan_percent=nan_percent).to_csv(dataset_to_use, index=False)

    elif data_format in {"df", "dict"}:
        dataset_to_use = read_csv_with_nan(raw_data, nan_percent=nan_percent)
        if data_format == "dict":
            dataset_to_use = dataset_to_use.to_dict(orient="list")

    elif data_format == "excel":
        dataset_to_use = replace_file_extension(raw_data, "xlsx")
        read_csv_with_nan(raw_data, nan_percent=nan_percent).to_excel(dataset_to_use, index=False)

    elif data_format == "excel_xls":
        dataset_to_use = replace_file_extension(raw_data, "xls")
        read_csv_with_nan(raw_data, nan_percent=nan_percent).to_excel(dataset_to_use, index=False)

    elif data_format == "feather":
        dataset_to_use = replace_file_extension(raw_data, "feather")
        read_csv_with_nan(raw_data, nan_percent=nan_percent).to_feather(dataset_to_use)

    elif data_format == "fwf":
        dataset_to_use = replace_file_extension(raw_data, "fwf")
        read_csv_with_nan(raw_data, nan_percent=nan_percent).to_fwf(dataset_to_use)

    elif data_format == "html":
        dataset_to_use = replace_file_extension(raw_data, "html")
        read_csv_with_nan(raw_data, nan_percent=nan_percent).to_html(dataset_to_use, index=False)

    elif data_format == "json":
        dataset_to_use = replace_file_extension(raw_data, "json")
        read_csv_with_nan(raw_data, nan_percent=nan_percent).to_json(dataset_to_use, orient="records")

    elif data_format == "jsonl":
        dataset_to_use = replace_file_extension(raw_data, "jsonl")
        read_csv_with_nan(raw_data, nan_percent=nan_percent).to_json(dataset_to_use, orient="records", lines=True)

    elif data_format == "parquet":
        dataset_to_use = replace_file_extension(raw_data, "parquet")
        read_csv_with_nan(raw_data, nan_percent=nan_percent).to_parquet(dataset_to_use, index=False)

    elif data_format == "pickle":
        dataset_to_use = replace_file_extension(raw_data, "pickle")
        read_csv_with_nan(raw_data, nan_percent=nan_percent).to_pickle(dataset_to_use)

    elif data_format == "stata":
        dataset_to_use = replace_file_extension(raw_data, "stata")
        read_csv_with_nan(raw_data, nan_percent=nan_percent).to_stata(dataset_to_use)

    elif data_format == "tsv":
        dataset_to_use = replace_file_extension(raw_data, "tsv")
        read_csv_with_nan(raw_data, nan_percent=nan_percent).to_csv(dataset_to_use, sep="\t", index=False)

    elif data_format == "pandas+numpy_images":
        df = read_csv_with_nan(raw_data, nan_percent=nan_percent)
        processed_df_rows = []
        for _, row in df.iterrows():
            processed_df_row = {}
            for feature_name, raw_feature in row.iteritems():
                if "image" in feature_name and not (type(raw_feature) == float and np.isnan(raw_feature)):
                    feature = np.array(Image.open(raw_feature))
                else:
                    feature = raw_feature
                processed_df_row[feature_name] = feature
            processed_df_rows.append(processed_df_row)
        dataset_to_use = pd.DataFrame(processed_df_rows)

    else:
        ValueError(f"'{data_format}' is an unrecognized data format")

    return dataset_to_use


def augment_dataset_with_none(
    df: pd.DataFrame, first_row_none: bool = False, last_row_none: bool = False, nan_cols: List = []
) -> pd.DataFrame:
    """Optionally sets the first and last rows of nan_cols of the given dataframe to nan.

    :param df: dataframe containg input features/output features
    :type df: pd.DataFrame
    :param first_row_none: indicates whether to set the first rowin the dataframe to np.nan
    :type first_row_none: bool
    :param last_row_none: indicates whether to set the last row in the dataframe to np.nan
    :type last_row_none: bool
    :param nan_cols: a list of columns in the dataframe to explicitly set the first or last rows to np.nan
    :type nan_cols: list
    """
    if first_row_none:
        for col in nan_cols:
            df.iloc[0, df.columns.get_loc(col)] = np.nan
    if last_row_none:
        for col in nan_cols:
            df.iloc[-1, df.columns.get_loc(col)] = np.nan
    return df


def train_with_backend(
    backend,
    config,
    dataset=None,
    training_set=None,
    validation_set=None,
    test_set=None,
    predict=True,
    evaluate=True,
    callbacks=None,
    skip_save_processed_input=True,
    skip_save_predictions=True,
):
    model = LudwigModel(config, backend=backend, callbacks=callbacks)
    with tempfile.TemporaryDirectory() as output_directory:
        _, _, _ = model.train(
            dataset=dataset,
            training_set=training_set,
            validation_set=validation_set,
            test_set=test_set,
            skip_save_processed_input=skip_save_processed_input,
            skip_save_progress=True,
            skip_save_unprocessed_output=True,
            skip_save_log=True,
            output_directory=output_directory,
        )

        if dataset is None:
            dataset = training_set

        if predict:
            preds, _ = model.predict(
                dataset=dataset, skip_save_predictions=skip_save_predictions, output_directory=output_directory
            )
            assert preds is not None

            if not skip_save_predictions:
                read_preds = model.backend.df_engine.read_predictions(
                    os.path.join(output_directory, PREDICTIONS_PARQUET_FILE_NAME)
                )
                assert read_preds is not None

        if evaluate:
            eval_stats, eval_preds, _ = model.evaluate(
                dataset=dataset, collect_overall_stats=False, collect_predictions=True
            )
            assert eval_preds is not None

            # Test that eval_stats are approx equal when using local backend
            with tempfile.TemporaryDirectory() as tmpdir:
                model.save(tmpdir)
                local_model = LudwigModel.load(tmpdir, backend=LocalTestBackend())
                local_eval_stats, _, _ = local_model.evaluate(
                    dataset=dataset, collect_overall_stats=False, collect_predictions=False
                )

                # Filter out metrics that are not being aggregated correctly for now
                # TODO(travis): https://github.com/ludwig-ai/ludwig/issues/1956
                def filter(stats):
                    return {
                        k: {
                            metric_name: value
                            for metric_name, value in v.items()
                            if metric_name not in {"loss", "root_mean_squared_percentage_error"}
                        }
                        for k, v in stats.items()
                    }

                for (k1, v1), (k2, v2) in zip(filter(eval_stats).items(), filter(local_eval_stats).items()):
                    assert k1 == k2
                    for (name1, metric1), (name2, metric2) in zip(v1.items(), v2.items()):
                        assert name1 == name2
                        assert np.isclose(
                            metric1, metric2, rtol=1e-03, atol=1e-04
                        ), f"metric {name1}: {metric1} != {metric2}"

        return model


@contextlib.contextmanager
def remote_tmpdir(fs_protocol, bucket):
    if bucket is None:
        with tempfile.TemporaryDirectory() as tmpdir:
            yield f"{fs_protocol}://{tmpdir}"
        return

    prefix = f"tmp_{uuid.uuid4().hex}"
    tmpdir = f"{fs_protocol}://{bucket}/{prefix}"
    try:
        with use_credentials(minio_test_creds()):
            fs_utils.makedirs(f"{fs_protocol}://{bucket}", exist_ok=True)
        yield tmpdir
    finally:
        try:
            with use_credentials(minio_test_creds()):
                fs_utils.delete(tmpdir, recursive=True)
        except FileNotFoundError as e:
            logger.info(f"failed to delete remote tempdir, does not exist: {str(e)}")
            pass


def minio_test_creds():
    return {
        "s3": {
            "client_kwargs": {
                "endpoint_url": os.environ.get("LUDWIG_MINIO_ENDPOINT", "http://localhost:9000"),
                "aws_access_key_id": os.environ.get("LUDWIG_MINIO_ACCESS_KEY", "minio"),
                "aws_secret_access_key": os.environ.get("LUDWIG_MINIO_SECRET_KEY", "minio123"),
            }
        }
    }<|MERGE_RESOLUTION|>--- conflicted
+++ resolved
@@ -210,10 +210,6 @@
         input_features: schema
         output_features: schema
         nan_percent: percent of values in a feature to be NaN
-<<<<<<< HEAD
-
-=======
->>>>>>> 667f96a3
     Returns:
         A pandas DataFrame
     """

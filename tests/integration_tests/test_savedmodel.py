# -*- coding: utf-8 -*-
# Copyright (c) 2019 Uber Technologies, Inc.
#
# Licensed under the Apache License, Version 2.0 (the "License");
# you may not use this file except in compliance with the License.
# You may obtain a copy of the License at
#
#     http://www.apache.org/licenses/LICENSE-2.0
#
# Unless required by applicable law or agreed to in writing, software
# distributed under the License is distributed on an "AS IS" BASIS,
# WITHOUT WARRANTIES OR CONDITIONS OF ANY KIND, either express or implied.
# See the License for the specific language governing permissions and
# limitations under the License.
# ==============================================================================
import os
import shutil
import tempfile
from copy import deepcopy

import numpy as np
import pytest
import tensorflow as tf

from ludwig.api import LudwigModel
from ludwig.data.preprocessing import preprocess_for_prediction
from ludwig.globals import TRAIN_SET_METADATA_FILE_NAME
from tests.integration_tests.utils import category_feature, binary_feature, \
    numerical_feature, text_feature, vector_feature, image_feature, \
    audio_feature, timeseries_feature, date_feature, h3_feature, set_feature, \
    bag_feature
from tests.integration_tests.utils import generate_data
from tests.integration_tests.utils import sequence_feature


@pytest.mark.parametrize('should_load_model', [True, False])
def test_savedmodel(csv_filename, should_load_model):
    #######
    # Setup
    #######
    with tempfile.TemporaryDirectory() as tmpdir:
        dir_path = tmpdir
        data_csv_path = os.path.join(tmpdir, csv_filename)
        image_dest_folder = os.path.join(tmpdir, 'generated_images')
        audio_dest_folder = os.path.join(tmpdir, 'generated_audio')

        # Single sequence input, single category output
        input_features = [
            binary_feature(),
            numerical_feature(),
            category_feature(vocab_size=3),
            sequence_feature(vocab_size=3),
            text_feature(vocab_size=3),
            vector_feature(),
            image_feature(image_dest_folder),
            audio_feature(audio_dest_folder),
            timeseries_feature(),
            date_feature(),
            h3_feature(),
            set_feature(vocab_size=3),
            bag_feature(vocab_size=3),
        ]

        output_features = [
            category_feature(vocab_size=3),
            binary_feature(),
            numerical_feature(),
            sequence_feature(vocab_size=3),
            text_feature(vocab_size=3),
            set_feature(vocab_size=3),
            vector_feature()
        ]

        predictions_column_name = '{}_predictions'.format(
            output_features[0]['name'])

        # Generate test data
        data_csv_path = generate_data(input_features, output_features,
                                      data_csv_path)

        #############
        # Train model
        #############
        config = {
            'input_features': input_features,
            'output_features': output_features,
            'training': {'epochs': 2}
        }
        ludwig_model = LudwigModel(config)
        ludwig_model.train(
            dataset=data_csv_path,
            skip_save_training_description=True,
            skip_save_training_statistics=True,
            skip_save_model=True,
            skip_save_progress=True,
            skip_save_log=True,
            skip_save_processed_input=True,
        )

        ###################
        # save Ludwig model
        ###################
        ludwigmodel_path = os.path.join(dir_path, 'ludwigmodel')
        shutil.rmtree(ludwigmodel_path, ignore_errors=True)
        ludwig_model.save(ludwigmodel_path)

        ###################
        # load Ludwig model
        ###################
        if should_load_model:
            ludwig_model = LudwigModel.load(ludwigmodel_path)

        ##############################
        # collect weight tensors names
        ##############################
        original_predictions_df, _ = ludwig_model.predict(
            dataset=data_csv_path)
        original_weights = deepcopy(ludwig_model.model.trainable_variables)

        #################
        # save savedmodel
        #################
        savedmodel_path = os.path.join(dir_path, 'savedmodel')
        shutil.rmtree(savedmodel_path, ignore_errors=True)
        ludwig_model.model.save_savedmodel(savedmodel_path)

        ###################################################
        # load Ludwig model, obtain predictions and weights
        ###################################################
        ludwig_model = LudwigModel.load(ludwigmodel_path)
<<<<<<< HEAD

    #################
    # save savedmodel
    #################
    savedmodel_path = os.path.join(dir_path, 'savedmodel')
    shutil.rmtree(savedmodel_path, ignore_errors=True)
    ludwig_model.model.save_savedmodel(savedmodel_path)

    ##############################
    # collect weight tensors names
    ##############################
    original_predictions_df, _ = ludwig_model.predict(dataset=data_csv_path)
    original_weights = deepcopy(ludwig_model.model.trainable_variables)

    ###################################################
    # load Ludwig model, obtain predictions and weights
    ###################################################
    ludwig_model = LudwigModel.load(ludwigmodel_path)
    loaded_prediction_df, _ = ludwig_model.predict(dataset=data_csv_path)
    loaded_weights = deepcopy(ludwig_model.model.trainable_variables)

    #################################################
    # restore savedmodel, obtain predictions and weights
    #################################################
    training_set_metadata_json_fp = os.path.join(
        ludwigmodel_path,
        TRAIN_SET_METADATA_FILE_NAME
    )

    dataset, training_set_metadata = preprocess_for_prediction(
        ludwig_model.config,
        dataset=data_csv_path,
        training_set_metadata=training_set_metadata_json_fp
    )

    restored_model = tf.saved_model.load(savedmodel_path)

    if_name = list(ludwig_model.model.input_features.keys())[0]
    if_name_hash = ludwig_model.model.input_features[if_name].proc_column
    of_name = list(ludwig_model.model.output_features.keys())[0]

    data_to_predict = {
        if_name: tf.convert_to_tensor(dataset.dataset[if_name_hash],
                                      dtype=tf.int32)
    }

    logits = restored_model(data_to_predict, False, None)

    restored_predictions = tf.argmax(
        logits[of_name]['logits'],
        -1,
        name='predictions_{}'.format(of_name)
    )
    restored_predictions = tf.map_fn(
        lambda idx: training_set_metadata[of_name]['idx2str'][idx],
        restored_predictions,
        dtype=tf.string
    )

    restored_weights = deepcopy(restored_model.trainable_variables)

    #########
    # Cleanup
    #########
    shutil.rmtree(ludwigmodel_path, ignore_errors=True)
    shutil.rmtree(savedmodel_path, ignore_errors=True)

    ###############################################
    # Check if weights and predictions are the same
    ###############################################

    # check for same number of weights as original model
    assert len(original_weights) == len(loaded_weights)
    assert len(original_weights) == len(restored_weights)

    # check to ensure weight valuess match the original model
    loaded_weights_match = np.all(
        [np.all(np.isclose(original_weights[i].numpy(),
                           loaded_weights[i].numpy())) for i in
         range(len(original_weights))]
    )
    restored_weights_match = np.all(
        [np.all(np.isclose(original_weights[i].numpy(),
                           restored_weights[i].numpy())) for i in
         range(len(original_weights))]
    )

    assert loaded_weights_match and restored_weights_match

    #  Are predictions identical to original ones?
    loaded_predictions_match = np.all(
        original_predictions_df[predictions_column_name] ==
        loaded_prediction_df[predictions_column_name]
    )

    restored_predictions_match = np.all(
        original_predictions_df[predictions_column_name] ==
        restored_predictions.numpy().astype('str')
    )

    assert loaded_predictions_match and restored_predictions_match
=======
        loaded_prediction_df, _ = ludwig_model.predict(dataset=data_csv_path)
        loaded_weights = deepcopy(ludwig_model.model.trainable_variables)

        #################################################
        # restore savedmodel, obtain predictions and weights
        #################################################
        training_set_metadata_json_fp = os.path.join(
            ludwigmodel_path,
            TRAIN_SET_METADATA_FILE_NAME
        )

        dataset, training_set_metadata = preprocess_for_prediction(
            ludwig_model.config,
            dataset=data_csv_path,
            training_set_metadata=training_set_metadata_json_fp
        )

        restored_model = tf.saved_model.load(savedmodel_path)

        # Check the outputs for one of the features for correctness
        # Here we choose the first output feature (categorical)
        of_name = list(ludwig_model.model.output_features.keys())[0]

        data_to_predict = {
            name: tf.convert_to_tensor(
                dataset.dataset[name],
                dtype=feature.get_input_dtype()
            )
            for name, feature in ludwig_model.model.input_features.items()
        }

        logits = restored_model(data_to_predict, False, None)

        restored_predictions = tf.argmax(
            logits[of_name]['logits'],
            -1,
            name='predictions_{}'.format(of_name)
        )
        restored_predictions = tf.map_fn(
            lambda idx: training_set_metadata[of_name]['idx2str'][idx],
            restored_predictions,
            dtype=tf.string
        )

        restored_weights = deepcopy(restored_model.trainable_variables)

        #########
        # Cleanup
        #########
        shutil.rmtree(ludwigmodel_path, ignore_errors=True)
        shutil.rmtree(savedmodel_path, ignore_errors=True)

        ###############################################
        # Check if weights and predictions are the same
        ###############################################

        # check for same number of weights as original model
        assert len(original_weights) == len(loaded_weights)
        assert len(original_weights) == len(restored_weights)

        # check to ensure weight valuess match the original model
        loaded_weights_match = np.all(
            [np.all(np.isclose(original_weights[i].numpy(),
                               loaded_weights[i].numpy())) for i in
             range(len(original_weights))]
        )

        original_weights = sorted(original_weights, key=lambda w: w.name)
        restored_weights = sorted(restored_weights, key=lambda w: w.name)

        restored_weights_match = np.all(
            [np.all(np.isclose(original_weights[i].numpy(),
                               restored_weights[i].numpy())) for i in
             range(len(original_weights))]
        )

        assert loaded_weights_match and restored_weights_match

        #  Are predictions identical to original ones?
        loaded_predictions_match = np.all(
            original_predictions_df[predictions_column_name] ==
            loaded_prediction_df[predictions_column_name]
        )

        restored_predictions_match = np.all(
            original_predictions_df[predictions_column_name] ==
            restored_predictions.numpy().astype('str')
        )

        assert loaded_predictions_match and restored_predictions_match
>>>>>>> f47d341d
<|MERGE_RESOLUTION|>--- conflicted
+++ resolved
@@ -128,109 +128,6 @@
         # load Ludwig model, obtain predictions and weights
         ###################################################
         ludwig_model = LudwigModel.load(ludwigmodel_path)
-<<<<<<< HEAD
-
-    #################
-    # save savedmodel
-    #################
-    savedmodel_path = os.path.join(dir_path, 'savedmodel')
-    shutil.rmtree(savedmodel_path, ignore_errors=True)
-    ludwig_model.model.save_savedmodel(savedmodel_path)
-
-    ##############################
-    # collect weight tensors names
-    ##############################
-    original_predictions_df, _ = ludwig_model.predict(dataset=data_csv_path)
-    original_weights = deepcopy(ludwig_model.model.trainable_variables)
-
-    ###################################################
-    # load Ludwig model, obtain predictions and weights
-    ###################################################
-    ludwig_model = LudwigModel.load(ludwigmodel_path)
-    loaded_prediction_df, _ = ludwig_model.predict(dataset=data_csv_path)
-    loaded_weights = deepcopy(ludwig_model.model.trainable_variables)
-
-    #################################################
-    # restore savedmodel, obtain predictions and weights
-    #################################################
-    training_set_metadata_json_fp = os.path.join(
-        ludwigmodel_path,
-        TRAIN_SET_METADATA_FILE_NAME
-    )
-
-    dataset, training_set_metadata = preprocess_for_prediction(
-        ludwig_model.config,
-        dataset=data_csv_path,
-        training_set_metadata=training_set_metadata_json_fp
-    )
-
-    restored_model = tf.saved_model.load(savedmodel_path)
-
-    if_name = list(ludwig_model.model.input_features.keys())[0]
-    if_name_hash = ludwig_model.model.input_features[if_name].proc_column
-    of_name = list(ludwig_model.model.output_features.keys())[0]
-
-    data_to_predict = {
-        if_name: tf.convert_to_tensor(dataset.dataset[if_name_hash],
-                                      dtype=tf.int32)
-    }
-
-    logits = restored_model(data_to_predict, False, None)
-
-    restored_predictions = tf.argmax(
-        logits[of_name]['logits'],
-        -1,
-        name='predictions_{}'.format(of_name)
-    )
-    restored_predictions = tf.map_fn(
-        lambda idx: training_set_metadata[of_name]['idx2str'][idx],
-        restored_predictions,
-        dtype=tf.string
-    )
-
-    restored_weights = deepcopy(restored_model.trainable_variables)
-
-    #########
-    # Cleanup
-    #########
-    shutil.rmtree(ludwigmodel_path, ignore_errors=True)
-    shutil.rmtree(savedmodel_path, ignore_errors=True)
-
-    ###############################################
-    # Check if weights and predictions are the same
-    ###############################################
-
-    # check for same number of weights as original model
-    assert len(original_weights) == len(loaded_weights)
-    assert len(original_weights) == len(restored_weights)
-
-    # check to ensure weight valuess match the original model
-    loaded_weights_match = np.all(
-        [np.all(np.isclose(original_weights[i].numpy(),
-                           loaded_weights[i].numpy())) for i in
-         range(len(original_weights))]
-    )
-    restored_weights_match = np.all(
-        [np.all(np.isclose(original_weights[i].numpy(),
-                           restored_weights[i].numpy())) for i in
-         range(len(original_weights))]
-    )
-
-    assert loaded_weights_match and restored_weights_match
-
-    #  Are predictions identical to original ones?
-    loaded_predictions_match = np.all(
-        original_predictions_df[predictions_column_name] ==
-        loaded_prediction_df[predictions_column_name]
-    )
-
-    restored_predictions_match = np.all(
-        original_predictions_df[predictions_column_name] ==
-        restored_predictions.numpy().astype('str')
-    )
-
-    assert loaded_predictions_match and restored_predictions_match
-=======
         loaded_prediction_df, _ = ludwig_model.predict(dataset=data_csv_path)
         loaded_weights = deepcopy(ludwig_model.model.trainable_variables)
 
@@ -320,5 +217,4 @@
             restored_predictions.numpy().astype('str')
         )
 
-        assert loaded_predictions_match and restored_predictions_match
->>>>>>> f47d341d
+        assert loaded_predictions_match and restored_predictions_match
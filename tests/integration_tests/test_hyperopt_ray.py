--- conflicted
+++ resolved
@@ -224,76 +224,8 @@
     )
 
 
-<<<<<<< HEAD
-# @pytest.mark.distributed
-# @pytest.mark.parametrize("backend", ["local", "ray"])
-# def test_hyperopt_run_hyperopt(csv_filename, backend, tmpdir, ray_cluster_4cpu):
-#     input_features = [
-#         text_feature(name="utterance", encoder={"cell_type": "lstm", "reduce_output": "sum"}),
-#         category_feature(encoder={"vocab_size": 2}, reduce_input="sum"),
-#     ]
-#     output_features = [category_feature(decoder={"vocab_size": 2}, reduce_input="sum", output_feature=True)]
-
-#     output_feature_name = output_features[0]["name"]
-
-#     rel_path = generate_data(input_features, output_features, csv_filename)
-
-#     config = {
-#         "input_features": input_features,
-#         "output_features": output_features,
-#         "combiner": {"type": "concat"},
-#         TRAINER: {"epochs": 2, "learning_rate": 0.001},
-#         "backend": {
-#             "type": backend,
-#         },
-#         "hyperopt": {
-#             "parameters": {
-#                 "trainer.learning_rate": {
-#                     "space": "loguniform",
-#                     "lower": 0.001,
-#                     "upper": 0.1,
-#                 },
-#                 output_feature_name + ".output_size": {"space": "randint", "lower": 32, "upper": 64},
-#                 output_feature_name + ".num_fc_layers": {"space": "randint", "lower": 2, "upper": 6},
-#             },
-#             "goal": "minimize",
-#             "output_feature": output_feature_name,
-#             "validation_metrics": "loss",
-#             "executor": {
-#                 "type": "ray",
-#                 "num_samples": 2,
-#                 "cpu_resources_per_trial": 2,
-#                 "max_concurrent_trials": "auto",
-#             },
-#             "search_alg": {"type": "variant_generator"},
-#         },
-#     }
-
-#     @ray.remote(num_cpus=0)
-#     class Event:
-#         def __init__(self):
-#             self._set = False
-
-#         def is_set(self):
-#             return self._set
-
-#         def set(self):
-#             self._set = True
-
-#     # Used to trigger a cancel event in the trial, which should subsequently be retried
-#     event = Event.remote()
-
-#     class CancelCallback(Callback):
-#         def on_epoch_start(self, trainer, progress_tracker, save_path: str):
-#             if progress_tracker.epoch == 1 and not ray.get(event.is_set.remote()):
-#                 ray.get(event.set.remote())
-#                 raise KeyboardInterrupt()
-
-#     # run for one epoch, then cancel, then resume from where we left off
-#     run_hyperopt(config, rel_path, tmpdir, callbacks=[CancelCallback()])
-=======
 @pytest.mark.distributed
-@pytest.mark.parametrize("backend", ["local", "ray"])
+@pytest.mark.parametrize("backend", ["local"])  # "ray"
 def test_hyperopt_run_hyperopt(csv_filename, backend, tmpdir, ray_cluster_4cpu):
     input_features = [
         text_feature(name="utterance", encoder={"cell_type": "lstm", "reduce_output": "sum"}),
@@ -362,7 +294,6 @@
 
     # run for one epoch, then cancel, then resume from where we left off
     run_hyperopt(config, rel_path, tmpdir, callbacks=[CancelCallback()])
->>>>>>> 8bd13aca
 
 
 @pytest.mark.distributed

# -*- coding: utf-8 -*-
# Copyright (c) 2019 Uber Technologies, Inc.
#
# Licensed under the Apache License, Version 2.0 (the "License");
# you may not use this file except in compliance with the License.
# You may obtain a copy of the License at
#
#     http://www.apache.org/licenses/LICENSE-2.0
#
# Unless required by applicable law or agreed to in writing, software
# distributed under the License is distributed on an "AS IS" BASIS,
# WITHOUT WARRANTIES OR CONDITIONS OF ANY KIND, either express or implied.
# See the License for the specific language governing permissions and
# limitations under the License.
# ==============================================================================
import logging
import os.path

import pytest

import mlflow
import ray
from mlflow.tracking import MlflowClient

from ludwig.contribs import MlflowCallback
from ludwig.hyperopt.execution import get_build_hyperopt_executor
from ludwig.hyperopt.results import RayTuneResults
from ludwig.hyperopt.run import hyperopt
from ludwig.hyperopt.sampling import (get_build_hyperopt_sampler)
from ludwig.hyperopt.run import update_hyperopt_params_with_defaults
from ludwig.utils.defaults import merge_with_defaults, ACCURACY
from tests.integration_tests.utils import category_feature
from tests.integration_tests.utils import generate_data
from tests.integration_tests.utils import spawn
from tests.integration_tests.utils import text_feature

logger = logging.getLogger(__name__)
logger.setLevel(logging.INFO)
logging.getLogger("ludwig").setLevel(logging.INFO)

HYPEROPT_CONFIG = {
    "parameters": {
        "training.learning_rate": {
            "space": "loguniform",
            "lower": 0.001,
            "upper": 0.1,
        },
        "combiner.num_fc_layers": {
            "space": "randint",
            "lower": 2,
            "upper": 6
        },
        "utterance.cell_type": {
            "space": "grid_search",
            "values": ["rnn", "gru"]
        },
        "utterance.bidirectional": {
            "space": "choice",
            "categories": [True, False]
        },
        "utterance.fc_layers": {
            "space": "choice",
            "categories": [
                [{"fc_size": 512}, {"fc_size": 256}],
                [{"fc_size": 512}],
                [{"fc_size": 256}],
            ]
        }
    },
    "goal": "minimize"
}


SAMPLERS = [
    {"type": "ray"},
    {"type": "ray", "num_samples": 2},
    {
        "type": "ray",
        "search_alg": {
            "type": "bohb"
        },
        "scheduler": {
            "type": "hb_bohb",
            "time_attr": "training_iteration",
            "reduction_factor": 4,
        },
        "num_samples": 3
    },
]

EXECUTORS = [
    {"type": "ray"},
]


<<<<<<< HEAD
@pytest.fixture
def ray_start_4_cpus():
    address_info = ray.init(num_cpus=4)
    try:
        yield address_info
    finally:
        ray.shutdown()


@spawn
def run_hyperopt_executor(
    sampler, executor, csv_filename,
    validate_output_feature=False,
    validation_metric=None,
    experiment_name='ray_hyperopt',
    callbacks=None
):
=======
def _get_config(sampler, executor):
>>>>>>> fbb0b587
    input_features = [
        text_feature(name="utterance", cell_type="lstm", reduce_output="sum"),
        category_feature(vocab_size=2, reduce_input="sum")]

    output_features = [category_feature(vocab_size=2, reduce_input="sum")]

    return {
        "input_features": input_features,
        "output_features": output_features,
        "combiner": {"type": "concat", "num_fc_layers": 2},
        "training": {"epochs": 2, "learning_rate": 0.001},
        "hyperopt": {
            **HYPEROPT_CONFIG,
            "executor": executor,
            "sampler": sampler,
        },
    }


@pytest.fixture
def ray_start_4_cpus():
    address_info = ray.init(num_cpus=4)
    try:
        yield address_info
    finally:
        ray.shutdown()


@spawn
def run_hyperopt_executor(
    sampler, executor, csv_filename,
    validate_output_feature=False,
    validation_metric=None,
):
    config = _get_config(sampler, executor)
    rel_path = generate_data(
        config['input_features'],
        config['output_features'],
        csv_filename
    )

    config = merge_with_defaults(config)

    hyperopt_config = config["hyperopt"]

    if validate_output_feature:
        hyperopt_config['output_feature'] = config['output_features'][0]['name']
    if validation_metric:
        hyperopt_config['validation_metric'] = validation_metric

    update_hyperopt_params_with_defaults(hyperopt_config)

    parameters = hyperopt_config["parameters"]
    if sampler.get("search_alg", {}).get("type", "") == 'bohb':
        # bohb does not support grid_search search space
        del parameters['utterance.cell_type']

    split = hyperopt_config["split"]
    output_feature = hyperopt_config["output_feature"]
    metric = hyperopt_config["metric"]
    goal = hyperopt_config["goal"]

    hyperopt_sampler = get_build_hyperopt_sampler(
        sampler["type"])(goal, parameters, **sampler)

    hyperopt_executor = get_build_hyperopt_executor(executor["type"])(
        hyperopt_sampler, output_feature, metric, split, **executor)

    hyperopt_executor.execute(
        config,
        dataset=rel_path,
<<<<<<< HEAD
        experiment_name=experiment_name,
        callbacks=callbacks
=======
>>>>>>> fbb0b587
    )


@pytest.mark.distributed
@pytest.mark.parametrize('sampler', SAMPLERS)
@pytest.mark.parametrize('executor', EXECUTORS)
def test_hyperopt_executor(sampler, executor, csv_filename, ray_start_4_cpus):
    run_hyperopt_executor(sampler, executor, csv_filename)


@pytest.mark.distributed
def test_hyperopt_executor_with_metric(csv_filename, ray_start_4_cpus):
    run_hyperopt_executor({"type": "ray", "num_samples": 2},
                          {"type": "ray"},
                          csv_filename,
                          validate_output_feature=True,
                          validation_metric=ACCURACY)


@pytest.mark.distributed
def test_hyperopt_ray_mlflow(csv_filename, ray_start_4_cpus, tmpdir):
    mlflow_uri = f'file://{tmpdir}/mlruns'
    mlflow.set_tracking_uri(mlflow_uri)
    client = MlflowClient(tracking_uri=mlflow_uri)

    num_samples = 2
    exp_name = 'mlflow_test'
    run_hyperopt_executor({"type": "ray", "num_samples": num_samples},
                          {"type": "ray"},
                          csv_filename,
                          experiment_name=exp_name,
                          callbacks=[MlflowCallback()])

    experiment = mlflow.get_experiment_by_name(exp_name)
    assert experiment is not None

    df = mlflow.search_runs([experiment.experiment_id])
    assert len(df) == num_samples

    for run_id in df.run_id:
        run = mlflow.get_run(run_id=run_id)

        artifacts = [f.path for f in client.list_artifacts(run.info.run_id, "")]
        assert 'config.yaml' in artifacts
        assert 'model' in artifacts


@pytest.mark.distributed
def test_hyperopt_run_hyperopt(csv_filename, ray_start_4_cpus):
    input_features = [
        text_feature(name="utterance", cell_type="lstm", reduce_output="sum"),
        category_feature(vocab_size=2, reduce_input="sum")]

    output_features = [category_feature(vocab_size=2, reduce_input="sum")]

    rel_path = generate_data(input_features, output_features, csv_filename)

    config = {
        "input_features": input_features,
        "output_features": output_features,
        "combiner": {"type": "concat", "num_fc_layers": 2},
        "training": {"epochs": 2, "learning_rate": 0.001}
    }

    output_feature_name = output_features[0]['name']

    hyperopt_configs = {
        "parameters": {
            "training.learning_rate": {
                "space": "loguniform",
                "lower": 0.001,
                "upper": 0.1,
            },
            output_feature_name + ".fc_size": {
                "space": "randint",
                "lower": 32,
                "upper": 256
            },
            output_feature_name + ".num_fc_layers": {
                "space": "randint",
                "lower": 2,
                "upper": 6
            }
        },
        "goal": "minimize",
        'output_feature': output_feature_name,
        'validation_metrics': 'loss',
        'executor': {'type': 'ray'},
        'sampler': {'type': 'ray', 'num_samples': 2}
    }

    # add hyperopt parameter space to the config
    config['hyperopt'] = hyperopt_configs
    run_hyperopt(config, rel_path)


@pytest.mark.distributed
def test_hyperopt_ray_mlflow(csv_filename, ray_start_4_cpus, tmpdir):
    mlflow_uri = f'file://{tmpdir}/mlruns'
    mlflow.set_tracking_uri(mlflow_uri)
    client = MlflowClient(tracking_uri=mlflow_uri)

    num_samples = 2
    config = _get_config(
        {"type": "ray", "num_samples": num_samples},
        {"type": "ray"}
    )

    rel_path = generate_data(
        config['input_features'],
        config['output_features'],
        csv_filename
    )

    exp_name = 'mlflow_test'
    run_hyperopt(config, rel_path,
                 experiment_name=exp_name,
                 callbacks=[MlflowCallback(mlflow_uri)])

    experiment = client.get_experiment_by_name(exp_name)
    assert experiment is not None

    runs = client.search_runs([experiment.experiment_id])
    assert len(runs) > 0

    for run in runs:
        artifacts = [f.path for f in client.list_artifacts(run.info.run_id, "")]
        assert 'config.yaml' in artifacts
        assert 'model' in artifacts


@spawn
def run_hyperopt(
        config, rel_path,
        experiment_name='ray_hyperopt',
        callbacks=None,
):
    hyperopt_results = hyperopt(
        config,
        dataset=rel_path,
        output_directory='results_hyperopt',
        experiment_name=experiment_name,
        callbacks=callbacks,
    )

    # check for return results
    assert isinstance(hyperopt_results, RayTuneResults)

    # check for existence of the hyperopt statistics file
    assert os.path.isfile(
        os.path.join('results_hyperopt', 'hyperopt_statistics.json')
    )<|MERGE_RESOLUTION|>--- conflicted
+++ resolved
@@ -93,27 +93,7 @@
 ]
 
 
-<<<<<<< HEAD
-@pytest.fixture
-def ray_start_4_cpus():
-    address_info = ray.init(num_cpus=4)
-    try:
-        yield address_info
-    finally:
-        ray.shutdown()
-
-
-@spawn
-def run_hyperopt_executor(
-    sampler, executor, csv_filename,
-    validate_output_feature=False,
-    validation_metric=None,
-    experiment_name='ray_hyperopt',
-    callbacks=None
-):
-=======
 def _get_config(sampler, executor):
->>>>>>> fbb0b587
     input_features = [
         text_feature(name="utterance", cell_type="lstm", reduce_output="sum"),
         category_feature(vocab_size=2, reduce_input="sum")]
@@ -185,11 +165,6 @@
     hyperopt_executor.execute(
         config,
         dataset=rel_path,
-<<<<<<< HEAD
-        experiment_name=experiment_name,
-        callbacks=callbacks
-=======
->>>>>>> fbb0b587
     )
 
 

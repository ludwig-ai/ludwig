# -*- coding: utf-8 -*-
# Copyright (c) 2019 Uber Technologies, Inc.
#
# Licensed under the Apache License, Version 2.0 (the "License");
# you may not use this file except in compliance with the License.
# You may obtain a copy of the License at
#
#     http://www.apache.org/licenses/LICENSE-2.0
#
# Unless required by applicable law or agreed to in writing, software
# distributed under the License is distributed on an "AS IS" BASIS,
# WITHOUT WARRANTIES OR CONDITIONS OF ANY KIND, either express or implied.
# See the License for the specific language governing permissions and
# limitations under the License.
# ==============================================================================
import contextlib
import logging
import os.path

import pytest

import ray

from ludwig.hyperopt.execution import get_build_hyperopt_executor
from ludwig.hyperopt.run import hyperopt
from ludwig.hyperopt.sampling import (get_build_hyperopt_sampler)
from ludwig.hyperopt.utils import update_hyperopt_params_with_defaults
from ludwig.utils.defaults import merge_with_defaults, ACCURACY
from tests.integration_tests.utils import category_feature
from tests.integration_tests.utils import generate_data
from tests.integration_tests.utils import spawn
from tests.integration_tests.utils import text_feature

logger = logging.getLogger(__name__)
logger.setLevel(logging.INFO)
logging.getLogger("ludwig").setLevel(logging.INFO)

HYPEROPT_CONFIG = {
    "parameters": {
        "training.learning_rate": {
            "space": "loguniform",
            "lower": 0.001,
            "upper": 0.1,
        },
        "combiner.num_fc_layers": {
            "space": "randint",
            "lower": 2,
            "upper": 6
        },
        "utterance.cell_type": {
            "space": "grid_search",
            "values": ["rnn", "gru"]
        },
        "utterance.bidirectional": {
            "space": "choice",
            "categories": [True, False]
        },
        "utterance.fc_layers": {
            "space": "choice",
            "categories": [
                [{"fc_size": 512}, {"fc_size": 256}],
                [{"fc_size": 512}],
                [{"fc_size": 256}],
            ]
        }
    },
    "goal": "minimize"
}


SAMPLERS = [
    {"type": "ray"},
    {"type": "ray", "num_samples": 2},
    {
        "type": "ray",
        "search_alg": {
            "type": "bohb"
        },
        "scheduler": {
            "type": "hb_bohb",
            "time_attr": "training_iteration",
            "max_t": 100,
            "reduction_factor": 4,
        },
        "num_samples": 3
    },
]

EXECUTORS = [
    {"type": "ray"},
]


@pytest.fixture
def ray_start_4_cpus():
    address_info = ray.init(num_cpus=4)
    try:
        yield address_info
    finally:
        ray.shutdown()


@spawn
def run_hyperopt_executor(sampler, executor, csv_filename,
                          validate_output_feature=False,
                          validation_metric=None):
    input_features = [
        text_feature(name="utterance", cell_type="lstm", reduce_output="sum"),
        category_feature(vocab_size=2, reduce_input="sum")]

    output_features = [category_feature(vocab_size=2, reduce_input="sum")]

    rel_path = generate_data(input_features, output_features, csv_filename)

    config = {
        "input_features": input_features,
        "output_features": output_features,
        "combiner": {"type": "concat", "num_fc_layers": 2},
        "training": {"epochs": 2, "learning_rate": 0.001}
    }

    config = merge_with_defaults(config)

    hyperopt_config = HYPEROPT_CONFIG.copy()

    if validate_output_feature:
        hyperopt_config['output_feature'] = output_features[0]['name']
    if validation_metric:
        hyperopt_config['validation_metric'] = validation_metric

    update_hyperopt_params_with_defaults(hyperopt_config)

    parameters = hyperopt_config["parameters"]
    if sampler.get("search_alg", {}).get("type", "") == 'bohb':
        # bohb does not support grid_search search space
        del parameters['utterance.cell_type']

    split = hyperopt_config["split"]
    output_feature = hyperopt_config["output_feature"]
    metric = hyperopt_config["metric"]
    goal = hyperopt_config["goal"]

    hyperopt_sampler = get_build_hyperopt_sampler(
        sampler["type"])(goal, parameters, **sampler)

    hyperopt_executor = get_build_hyperopt_executor(executor["type"])(
        hyperopt_sampler, output_feature, metric, split, **executor)

    hyperopt_executor.execute(config, dataset=rel_path)


@pytest.mark.parametrize('sampler', SAMPLERS)
@pytest.mark.parametrize('executor', EXECUTORS)
def test_hyperopt_executor(sampler, executor, csv_filename, ray_start_4_cpus):
    run_hyperopt_executor(sampler, executor, csv_filename)


<<<<<<< HEAD
@pytest.mark.parametrize('sampler', SAMPLERS)
@pytest.mark.parametrize('executor', EXECUTORS)
def test_hyperopt_executor(sampler, executor, csv_filename, ray_start_4_cpus):
    run_hyperopt_executor(sampler, executor, csv_filename)

=======
def test_hyperopt_executor_with_metric(csv_filename, ray_start_4_cpus):
    run_hyperopt_executor({"type": "ray", "num_samples": 2},
                          {"type": "ray"},
                          csv_filename,
                          validate_output_feature=True,
                          validation_metric=ACCURACY)
>>>>>>> b66a6e50

def test_hyperopt_executor_with_metric(csv_filename, ray_start_4_cpus):
    run_hyperopt_executor({"type": "ray", "num_samples": 2},
                          {"type": "ray"},
                          csv_filename,
                          validate_output_feature=True,
                          validation_metric=ACCURACY)

<<<<<<< HEAD

=======
>>>>>>> b66a6e50
def test_hyperopt_run_hyperopt(csv_filename, ray_start_4_cpus):
    input_features = [
        text_feature(name="utterance", cell_type="lstm", reduce_output="sum"),
        category_feature(vocab_size=2, reduce_input="sum")]

    output_features = [category_feature(vocab_size=2, reduce_input="sum")]

    rel_path = generate_data(input_features, output_features, csv_filename)

    config = {
        "input_features": input_features,
        "output_features": output_features,
        "combiner": {"type": "concat", "num_fc_layers": 2},
        "training": {"epochs": 2, "learning_rate": 0.001}
    }

    output_feature_name = output_features[0]['name']

    hyperopt_configs = {
        "parameters": {
            "training.learning_rate": {
                "space": "loguniform",
                "lower": 0.001,
                "upper": 0.1,
            },
            output_feature_name + ".fc_size": {
                "space": "randint",
                "lower": 32,
                "upper": 256
            },
            output_feature_name + ".num_fc_layers": {
                "space": "randint",
                "lower": 2,
                "upper": 6
            }
        },
        "goal": "minimize",
        'output_feature': output_feature_name,
        'validation_metrics': 'loss',
        'executor': {'type': 'ray'},
        'sampler': {'type': 'ray', 'num_samples': 2}
    }

    # add hyperopt parameter space to the config
    config['hyperopt'] = hyperopt_configs
    run_hyperopt(config, rel_path)


@spawn
def run_hyperopt(config, rel_path):
    hyperopt_results = hyperopt(
        config,
        dataset=rel_path,
        output_directory='results_hyperopt'
    )

    # check for return results
    assert isinstance(hyperopt_results, list)

    # check for existence of the hyperopt statistics file
    assert os.path.isfile(
        os.path.join('results_hyperopt', 'hyperopt_statistics.json')
    )<|MERGE_RESOLUTION|>--- conflicted
+++ resolved
@@ -155,32 +155,14 @@
     run_hyperopt_executor(sampler, executor, csv_filename)
 
 
-<<<<<<< HEAD
-@pytest.mark.parametrize('sampler', SAMPLERS)
-@pytest.mark.parametrize('executor', EXECUTORS)
-def test_hyperopt_executor(sampler, executor, csv_filename, ray_start_4_cpus):
-    run_hyperopt_executor(sampler, executor, csv_filename)
-
-=======
 def test_hyperopt_executor_with_metric(csv_filename, ray_start_4_cpus):
     run_hyperopt_executor({"type": "ray", "num_samples": 2},
                           {"type": "ray"},
                           csv_filename,
                           validate_output_feature=True,
                           validation_metric=ACCURACY)
->>>>>>> b66a6e50
-
-def test_hyperopt_executor_with_metric(csv_filename, ray_start_4_cpus):
-    run_hyperopt_executor({"type": "ray", "num_samples": 2},
-                          {"type": "ray"},
-                          csv_filename,
-                          validate_output_feature=True,
-                          validation_metric=ACCURACY)
-
-<<<<<<< HEAD
-
-=======
->>>>>>> b66a6e50
+
+
 def test_hyperopt_run_hyperopt(csv_filename, ray_start_4_cpus):
     input_features = [
         text_feature(name="utterance", cell_type="lstm", reduce_output="sum"),

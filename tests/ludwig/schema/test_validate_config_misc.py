--- conflicted
+++ resolved
@@ -1,9 +1,6 @@
 import pytest
 from jsonschema.exceptions import ValidationError
 
-<<<<<<< HEAD
-from ludwig.constants import DECODER, ENCODER, LOSS, MODEL_ECD, MODEL_GBM, MODEL_TYPE, PREPROCESSING, TRAINER
-=======
 from ludwig.constants import (
     CATEGORY,
     DECODER,
@@ -17,12 +14,6 @@
     PREPROCESSING,
     TRAINER,
 )
-from ludwig.features.audio_feature import AudioFeatureMixin
-from ludwig.features.bag_feature import BagFeatureMixin
-from ludwig.features.binary_feature import BinaryFeatureMixin
-from ludwig.features.category_feature import CategoryFeatureMixin
-from ludwig.features.date_feature import DateFeatureMixin
->>>>>>> cb90e21a
 from ludwig.features.feature_registries import output_type_registry
 from ludwig.schema import validate_config
 from ludwig.schema.defaults.defaults import DefaultsConfig

--- conflicted
+++ resolved
@@ -1,10 +1,5 @@
-<<<<<<< HEAD
-import dask.dataframe as dd
-import pandas as pd
-=======
 import pandas as pd
 import pytest
->>>>>>> 667f96a3
 
 from ludwig.profiling.dataset_profile import (
     get_column_profile_summaries_from_proto,
@@ -23,13 +18,8 @@
         }
     )
 
-<<<<<<< HEAD
-    dataset_profile_view, size_bytes = get_dataset_profile_view(df)
-    dataset_profile_view_proto = get_dataset_profile_proto(dataset_profile_view, size_bytes)
-=======
     dataset_profile_view = get_dataset_profile_view(df)
     dataset_profile_view_proto = get_dataset_profile_proto(dataset_profile_view)
->>>>>>> 667f96a3
     column_profile_summaries = get_column_profile_summaries_from_proto(dataset_profile_view_proto)
 
     assert set(column_profile_summaries.keys()) == {
@@ -39,14 +29,10 @@
     }
 
 
-<<<<<<< HEAD
-def test_get_dataset_profile_view_works_dask():
-=======
 @pytest.mark.distributed
 def test_get_dataset_profile_view_works_dask():
     import dask.dataframe as dd
 
->>>>>>> 667f96a3
     input_features = [
         number_feature(),
         number_feature(),
@@ -57,13 +43,8 @@
     dataset = generate_data_as_dataframe(input_features, output_features, num_examples=100)
     df = dd.from_pandas(dataset, npartitions=5)
 
-<<<<<<< HEAD
-    dataset_profile_view, size_bytes = get_dataset_profile_view(df)
-    dataset_profile_view_proto = get_dataset_profile_proto(dataset_profile_view, size_bytes)
-=======
     dataset_profile_view = get_dataset_profile_view(df)
     dataset_profile_view_proto = get_dataset_profile_proto(dataset_profile_view)
->>>>>>> 667f96a3
     column_profile_summaries = get_column_profile_summaries_from_proto(dataset_profile_view_proto)
 
     assert len(column_profile_summaries.keys()) == 5
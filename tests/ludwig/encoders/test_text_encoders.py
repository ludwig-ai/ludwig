--- conflicted
+++ resolved
@@ -18,11 +18,9 @@
     inputs = torch.rand((2, max_sequence_length)).type(
         albert_encoder.input_dtype
     )
-<<<<<<< HEAD
-=======
-    inputs = torch.rand((2, max_sequence_length)).type(
-        albert_encoder.input_dtype)
->>>>>>> a036088d
+    inputs = torch.rand((2, max_sequence_length)).type(
+        albert_encoder.input_dtype
+    )
     outputs = albert_encoder(inputs)
     assert outputs["encoder_output"].shape[1:] == albert_encoder.output_shape
 
@@ -192,7 +190,6 @@
     )
     inputs = torch.rand((2, max_sequence_length)).type(encoder.input_dtype)
     outputs = encoder(inputs)
-<<<<<<< HEAD
     assert outputs["encoder_output"].shape[1:] == encoder.output_shape
 
 
@@ -229,79 +226,4 @@
     outputs = xlmroberta_encoder(inputs)
     assert (
         outputs["encoder_output"].shape[1:] == xlmroberta_encoder.output_shape
-    )
-=======
-    assert outputs['encoder_output'].shape[1:] == encoder.output_shape
-
-
-@pytest.mark.parametrize('use_pretrained', [False])
-@pytest.mark.parametrize('reduce_output', [None, 'sum'])
-@pytest.mark.parametrize('max_sequence_length', [20])
-def test_t5_encoder(
-        use_pretrained: bool,
-        reduce_output: str,
-        max_sequence_length: int
-):
-    encoder = text_encoders.T5Encoder(
-        use_pretrained=use_pretrained,
-        reduce_output=reduce_output,
-        max_sequence_length=max_sequence_length)
-    inputs = torch.rand((2, max_sequence_length)).type(
-        encoder.input_dtype)
-    outputs = encoder(inputs)
-    assert outputs['encoder_output'].shape[1:] == encoder.output_shape
-
-
-@pytest.mark.parametrize('use_pretrained', [False])
-@pytest.mark.parametrize('reduce_output', [None, 'sum'])
-@pytest.mark.parametrize('max_sequence_length', [20])
-def test_flaubert_encoder(
-        use_pretrained: bool,
-        reduce_output: str,
-        max_sequence_length: int
-):
-    encoder = text_encoders.FlauBERTEncoder(
-        use_pretrained=use_pretrained,
-        reduce_output=reduce_output,
-        max_sequence_length=max_sequence_length)
-    inputs = torch.rand((2, max_sequence_length)).type(
-        encoder.input_dtype)
-    outputs = encoder(inputs)
-    assert outputs['encoder_output'].shape[1:] == encoder.output_shape
-
-
-@pytest.mark.parametrize('use_pretrained', [False])
-@pytest.mark.parametrize('reduce_output', [None, 'sum'])
-@pytest.mark.parametrize('max_sequence_length', [20])
-def test_electra_encoder(
-        use_pretrained: bool,
-        reduce_output: str,
-        max_sequence_length: int
-):
-    encoder = text_encoders.ELECTRAEncoder(
-        use_pretrained=use_pretrained,
-        reduce_output=reduce_output,
-        max_sequence_length=max_sequence_length)
-    inputs = torch.rand((2, max_sequence_length)).type(
-        encoder.input_dtype)
-    outputs = encoder(inputs)
-    assert outputs['encoder_output'].shape[1:] == encoder.output_shape
-
-
-@pytest.mark.parametrize('pretrained_model_name_or_path', ['bert-base-uncased'])
-@pytest.mark.parametrize('reduce_output', [None, 'sum', 'cls_pooled'])
-@pytest.mark.parametrize('max_sequence_length', [20])
-def test_auto_transformer_encoder(
-        pretrained_model_name_or_path: str,
-        reduce_output: str,
-        max_sequence_length: int
-):
-    encoder = text_encoders.AutoTransformerEncoder(
-        pretrained_model_name_or_path=pretrained_model_name_or_path,
-        reduce_output=reduce_output,
-        max_sequence_length=max_sequence_length)
-    inputs = torch.rand((2, max_sequence_length)).type(
-        encoder.input_dtype)
-    outputs = encoder(inputs)
-    assert outputs['encoder_output'].shape[1:] == encoder.output_shape
->>>>>>> a036088d
+    )
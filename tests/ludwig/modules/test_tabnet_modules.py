--- conflicted
+++ resolved
@@ -1,34 +1,12 @@
-<<<<<<< HEAD
-from typing import Optional, List
-import pytest
-import logging
-=======
 from typing import Optional
->>>>>>> 6cc49ae4
 
 import pytest
 import torch
 
-<<<<<<< HEAD
-from ludwig.utils.torch_utils import Sparsemax
-from ludwig.modules.tabnet_modules import TabNet
-from ludwig.modules.tabnet_modules import FeatureTransformer, FeatureBlock
-from ludwig.modules.tabnet_modules import AttentiveTransformer
-from tests.integration_tests.utils import assert_model_parameters_updated
-
-logger = logging.getLogger(__name__)
-logger.setLevel(logging.DEBUG)  # todo: debugging
-
-RANDOM_SEED = 67
-BATCH_SIZE = 2  # 16  2 is for testing  # todo: set back to 16
-INPUT_SIZE = [6,
-              12]  # todo: confirm values to be tested and how it relates to num_blocks
-=======
 from ludwig.modules.tabnet_modules import AttentiveTransformer, FeatureBlock, FeatureTransformer, TabNet
 from ludwig.utils.entmax import sparsemax
 
 RANDOM_SEED = 67
->>>>>>> 6cc49ae4
 
 
 @pytest.mark.parametrize(
@@ -48,22 +26,12 @@
     assert output_tensor.equal(torch.tensor([[0, 0, 1], [1, 0, 0]], dtype=torch.float32))
 
 
-<<<<<<< HEAD
-@pytest.mark.parametrize('bn_virtual_bs', [None, 7])
-@pytest.mark.parametrize(
-    'external_shared_fc_layer', [True, False]
-)
-@pytest.mark.parametrize('apply_glu', [True, False])
-@pytest.mark.parametrize('size', [4, 12])
-@pytest.mark.parametrize('input_size', INPUT_SIZE)
-=======
 @pytest.mark.parametrize("bn_virtual_bs", [None, 7])
 @pytest.mark.parametrize("external_shared_fc_layer", [True, False])
 @pytest.mark.parametrize("apply_glu", [True, False])
 @pytest.mark.parametrize("size", [4, 12])
 @pytest.mark.parametrize("input_size", [2, 6])
 @pytest.mark.parametrize("batch_size", [1, 16])
->>>>>>> 6cc49ae4
 def test_feature_block(
     input_size,
     size: int,
@@ -95,24 +63,12 @@
     assert feature_block.output_shape[-1] == size
     assert feature_block.input_dtype == torch.float32
 
-    # check for model parameter updates
-    assert_model_parameters_updated(feature_block, (input_tensor,))
 
-<<<<<<< HEAD
-@pytest.mark.parametrize(
-    'num_total_blocks, num_shared_blocks',
-    [(4, 2), (6, 4), (3, 1)]
-)
-@pytest.mark.parametrize('virtual_batch_size', [None, 7])
-@pytest.mark.parametrize('size', [4, 12])
-@pytest.mark.parametrize('input_size', INPUT_SIZE)
-=======
 @pytest.mark.parametrize("num_total_blocks, num_shared_blocks", [(4, 2), (6, 4), (3, 1)])
 @pytest.mark.parametrize("virtual_batch_size", [None, 7])
 @pytest.mark.parametrize("size", [4, 12])
 @pytest.mark.parametrize("input_size", [2, 6])
 @pytest.mark.parametrize("batch_size", [1, 16])
->>>>>>> 6cc49ae4
 def test_feature_transformer(
     input_size: int,
     size: int,
@@ -143,23 +99,13 @@
     assert feature_transformer.output_shape[-1] == size
     assert feature_transformer.input_dtype == torch.float32
 
-    # check for model parameter updates
-    assert_model_parameters_updated(feature_transformer, (input_tensor,))
 
-
-<<<<<<< HEAD
-@pytest.mark.parametrize('virtual_batch_size', [None, 7])
-@pytest.mark.parametrize('output_size', [10, 12])
-@pytest.mark.parametrize('size', [4, 8])
-@pytest.mark.parametrize('input_size', INPUT_SIZE)
-=======
 @pytest.mark.parametrize("virtual_batch_size", [None, 7])
 @pytest.mark.parametrize("output_size", [10, 12])
 @pytest.mark.parametrize("size", [4, 8])
 @pytest.mark.parametrize("input_size", [2, 6])
 @pytest.mark.parametrize("entmax_mode", [None, "entmax15", "adaptive", "constant"])
 @pytest.mark.parametrize("batch_size", [1, 16])
->>>>>>> 6cc49ae4
 def test_attentive_transformer(
     entmax_mode: Optional[str],
     input_size: int,
@@ -193,23 +139,13 @@
     if entmax_mode == "adaptive":
         assert isinstance(attentive_transformer.trainable_alpha, torch.Tensor)
 
-    # check for model parameter updates
-    assert_model_parameters_updated(attentive_transformer,
-                                    (x[:, output_size:], prior_scales))
 
-<<<<<<< HEAD
-@pytest.mark.parametrize('virtual_batch_size', [None, 7])
-@pytest.mark.parametrize('size', [2, 4, 8])
-@pytest.mark.parametrize('output_size', [2, 4, 12])
-@pytest.mark.parametrize('input_size', INPUT_SIZE)
-=======
 @pytest.mark.parametrize("virtual_batch_size", [None, 7])
 @pytest.mark.parametrize("size", [2, 4, 8])
 @pytest.mark.parametrize("output_size", [2, 4, 12])
 @pytest.mark.parametrize("input_size", [2])
 @pytest.mark.parametrize("entmax_mode", [None, "entmax15", "adaptive", "constant"])
 @pytest.mark.parametrize("batch_size", [1, 16])
->>>>>>> 6cc49ae4
 def test_tabnet(
     entmax_mode: Optional[str],
     input_size: int,
@@ -234,7 +170,4 @@
 
     assert tabnet.input_shape[-1] == input_size
     assert tabnet.output_shape[-1] == output_size
-    assert tabnet.input_dtype == torch.float32
-
-    # check for model parameter updates
-    assert_model_parameters_updated(tabnet, (input_tensor,))+    assert tabnet.input_dtype == torch.float32
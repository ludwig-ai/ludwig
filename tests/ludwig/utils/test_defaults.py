import copy

import pytest

from ludwig.constants import CATEGORY, DROP_ROW, FILL_WITH_MODE, HYPEROPT, NUMBER, PREPROCESSING, TRAINER, TYPE
from ludwig.data.preprocessing import merge_preprocessing
from ludwig.utils.defaults import default_training_params, merge_with_defaults
from tests.integration_tests.utils import (
    binary_feature,
    category_feature,
    number_feature,
    sequence_feature,
    text_feature,
    vector_feature,
)

HYPEROPT_CONFIG = {
    "parameters": {
        "trainer.learning_rate": {
            "space": "loguniform",
            "lower": 0.001,
            "upper": 0.1,
        },
        "combiner.num_fc_layers": {"space": "randint", "lower": 2, "upper": 6},
        "utterance.cell_type": {"space": "grid_search", "values": ["rnn", "gru"]},
        "utterance.bidirectional": {"space": "choice", "categories": [True, False]},
        "utterance.fc_layers": {
            "space": "choice",
            "categories": [
                [{"output_size": 512}, {"output_size": 256}],
                [{"output_size": 512}],
                [{"output_size": 256}],
            ],
        },
    },
    "sampler": {"type": "ray"},
    "executor": {"type": "ray"},
    "goal": "minimize",
}

SCHEDULER = {"type": "async_hyperband", "time_attr": "time_total_s"}

default_early_stop = default_training_params["early_stop"]


@pytest.mark.parametrize(
    "use_train,use_hyperopt_scheduler",
    [
        (True, True),
        (False, True),
        (True, False),
        (False, False),
    ],
)
def test_merge_with_defaults_early_stop(use_train, use_hyperopt_scheduler):
    all_input_features = [
        binary_feature(),
        category_feature(),
        number_feature(),
        text_feature(),
    ]
    all_output_features = [
        category_feature(),
        sequence_feature(),
        vector_feature(),
    ]

    # validate config with all features
    config = {
        "input_features": all_input_features,
        "output_features": all_output_features,
        HYPEROPT: HYPEROPT_CONFIG,
    }
    config = copy.deepcopy(config)

    if use_train:
        config[TRAINER] = {"batch_size": "42"}

    if use_hyperopt_scheduler:
        # hyperopt scheduler cannot be used with early stopping
        config[HYPEROPT]["sampler"]["scheduler"] = SCHEDULER

    merged_config = merge_with_defaults(config)

    expected = -1 if use_hyperopt_scheduler else default_early_stop
    assert merged_config[TRAINER]["early_stop"] == expected


def test_missing_outputs_drop_rows():
    config = {
        "input_features": [
            category_feature(),
        ],
        "output_features": [
            category_feature(),
        ],
        PREPROCESSING: {CATEGORY: {"missing_value_strategy": FILL_WITH_MODE}},
    }

    merged_config = merge_with_defaults(config)
    feature_config = merged_config["output_features"][0]
    assert feature_config[PREPROCESSING]["missing_value_strategy"] == DROP_ROW

    global_preprocessing = merged_config[PREPROCESSING]
    feature_preprocessing = merge_preprocessing(feature_config, global_preprocessing)
    assert feature_preprocessing["missing_value_strategy"] == DROP_ROW

    feature_preprocessing = merge_preprocessing(merged_config["input_features"][0], global_preprocessing)
    assert feature_preprocessing["missing_value_strategy"] == FILL_WITH_MODE


def test_deprecated_field_aliases():
    config = {
<<<<<<< HEAD
        "input_features": [{"name": "num_in", "type": "numerical"}],
        "output_features": [{"name": "num_out", "type": "numerical"}],
        TRAINER: {
=======
        "input_features": [{"name": "num_in", "type": "number"}],
        "output_features": [{"name": "num_out", "type": "number"}],
        "training": {
>>>>>>> 5fe9b0ce
            "epochs": 2,
        },
        "hyperopt": {
            "parameters": {
                "training.learning_rate": {
                    "space": "loguniform",
                    "lower": 0.001,
                    "upper": 0.1,
                },
            },
            "goal": "minimize",
        },
    }

    merged_config = merge_with_defaults(config)

    assert merged_config["input_features"][0][TYPE] == NUMBER
    assert merged_config["output_features"][0][TYPE] == NUMBER

    assert "training" not in merged_config
    assert merged_config[TRAINER]["epochs"] == 2

    hparams = merged_config[HYPEROPT]["parameters"]
    assert "training.learning_rate" not in hparams
    assert "trainer.learning_rate" in hparams<|MERGE_RESOLUTION|>--- conflicted
+++ resolved
@@ -111,15 +111,9 @@
 
 def test_deprecated_field_aliases():
     config = {
-<<<<<<< HEAD
-        "input_features": [{"name": "num_in", "type": "numerical"}],
-        "output_features": [{"name": "num_out", "type": "numerical"}],
-        TRAINER: {
-=======
         "input_features": [{"name": "num_in", "type": "number"}],
         "output_features": [{"name": "num_out", "type": "number"}],
-        "training": {
->>>>>>> 5fe9b0ce
+        TRAINER: {
             "epochs": 2,
         },
         "hyperopt": {

import copy

import pytest
from marshmallow import ValidationError

from ludwig.constants import (
    CATEGORY,
    DROP_ROW,
    EVAL_BATCH_SIZE,
    FILL_WITH_MODE,
    HYPEROPT,
    MODEL_ECD,
    MODEL_GBM,
    MODEL_TYPE,
    NUMBER,
    PREPROCESSING,
    SCHEDULER,
    SPLIT,
    TRAINER,
    TYPE,
)
from ludwig.data.preprocessing import merge_preprocessing
from ludwig.schema.trainer import TrainerConfig
from ludwig.utils.defaults import merge_with_defaults
from tests.integration_tests.utils import (
    binary_feature,
    category_feature,
    number_feature,
    sequence_feature,
    text_feature,
    vector_feature,
)

HYPEROPT_CONFIG = {
    "parameters": {
        "trainer.learning_rate": {
            "space": "loguniform",
            "lower": 0.001,
            "upper": 0.1,
        },
        "combiner.num_fc_layers": {"space": "randint", "lower": 2, "upper": 6},
        "utterance.cell_type": {"space": "grid_search", "values": ["rnn", "gru"]},
        "utterance.bidirectional": {"space": "choice", "categories": [True, False]},
        "utterance.fc_layers": {
            "space": "choice",
            "categories": [
                [{"output_size": 512}, {"output_size": 256}],
                [{"output_size": 512}],
                [{"output_size": 256}],
            ],
        },
    },
    "search_alg": {"type": "hyperopt"},
    "executor": {"type": "ray"},
    "goal": "minimize",
}

SCHEDULER_DICT = {"type": "async_hyperband", "time_attr": "time_total_s"}


@pytest.mark.parametrize(
    "use_train,use_hyperopt_scheduler",
    [
        (True, True),
        (False, True),
        (True, False),
        (False, False),
    ],
)
def test_merge_with_defaults_early_stop(use_train, use_hyperopt_scheduler):
    all_input_features = [
        binary_feature(),
        category_feature(),
        number_feature(),
        text_feature(),
    ]
    all_output_features = [
        category_feature(),
        sequence_feature(),
        vector_feature(),
    ]

    # validate config with all features
    config = {
        "input_features": all_input_features,
        "output_features": all_output_features,
        HYPEROPT: HYPEROPT_CONFIG,
    }
    config = copy.deepcopy(config)

    if use_train:
        config[TRAINER] = {"batch_size": 42}

    if use_hyperopt_scheduler:
        # hyperopt scheduler cannot be used with early stopping
        config[HYPEROPT]["executor"][SCHEDULER] = SCHEDULER_DICT

    merged_config = merge_with_defaults(config)

    expected = -1 if use_hyperopt_scheduler else TrainerConfig().early_stop
    assert merged_config[TRAINER]["early_stop"] == expected


def test_missing_outputs_drop_rows():
    config = {
        "input_features": [
            category_feature(),
        ],
        "output_features": [
            category_feature(),
        ],
        PREPROCESSING: {CATEGORY: {"missing_value_strategy": FILL_WITH_MODE}},
    }

    merged_config = merge_with_defaults(config)
    feature_config = merged_config["output_features"][0]
    assert feature_config[PREPROCESSING]["missing_value_strategy"] == DROP_ROW

    global_preprocessing = merged_config[PREPROCESSING]
    feature_preprocessing = merge_preprocessing(feature_config, global_preprocessing)
    assert feature_preprocessing["missing_value_strategy"] == DROP_ROW

    feature_preprocessing = merge_preprocessing(merged_config["input_features"][0], global_preprocessing)
    assert feature_preprocessing["missing_value_strategy"] == FILL_WITH_MODE


def test_deprecated_field_aliases():
    config = {
        "input_features": [{"name": "num_in", "type": "numerical"}],
        "output_features": [{"name": "num_out", "type": "numerical"}],
        "training": {
            "epochs": 2,
            "eval_batch_size": 0,
        },
        "hyperopt": {
            "parameters": {
                "training.learning_rate": {
                    "space": "loguniform",
                    "lower": 0.001,
                    "upper": 0.1,
                },
            },
            "goal": "minimize",
            "sampler": {"type": "grid", "num_samples": 2, "scheduler": {"type": "fifo"}},
            "executor": {
                "type": "grid",
                "search_alg": "bohb",
            },
        },
    }

    merged_config = merge_with_defaults(config)

    assert merged_config["input_features"][0][TYPE] == NUMBER
    assert merged_config["output_features"][0][TYPE] == NUMBER

    assert "training" not in merged_config
    assert merged_config[TRAINER]["epochs"] == 2
    assert merged_config[TRAINER][EVAL_BATCH_SIZE] is None

    hparams = merged_config[HYPEROPT]["parameters"]
    assert "training.learning_rate" not in hparams
    assert "trainer.learning_rate" in hparams

    assert "sampler" not in merged_config[HYPEROPT]

    assert merged_config[HYPEROPT]["executor"]["type"] == "ray"
    assert "num_samples" in merged_config[HYPEROPT]["executor"]
    assert "scheduler" in merged_config[HYPEROPT]["executor"]


<<<<<<< HEAD
def test_default_model_type():
    config = {
        "input_features": [
            category_feature(),
        ],
        "output_features": [
            category_feature(),
        ],
=======
@pytest.mark.parametrize("force_split", [None, False, True])
@pytest.mark.parametrize("stratify", [None, "cat_in"])
def test_deprecated_split_aliases(stratify, force_split):
    split_probabilities = [0.6, 0.2, 0.2]
    config = {
        "input_features": [{"name": "num_in", "type": "number"}, {"name": "cat_in", "type": "category"}],
        "output_features": [{"name": "num_out", "type": "number"}],
        "preprocessing": {
            "force_split": force_split,
            "split_probabilities": split_probabilities,
            "stratify": stratify,
        },
>>>>>>> c26e81a2
    }

    merged_config = merge_with_defaults(config)

<<<<<<< HEAD
    assert merged_config[MODEL_TYPE] == MODEL_ECD


@pytest.mark.parametrize(
    "model_trainer_type",
    [
        (MODEL_ECD, "trainer"),
        (MODEL_GBM, "lightgbm_trainer"),
    ],
)
def test_default_trainer_type(model_trainer_type):
    model_type, expected_trainer_type = model_trainer_type
    config = {
        "input_features": [
            category_feature(),
        ],
        "output_features": [
            category_feature(),
        ],
        MODEL_TYPE: model_type,
    }

    merged_config = merge_with_defaults(config)

    assert merged_config[TRAINER][TYPE] == expected_trainer_type


def test_overwrite_trainer_type():
    expected_trainer_type = "ray_legacy_trainer"
    config = {
        "input_features": [
            category_feature(),
        ],
        "output_features": [
            category_feature(),
        ],
        MODEL_TYPE: MODEL_ECD,
        "trainer": {"type": expected_trainer_type},
    }

    merged_config = merge_with_defaults(config)

    assert merged_config[TRAINER][TYPE] == expected_trainer_type


@pytest.mark.parametrize(
    "model_type",
    [MODEL_ECD, MODEL_GBM],
)
def test_invalid_trainer_type(model_type):
    config = {
        "input_features": [
            category_feature(),
        ],
        "output_features": [
            category_feature(),
        ],
        MODEL_TYPE: model_type,
        "trainer": {"type": "invalid_trainer"},
    }

    with pytest.raises(ValidationError):
        merge_with_defaults(config)
=======
    assert "force_split" not in merged_config[PREPROCESSING]
    assert "split_probabilities" not in merged_config[PREPROCESSING]
    assert "stratify" not in merged_config[PREPROCESSING]

    assert SPLIT in merged_config[PREPROCESSING]
    split = merged_config[PREPROCESSING][SPLIT]

    assert split["probabilities"] == split_probabilities
    if stratify is None:
        if force_split:
            assert split.get(TYPE) == "random"
        elif force_split is False:
            assert split.get(TYPE) == "fixed"
        else:
            assert split.get(TYPE) is None
    else:
        assert split.get(TYPE) == "stratify"
        assert split.get("column") == stratify
>>>>>>> c26e81a2


def test_merge_with_defaults():
    # configuration with legacy parameters
    legacy_config_format = {
        "input_features": [
            {
                "type": "numerical",
                "name": "number_input_feature",
            },
            {
                "type": "image",
                "name": "image_input_feature",
                "encoder": "stacked_cnn",
                "conv_bias": True,
                "conv_layers": [
                    {"num_filters": 32, "pool_size": 2, "pool_stride": 2, "bias": False},
                    {
                        "num_filters": 64,
                        "pool_size": 2,
                        "pool_stride": 2,
                    },
                ],
            },
        ],
        "output_features": [
            {
                "type": "numerical",
                "name": "number_output_feature",
            },
        ],
        "training": {"eval_batch_size": 0, "optimizer": {"type": "adadelta"}},
        "hyperopt": {
            "parameters": {
                "training.learning_rate": {},
                "training.early_stop": {},
                "number_input_feature.num_fc_layers": {},
                "number_output_feature.embedding_size": {},
                "number_output_feature.dropout": 0.2,
            },
            "executor": {
                "type": "serial",
                "search_alg": {TYPE: "variant_generator"},
            },
            "sampler": {
                "num_samples": 99,
                "scheduler": {},
            },
        },
    }

    # expected configuration content with default values after upgrading legacy configuration components
    expected_upgraded_format = {
        "model_type": "ecd",
        "input_features": [
            {
                "type": "number",
                "name": "number_input_feature",
                "column": "number_input_feature",
                "proc_column": "number_input_feature_mZFLky",
                "tied": None,
            },
            {
                "type": "image",
                "name": "image_input_feature",
                "encoder": "stacked_cnn",
                "conv_layers": [
                    {"num_filters": 32, "pool_size": 2, "pool_stride": 2, "use_bias": False},
                    {"num_filters": 64, "pool_size": 2, "pool_stride": 2},
                ],
                "conv_use_bias": True,
                "column": "image_input_feature",
                "proc_column": "image_input_feature_mZFLky",
                "tied": None,
                "preprocessing": {},
            },
        ],
        "output_features": [
            {
                "type": "number",
                "name": "number_output_feature",
                "column": "number_output_feature",
                "proc_column": "number_output_feature_mZFLky",
                "loss": {"type": "mean_squared_error", "weight": 1},
                "clip": None,
                "dependencies": [],
                "reduce_input": "sum",
                "reduce_dependencies": "sum",
                "preprocessing": {"missing_value_strategy": "drop_row"},
            }
        ],
        "hyperopt": {
            "parameters": {
                "number_input_feature.num_fc_layers": {},
                "number_output_feature.embedding_size": {},
                "number_output_feature.dropout": 0.2,
                "trainer.learning_rate": {},
                "trainer.early_stop": {},
            },
            "executor": {"type": "ray", "num_samples": 99, "scheduler": {}},
            "search_alg": {"type": "variant_generator"},
        },
        "trainer": {
            "type": "trainer",
            "eval_batch_size": None,
            "optimizer": {"type": "adadelta", "rho": 0.9, "eps": 1e-06, "lr": 1.0, "weight_decay": 0.0},
            "epochs": 100,
            "train_steps": None,
            "regularization_lambda": 0.0,
            "regularization_type": "l2",
            "should_shuffle": True,
            "learning_rate": 0.001,
            "batch_size": 128,
            "early_stop": 5,
            "steps_per_checkpoint": 0,
            "checkpoints_per_epoch": 0,
            "evaluate_training_set": True,
            "reduce_learning_rate_on_plateau": 0.0,
            "reduce_learning_rate_on_plateau_patience": 5,
            "reduce_learning_rate_on_plateau_rate": 0.5,
            "reduce_learning_rate_eval_metric": "loss",
            "reduce_learning_rate_eval_split": "training",
            "increase_batch_size_on_plateau": 0,
            "increase_batch_size_on_plateau_patience": 5,
            "increase_batch_size_on_plateau_rate": 2.0,
            "increase_batch_size_on_plateau_max": 512,
            "increase_batch_size_eval_metric": "loss",
            "increase_batch_size_eval_split": "training",
            "decay": False,
            "decay_steps": 10000,
            "decay_rate": 0.96,
            "staircase": False,
            "gradient_clipping": {"clipglobalnorm": 0.5, "clipnorm": None, "clipvalue": None},
            "validation_field": "combined",
            "validation_metric": "loss",
            "learning_rate_warmup_epochs": 1.0,
            "learning_rate_scaling": "linear",
        },
        "preprocessing": {
            "split": {},
            "undersample_majority": None,
            "oversample_minority": None,
            "sample_ratio": 1.0,
            "text": {
                "tokenizer": "space_punct",
                "pretrained_model_name_or_path": None,
                "vocab_file": None,
                "max_sequence_length": 256,
                "most_common": 20000,
                "padding_symbol": "<PAD>",
                "unknown_symbol": "<UNK>",
                "padding": "right",
                "lowercase": True,
                "missing_value_strategy": "fill_with_const",
                "fill_value": "<UNK>",
            },
            "category": {
                "most_common": 10000,
                "lowercase": False,
                "missing_value_strategy": "fill_with_const",
                "fill_value": "<UNK>",
            },
            "set": {
                "tokenizer": "space",
                "most_common": 10000,
                "lowercase": False,
                "missing_value_strategy": "fill_with_const",
                "fill_value": "<UNK>",
            },
            "bag": {
                "tokenizer": "space",
                "most_common": 10000,
                "lowercase": False,
                "missing_value_strategy": "fill_with_const",
                "fill_value": "<UNK>",
            },
            "binary": {"missing_value_strategy": "fill_with_false"},
            "number": {"missing_value_strategy": "fill_with_const", "fill_value": 0, "normalization": None},
            "sequence": {
                "max_sequence_length": 256,
                "most_common": 20000,
                "padding_symbol": "<PAD>",
                "unknown_symbol": "<UNK>",
                "padding": "right",
                "tokenizer": "space",
                "lowercase": False,
                "vocab_file": None,
                "missing_value_strategy": "fill_with_const",
                "fill_value": "<UNK>",
            },
            "timeseries": {
                "timeseries_length_limit": 256,
                "padding_value": 0,
                "padding": "right",
                "tokenizer": "space",
                "missing_value_strategy": "fill_with_const",
                "fill_value": "",
            },
            "image": {
                "missing_value_strategy": "backfill",
                "in_memory": True,
                "resize_method": "interpolate",
                "scaling": "pixel_normalization",
                "num_processes": 1,
                "infer_image_num_channels": True,
                "infer_image_dimensions": True,
                "infer_image_max_height": 256,
                "infer_image_max_width": 256,
                "infer_image_sample_size": 100,
            },
            "audio": {
                "audio_file_length_limit_in_s": 7.5,
                "missing_value_strategy": "backfill",
                "in_memory": True,
                "padding_value": 0,
                "norm": None,
                "audio_feature": {
                    "type": "fbank",
                    "window_length_in_s": 0.04,
                    "window_shift_in_s": 0.02,
                    "num_filter_bands": 80,
                },
            },
            "h3": {"missing_value_strategy": "fill_with_const", "fill_value": 576495936675512319},
            "date": {"missing_value_strategy": "fill_with_const", "fill_value": "", "datetime_format": None},
            "vector": {"missing_value_strategy": "fill_with_const", "fill_value": ""},
        },
        "combiner": {
            "type": "concat",
            "fc_layers": None,
            "num_fc_layers": 0,
            "output_size": 256,
            "use_bias": True,
            "weights_initializer": "xavier_uniform",
            "bias_initializer": "zeros",
            "norm": None,
            "norm_params": None,
            "activation": "relu",
            "dropout": 0.0,
            "flatten_inputs": False,
            "residual": False,
        },
    }

    updated_config = merge_with_defaults(legacy_config_format)

    assert updated_config == expected_upgraded_format<|MERGE_RESOLUTION|>--- conflicted
+++ resolved
@@ -169,7 +169,6 @@
     assert "scheduler" in merged_config[HYPEROPT]["executor"]
 
 
-<<<<<<< HEAD
 def test_default_model_type():
     config = {
         "input_features": [
@@ -178,25 +177,10 @@
         "output_features": [
             category_feature(),
         ],
-=======
-@pytest.mark.parametrize("force_split", [None, False, True])
-@pytest.mark.parametrize("stratify", [None, "cat_in"])
-def test_deprecated_split_aliases(stratify, force_split):
-    split_probabilities = [0.6, 0.2, 0.2]
-    config = {
-        "input_features": [{"name": "num_in", "type": "number"}, {"name": "cat_in", "type": "category"}],
-        "output_features": [{"name": "num_out", "type": "number"}],
-        "preprocessing": {
-            "force_split": force_split,
-            "split_probabilities": split_probabilities,
-            "stratify": stratify,
-        },
->>>>>>> c26e81a2
-    }
-
-    merged_config = merge_with_defaults(config)
-
-<<<<<<< HEAD
+    }
+
+    merged_config = merge_with_defaults(config)
+
     assert merged_config[MODEL_TYPE] == MODEL_ECD
 
 
@@ -260,7 +244,24 @@
 
     with pytest.raises(ValidationError):
         merge_with_defaults(config)
-=======
+
+
+@pytest.mark.parametrize("force_split", [None, False, True])
+@pytest.mark.parametrize("stratify", [None, "cat_in"])
+def test_deprecated_split_aliases(stratify, force_split):
+    split_probabilities = [0.6, 0.2, 0.2]
+    config = {
+        "input_features": [{"name": "num_in", "type": "number"}, {"name": "cat_in", "type": "category"}],
+        "output_features": [{"name": "num_out", "type": "number"}],
+        "preprocessing": {
+            "force_split": force_split,
+            "split_probabilities": split_probabilities,
+            "stratify": stratify,
+        },
+    }
+
+    merged_config = merge_with_defaults(config)
+
     assert "force_split" not in merged_config[PREPROCESSING]
     assert "split_probabilities" not in merged_config[PREPROCESSING]
     assert "stratify" not in merged_config[PREPROCESSING]
@@ -279,7 +280,6 @@
     else:
         assert split.get(TYPE) == "stratify"
         assert split.get("column") == stratify
->>>>>>> c26e81a2
 
 
 def test_merge_with_defaults():

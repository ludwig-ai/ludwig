import pytest
from jsonschema.exceptions import ValidationError

from ludwig.constants import TRAINER
from ludwig.features.audio_feature import AudioFeatureMixin
from ludwig.features.bag_feature import BagFeatureMixin
from ludwig.features.binary_feature import BinaryFeatureMixin
from ludwig.features.category_feature import CategoryFeatureMixin
from ludwig.features.date_feature import DateFeatureMixin
from ludwig.features.feature_registries import output_type_registry
from ludwig.features.h3_feature import H3FeatureMixin
from ludwig.features.image_feature import ImageFeatureMixin
from ludwig.features.number_feature import NumberFeatureMixin
from ludwig.features.sequence_feature import SequenceFeatureMixin
from ludwig.features.set_feature import SetFeatureMixin
from ludwig.features.text_feature import TextFeatureMixin
from ludwig.features.timeseries_feature import TimeseriesFeatureMixin
from ludwig.features.vector_feature import VectorFeatureMixin
from ludwig.schema import validate_config
from ludwig.utils.defaults import merge_with_defaults
from tests.integration_tests.utils import (
    audio_feature,
    bag_feature,
    binary_feature,
    category_feature,
    date_feature,
    ENCODERS,
    h3_feature,
    image_feature,
    number_feature,
    sequence_feature,
    set_feature,
    text_feature,
    timeseries_feature,
    vector_feature,
)


def test_config_features():
    all_input_features = [
        audio_feature("/tmp/destination_folder", encoder={"type": "parallel_cnn"}),
        bag_feature(encoder={"type": "embed"}),
        binary_feature(encoder={"type": "passthrough"}),
        category_feature(encoder={"type": "dense"}),
        date_feature(encoder={"type": "embed"}),
        h3_feature(encoder={"type": "embed"}),
        image_feature("/tmp/destination_folder", encoder={"type": "stacked_cnn"}),
        number_feature(encoder={"type": "passthrough"}),
        sequence_feature(encoder={"type": "parallel_cnn"}),
        set_feature(encoder={"type": "embed"}),
        text_feature(encoder={"type": "parallel_cnn"}),
        timeseries_feature(encoder={"type": "parallel_cnn"}),
        vector_feature(encoder={"type": "dense"}),
    ]
    all_output_features = [
        binary_feature(decoder={"type": "regressor"}),
        category_feature(decoder={"type": "classifier"}),
        number_feature(decoder={"type": "regressor"}),
        sequence_feature(decoder={"type": "generator"}),
        set_feature(decoder={"type": "classifier"}),
        text_feature(decoder={"type": "generator"}),
        vector_feature(decoder={"type": "projector"}),
    ]

    # validate config with all features
    config = {
        "input_features": all_input_features,
        "output_features": all_output_features,
    }
    validate_config(config)

    # make sure all defaults provided also registers as valid
    config = merge_with_defaults(config)
    validate_config(config)

    # test various invalid output features
    input_only_features = [
        feature for feature in all_input_features if feature["type"] not in output_type_registry.keys()
    ]
    for input_feature in input_only_features:
        config = {
            "input_features": all_input_features,
            "output_features": all_output_features + [input_feature],
        }

        dtype = input_feature["type"]
        with pytest.raises(ValidationError, match=rf"^'{dtype}' is not one of .*"):
            validate_config(config)


def test_config_encoders():
    for encoder in ENCODERS:
        config = {
            "input_features": [
                sequence_feature(encoder={"type": encoder, "reduce_output": "sum"}),
                image_feature("/tmp/destination_folder"),
            ],
            "output_features": [category_feature(decoder={"type": "classifier", "vocab_size": 2}, reduce_input="sum")],
            "combiner": {"type": "concat", "output_size": 14},
        }
        validate_config(config)


def test_config_tabnet():
    config = {
        "input_features": [
            category_feature(encoder={"type": "dense", "vocab_size": 2}, reduce_input="sum"),
            number_feature(),
        ],
        "output_features": [binary_feature(weight_regularization=None)],
        "combiner": {
            "type": "tabnet",
            "size": 24,
            "output_size": 26,
            "sparsity": 0.000001,
            "bn_virtual_divider": 32,
            "bn_momentum": 0.4,
            "num_steps": 5,
            "relaxation_factor": 1.5,
            "bn_virtual_bs": 512,
        },
        TRAINER: {
            "batch_size": 16384,
            "eval_batch_size": 500000,
            "epochs": 1000,
            "early_stop": 20,
            "learning_rate": 0.02,
            "optimizer": {"type": "adam"},
            "decay": True,
            "decay_steps": 20000,
            "decay_rate": 0.9,
            "staircase": True,
            "regularization_lambda": 1,
            "regularization_type": "l2",
            "validation_field": "label",
        },
    }
    validate_config(config)


def test_config_bad_feature_type():
    config = {
        "input_features": [{"name": "foo", "type": "fake"}],
        "output_features": [category_feature(encoder={"vocab_size": 2}, reduce_input="sum")],
        "combiner": {"type": "concat", "output_size": 14},
    }

    with pytest.raises(ValidationError, match=r"^'fake' is not one of .*"):
        validate_config(config)


def test_config_bad_encoder_name():
    config = {
        "input_features": [sequence_feature(encoder={"type": "fake", "reduce_output": "sum"})],
        "output_features": [category_feature(decoder={"type": "classifier", "vocab_size": 2}, reduce_input="sum")],
        "combiner": {"type": "concat", "output_size": 14},
    }

    with pytest.raises(ValidationError, match=r"^'fake' is not one of .*"):
        validate_config(config)


def test_config_bad_preprocessing_param():
    config = {
        "input_features": [
            sequence_feature(encoder={"type": "parallel_cnn", "reduce_output": "sum"}),
            image_feature(
                "/tmp/destination_folder",
                preprocessing={
                    "in_memory": True,
                    "height": 12,
                    "width": 12,
                    "num_channels": 3,
                    "tokenizer": "space",
                },
            ),
        ],
        "output_features": [category_feature(encoder={"vocab_size": 2}, reduce_input="sum")],
        "combiner": {"type": "concat", "output_size": 14},
    }

    with pytest.raises(ValidationError, match=r"^Additional properties are not allowed .*"):
        validate_config(config)


def test_config_fill_values():
    vector_fill_values = ["1.0 0.0 1.04 10.49", "1 2 3 4 5" "0" "1.0" ""]
    binary_fill_values = ["yes", "No", "1", "TRUE", 1]
    for vector_fill_value, binary_fill_value in zip(vector_fill_values, binary_fill_values):
        config = {
            "input_features": [
                vector_feature(preprocessing={"fill_value": vector_fill_value}),
            ],
            "output_features": [binary_feature(preprocessing={"fill_value": binary_fill_value})],
        }
        validate_config(config)

    bad_vector_fill_values = ["one two three", "1,2,3", 0]
    bad_binary_fill_values = ["one", 2, "maybe"]
    for vector_fill_value, binary_fill_value in zip(bad_vector_fill_values, bad_binary_fill_values):
        config = {
            "input_features": [
                vector_feature(preprocessing={"fill_value": vector_fill_value}),
            ],
            "output_features": [binary_feature(preprocessing={"fill_value": binary_fill_value})],
        }
        with pytest.raises(ValidationError):
            validate_config(config)


def test_validate_with_preprocessing_defaults():
    config = {
        "input_features": [
<<<<<<< HEAD
            audio_feature("/tmp/destination_folder", preprocessing=AudioFeatureMixin.preprocessing_defaults(),
                          encoder={"type": "parallel_cnn"}),
            bag_feature(preprocessing=BagFeatureMixin.preprocessing_defaults(),
                        encoder={"type": "embed"}),
            binary_feature(preprocessing=BinaryFeatureMixin.preprocessing_defaults(),
                           encoder={"type": "passthrough"}),
            category_feature(preprocessing=CategoryFeatureMixin.preprocessing_defaults(),
                             encoder={"type": "dense"}),
            date_feature(preprocessing=DateFeatureMixin.preprocessing_defaults(),
                         encoder={"type": "embed"}),
            h3_feature(preprocessing=H3FeatureMixin.preprocessing_defaults(),
                       encoder={"type": "embed"}),
            image_feature("/tmp/destination_folder", preprocessing=ImageFeatureMixin.preprocessing_defaults(),
                          encoder={"type": "stacked_cnn"}),
            number_feature(preprocessing=NumberFeatureMixin.preprocessing_defaults(),
                           encoder={"type": "passthrough"}),
            sequence_feature(preprocessing=SequenceFeatureMixin.preprocessing_defaults(),
                             encoder={"type": "parallel_cnn"}),
            set_feature(preprocessing=SetFeatureMixin.preprocessing_defaults(),
                        encoder={"type": "embed"}),
            text_feature(preprocessing=TextFeatureMixin.preprocessing_defaults(),
                         encoder={"type": "parallel_cnn"}),
            timeseries_feature(preprocessing=TimeseriesFeatureMixin.preprocessing_defaults(),
                               encoder={"type": "parallel_cnn"}),
            vector_feature(preprocessing=VectorFeatureMixin.preprocessing_defaults(),
                           encoder={"type": "dense"}),
=======
            audio_feature(
                "/tmp/destination_folder",
                preprocessing=AudioFeatureMixin.preprocessing_defaults(),
                encoder={"type": "parallel_cnn"},
            ),
            bag_feature(preprocessing=BagFeatureMixin.preprocessing_defaults(), encoder={"type": "embed"}),
            binary_feature(preprocessing=BinaryFeatureMixin.preprocessing_defaults(), encoder={"type": "passthrough"}),
            category_feature(preprocessing=CategoryFeatureMixin.preprocessing_defaults(), encoder={"type": "dense"}),
            date_feature(preprocessing=DateFeatureMixin.preprocessing_defaults(), encoder={"type": "embed"}),
            h3_feature(preprocessing=H3FeatureMixin.preprocessing_defaults(), encoder={"type": "embed"}),
            image_feature(
                "/tmp/destination_folder",
                preprocessing=ImageFeatureMixin.preprocessing_defaults(),
                encoder={"type": "stacked_cnn"},
            ),
            number_feature(preprocessing=NumberFeatureMixin.preprocessing_defaults(), encoder={"type": "passthrough"}),
            sequence_feature(
                preprocessing=SequenceFeatureMixin.preprocessing_defaults(), encoder={"type": "parallel_cnn"}
            ),
            set_feature(preprocessing=SetFeatureMixin.preprocessing_defaults(), encoder={"type": "embed"}),
            text_feature(preprocessing=TextFeatureMixin.preprocessing_defaults(), encoder={"type": "parallel_cnn"}),
            timeseries_feature(
                preprocessing=TimeseriesFeatureMixin.preprocessing_defaults(), encoder={"type": "parallel_cnn"}
            ),
            vector_feature(preprocessing=VectorFeatureMixin.preprocessing_defaults(), encoder={"type": "dense"}),
>>>>>>> b55ed6c1
        ],
        "output_features": [{"name": "target", "type": "category"}],
        TRAINER: {
            "decay": True,
            "learning_rate": 0.001,
            "validation_field": "target",
            "validation_metric": "accuracy",
        },
    }

    validate_config(config)
    config = merge_with_defaults(config)
    validate_config(config)<|MERGE_RESOLUTION|>--- conflicted
+++ resolved
@@ -211,34 +211,6 @@
 def test_validate_with_preprocessing_defaults():
     config = {
         "input_features": [
-<<<<<<< HEAD
-            audio_feature("/tmp/destination_folder", preprocessing=AudioFeatureMixin.preprocessing_defaults(),
-                          encoder={"type": "parallel_cnn"}),
-            bag_feature(preprocessing=BagFeatureMixin.preprocessing_defaults(),
-                        encoder={"type": "embed"}),
-            binary_feature(preprocessing=BinaryFeatureMixin.preprocessing_defaults(),
-                           encoder={"type": "passthrough"}),
-            category_feature(preprocessing=CategoryFeatureMixin.preprocessing_defaults(),
-                             encoder={"type": "dense"}),
-            date_feature(preprocessing=DateFeatureMixin.preprocessing_defaults(),
-                         encoder={"type": "embed"}),
-            h3_feature(preprocessing=H3FeatureMixin.preprocessing_defaults(),
-                       encoder={"type": "embed"}),
-            image_feature("/tmp/destination_folder", preprocessing=ImageFeatureMixin.preprocessing_defaults(),
-                          encoder={"type": "stacked_cnn"}),
-            number_feature(preprocessing=NumberFeatureMixin.preprocessing_defaults(),
-                           encoder={"type": "passthrough"}),
-            sequence_feature(preprocessing=SequenceFeatureMixin.preprocessing_defaults(),
-                             encoder={"type": "parallel_cnn"}),
-            set_feature(preprocessing=SetFeatureMixin.preprocessing_defaults(),
-                        encoder={"type": "embed"}),
-            text_feature(preprocessing=TextFeatureMixin.preprocessing_defaults(),
-                         encoder={"type": "parallel_cnn"}),
-            timeseries_feature(preprocessing=TimeseriesFeatureMixin.preprocessing_defaults(),
-                               encoder={"type": "parallel_cnn"}),
-            vector_feature(preprocessing=VectorFeatureMixin.preprocessing_defaults(),
-                           encoder={"type": "dense"}),
-=======
             audio_feature(
                 "/tmp/destination_folder",
                 preprocessing=AudioFeatureMixin.preprocessing_defaults(),
@@ -264,7 +236,6 @@
                 preprocessing=TimeseriesFeatureMixin.preprocessing_defaults(), encoder={"type": "parallel_cnn"}
             ),
             vector_feature(preprocessing=VectorFeatureMixin.preprocessing_defaults(), encoder={"type": "dense"}),
->>>>>>> b55ed6c1
         ],
         "output_features": [{"name": "target", "type": "category"}],
         TRAINER: {

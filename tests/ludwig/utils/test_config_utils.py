--- conflicted
+++ resolved
@@ -1,10 +1,6 @@
-<<<<<<< HEAD
+# from typing import Any, Dict, Optional
+
 # import pytest
-=======
-from typing import Any, Dict, Optional
-
-import pytest
->>>>>>> 0de26ec9
 
 # from ludwig.utils.config_utils import merge_fixed_preprocessing_params
 
@@ -27,37 +23,28 @@
 #         encoder["pretrained_model_name_or_path"] = pretrained_model_name_or_path
 #         expected_model_name = pretrained_model_name_or_path
 
-<<<<<<< HEAD
 #     merged_params = merge_fixed_preprocessing_params("text", preprocessing, encoder)
 #     assert merged_params == {
 #         "tokenizer": "hf_tokenizer",
 #         "lowercase": True,
 #         "pretrained_model_name_or_path": expected_model_name,
 #     }
-=======
-    merged_params = merge_fixed_preprocessing_params("text", preprocessing, encoder)
-    assert merged_params == {
-        "tokenizer": "hf_tokenizer",
-        "lowercase": True,
-        "pretrained_model_name_or_path": expected_model_name,
-    }
 
 
-@pytest.mark.parametrize(
-    "encoder,expected",
-    [
-        ({"type": "parallel_cnn"}, False),
-        ({"type": "bert", "trainable": False}, None),
-        ({"type": "bert", "trainable": True}, False),
-    ],
-    ids=["parallel_cnn", "bert_fixed", "bert_trainable"],
-)
-def test_merge_fixed_preprocessing_params_cache_embeddings(encoder: Dict[str, Any], expected: Optional[bool]):
-    preprocessing = {
-        "tokenizer": "space",
-        "lowercase": True,
-    }
+# @pytest.mark.parametrize(
+#     "encoder,expected",
+#     [
+#         ({"type": "parallel_cnn"}, False),
+#         ({"type": "bert", "trainable": False}, None),
+#         ({"type": "bert", "trainable": True}, False),
+#     ],
+#     ids=["parallel_cnn", "bert_fixed", "bert_trainable"],
+# )
+# def test_merge_fixed_preprocessing_params_cache_embeddings(encoder: Dict[str, Any], expected: Optional[bool]):
+#     preprocessing = {
+#         "tokenizer": "space",
+#         "lowercase": True,
+#     }
 
-    merged_params = merge_fixed_preprocessing_params("text", preprocessing, encoder)
-    assert merged_params.get("cache_encoder_embeddings") == expected
->>>>>>> 0de26ec9
+#     merged_params = merge_fixed_preprocessing_params("text", preprocessing, encoder)
+#     assert merged_params.get("cache_encoder_embeddings") == expected
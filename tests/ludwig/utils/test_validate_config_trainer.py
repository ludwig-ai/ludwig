import pytest
from jsonschema.exceptions import ValidationError

from ludwig.constants import TRAINER
from ludwig.models.trainer import TrainerConfig
<<<<<<< HEAD
from ludwig.modules.optimization_modules import optimizer_registry
from ludwig.schema.schema import validate_config
=======
from ludwig.schema import validate_config
from ludwig.schema.optimizers import optimizer_registry
>>>>>>> 5c1a3b37
from tests.integration_tests.utils import binary_feature, category_feature, number_feature

# Note: simple tests for now, but once we add dependent fields we can add tests for more complex relationships in this
# file. Currently verifies that the nested fields work, as the others are covered by basic marshmallow validation:


def test_config_trainer_empty_null_and_default():
    config = {
        "input_features": [
            category_feature(vocab_size=2, reduce_input="sum"),
            number_feature(),
        ],
        "output_features": [binary_feature(weight_regularization=None)],
        "combiner": {
            "type": "tabnet",
        },
        TRAINER: {},
    }
    validate_config(config)

    config[TRAINER] = None
    with pytest.raises(ValidationError):
        validate_config(config)

    config[TRAINER] = TrainerConfig.Schema().dump({})
    validate_config(config)


def test_config_trainer_bad_optimizer():
    config = {
        "input_features": [
            category_feature(vocab_size=2, reduce_input="sum"),
            number_feature(),
        ],
        "output_features": [binary_feature(weight_regularization=None)],
        "combiner": {
            "type": "tabnet",
        },
        TRAINER: {},
    }
    validate_config(config)

    # Test manually set-to-null optimizer vs unspecified:
    config[TRAINER]["optimizer"] = None
    with pytest.raises(ValidationError):
        validate_config(config)
    assert TrainerConfig.Schema().load({}).optimizer is not None

    # Test all types in optimizer_registry supported:
    for key in optimizer_registry.keys():
        config[TRAINER]["optimizer"] = {"type": key}
        validate_config(config)

    # Test invalid optimizer type:
    config[TRAINER]["optimizer"] = {"type": 0}
    with pytest.raises(ValidationError):
        validate_config(config)
    config[TRAINER]["optimizer"] = {"type": {}}
    with pytest.raises(ValidationError):
        validate_config(config)
    config[TRAINER]["optimizer"] = {"type": "invalid"}
    with pytest.raises(ValidationError):
        validate_config(config)


def test_optimizer_property_validation():
    config = {
        "input_features": [
            category_feature(vocab_size=2, reduce_input="sum"),
            number_feature(),
        ],
        "output_features": [binary_feature(weight_regularization=None)],
        "combiner": {
            "type": "tabnet",
        },
        TRAINER: {},
    }
    validate_config(config)

    # Test that an optimizer's property types are enforced:
    config[TRAINER]["optimizer"] = {"type": "rmsprop"}
    validate_config(config)

    config[TRAINER]["optimizer"]["momentum"] = "invalid"
    with pytest.raises(ValidationError):
        validate_config(config)

    # Test extra keys are excluded and defaults are loaded appropriately:
    config[TRAINER]["optimizer"]["momentum"] = 10
    config[TRAINER]["optimizer"]["extra_key"] = "invalid"
    validate_config(config)
    assert not hasattr(TrainerConfig.Schema().load(config[TRAINER]).optimizer, "extra_key")

    # Test bad parameter range:
    config[TRAINER]["optimizer"] = {"type": "rmsprop", "eps": -1}
    with pytest.raises(ValidationError):
        validate_config(config)

    # Test config validation for tuple types:
    config[TRAINER]["optimizer"] = {"type": "adam", "betas": (0.1, 0.1)}
    validate_config(config)


def test_clipper_property_validation():
    config = {
        "input_features": [
            category_feature(vocab_size=2, reduce_input="sum"),
            number_feature(),
        ],
        "output_features": [binary_feature(weight_regularization=None)],
        "combiner": {
            "type": "tabnet",
        },
        TRAINER: {},
    }
    validate_config(config)

    # Test null/empty clipper:
    config[TRAINER]["gradient_clipping"] = None
    validate_config(config)
    config[TRAINER]["gradient_clipping"] = {}
    validate_config(config)
    assert (
        TrainerConfig.Schema().load(config[TRAINER]).gradient_clipping
        == TrainerConfig.Schema().load({}).gradient_clipping
    )

    # Test invalid clipper type:
    config[TRAINER]["gradient_clipping"] = 0
    with pytest.raises(ValidationError):
        validate_config(config)
    config[TRAINER]["gradient_clipping"] = "invalid"
    with pytest.raises(ValidationError):
        validate_config(config)

    # Test that an optimizer's property types are enforced:
    config[TRAINER]["gradient_clipping"] = {"clipglobalnorm": None}
    validate_config(config)
    config[TRAINER]["gradient_clipping"] = {"clipglobalnorm": 1}
    validate_config(config)
    config[TRAINER]["gradient_clipping"] = {"clipglobalnorm": "invalid"}
    with pytest.raises(ValidationError):
        validate_config(config)

    # Test extra keys are excluded and defaults are loaded appropriately:
    config[TRAINER]["gradient_clipping"] = {"clipnorm": 1}
    config[TRAINER]["gradient_clipping"]["extra_key"] = "invalid"
    validate_config(config)
    assert not hasattr(TrainerConfig.Schema().load(config[TRAINER]).gradient_clipping, "extra_key")<|MERGE_RESOLUTION|>--- conflicted
+++ resolved
@@ -3,13 +3,8 @@
 
 from ludwig.constants import TRAINER
 from ludwig.models.trainer import TrainerConfig
-<<<<<<< HEAD
-from ludwig.modules.optimization_modules import optimizer_registry
-from ludwig.schema.schema import validate_config
-=======
 from ludwig.schema import validate_config
 from ludwig.schema.optimizers import optimizer_registry
->>>>>>> 5c1a3b37
 from tests.integration_tests.utils import binary_feature, category_feature, number_feature
 
 # Note: simple tests for now, but once we add dependent fields we can add tests for more complex relationships in this

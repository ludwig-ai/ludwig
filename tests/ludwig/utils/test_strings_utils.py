from collections import defaultdict

import numpy as np
import pandas as pd
import pytest

from ludwig.schema.features.preprocessing.text import TextPreprocessingConfig
from ludwig.utils import strings_utils


def test_is_number():
    assert strings_utils.is_number("1.1")
    assert strings_utils.is_number("1.000001")
    assert strings_utils.is_number("1000001")
    assert strings_utils.is_number("Nan")
    assert strings_utils.is_number("NaN")
    assert strings_utils.is_number(1)
    assert strings_utils.is_number(1.1)
    assert not strings_utils.is_number("NaNaaa")


def test_are_sequential_integers():
    assert strings_utils.are_sequential_integers(["1.0", "2", "3"])
    assert strings_utils.are_sequential_integers(["1", "2", "3"])
    assert not strings_utils.are_sequential_integers(["1", "2", "4"])
    assert not strings_utils.are_sequential_integers(["1.1", "2", "3"])
    assert not strings_utils.are_sequential_integers(["a", "2", "3"])


def test_str_to_bool():
    # Global bool mappings are used.
    assert strings_utils.str2bool("True")
    assert strings_utils.str2bool(True)
    assert strings_utils.str2bool("true")
    assert not strings_utils.str2bool("0")

    # Error raised if non-mapped value is encountered and no fallback is specified.
    with pytest.raises(Exception):
        strings_utils.str2bool("bot")

    # Fallback label is used.
    assert strings_utils.str2bool("bot", fallback_true_label="bot")
    assert not strings_utils.str2bool("human", fallback_true_label="bot")
    assert strings_utils.str2bool("human", fallback_true_label="human")
    assert not strings_utils.str2bool("human", fallback_true_label="Human")

    # Fallback label is used, strictly as a fallback.
    assert strings_utils.str2bool("True", fallback_true_label="False")


def test_are_conventional_bools():
    assert strings_utils.are_conventional_bools(["True", "False"])
    assert strings_utils.are_conventional_bools([True, False])
    assert strings_utils.are_conventional_bools(["True", False, True])
    assert strings_utils.are_conventional_bools(["T", "F"])
    assert strings_utils.are_conventional_bools(["t", "f"])
    assert not strings_utils.are_conventional_bools(["True", "Fails"])
    assert strings_utils.are_conventional_bools(["0", "1"])
    assert not strings_utils.are_conventional_bools(["0", "2"])
    assert strings_utils.are_conventional_bools(["1.0", "0.0"])
    assert not strings_utils.are_conventional_bools(["high", "low"])
    assert not strings_utils.are_conventional_bools(["human", "bot"])


def test_create_vocabulary_chars():
    data = pd.DataFrame(["Hello, I'm a single sentence!", "And another sentence", "And the very very last one"])
    column = data[0]
    preprocessing_parameters = TextPreprocessingConfig().to_dict()

    vocabulary = strings_utils.create_vocabulary(
        column,
        tokenizer_type="characters",
        num_most_frequent=preprocessing_parameters["most_common"],
        lowercase=preprocessing_parameters["lowercase"],
        unknown_symbol=preprocessing_parameters["unknown_symbol"],
        padding_symbol=preprocessing_parameters["padding_symbol"],
        pretrained_model_name_or_path=preprocessing_parameters["pretrained_model_name_or_path"],
    )
    vocab = vocabulary.vocab

    assert len(vocab) == 27
    assert vocab[strings_utils.SpecialSymbol.START.value] == strings_utils.START_SYMBOL
    assert vocab[strings_utils.SpecialSymbol.STOP.value] == strings_utils.STOP_SYMBOL
    assert vocab[strings_utils.SpecialSymbol.PADDING.value] == strings_utils.PADDING_SYMBOL
    assert vocab[strings_utils.SpecialSymbol.UNKNOWN.value] == strings_utils.UNKNOWN_SYMBOL


def test_create_vocabulary_word():
    data = pd.DataFrame(["Hello, I'm a single sentence!", "And another sentence", "And the very very last one"])
    column = data[0]
    preprocessing_parameters = TextPreprocessingConfig().to_dict()

    vocabulary = strings_utils.create_vocabulary(
        column,
        tokenizer_type=preprocessing_parameters["tokenizer"],
        num_most_frequent=preprocessing_parameters["most_common"],
        lowercase=preprocessing_parameters["lowercase"],
        vocab_file=preprocessing_parameters["vocab_file"],
        unknown_symbol=preprocessing_parameters["unknown_symbol"],
        padding_symbol=preprocessing_parameters["padding_symbol"],
        pretrained_model_name_or_path=preprocessing_parameters["pretrained_model_name_or_path"],
    )
    vocab = vocabulary.vocab

    assert len(vocab) == 19
    assert vocab[strings_utils.SpecialSymbol.UNKNOWN.value] == strings_utils.UNKNOWN_SYMBOL
    assert vocab[strings_utils.SpecialSymbol.STOP.value] == strings_utils.STOP_SYMBOL
    assert vocab[strings_utils.SpecialSymbol.PADDING.value] == strings_utils.PADDING_SYMBOL
    assert vocab[strings_utils.SpecialSymbol.UNKNOWN.value] == strings_utils.UNKNOWN_SYMBOL


def test_create_vocabulary_no_special_symbols():
    data = pd.DataFrame(["Hello, I'm a single sentence!", "And another sentence", "And the very very last one"])
    column = data[0]
    preprocessing_parameters = TextPreprocessingConfig().to_dict()

    vocabulary = strings_utils.create_vocabulary(
        column,
        tokenizer_type=preprocessing_parameters["tokenizer"],
        num_most_frequent=preprocessing_parameters["most_common"],
        lowercase=preprocessing_parameters["lowercase"],
        vocab_file=preprocessing_parameters["vocab_file"],
        unknown_symbol=preprocessing_parameters["unknown_symbol"],
        padding_symbol=preprocessing_parameters["padding_symbol"],
        pretrained_model_name_or_path=preprocessing_parameters["pretrained_model_name_or_path"],
        add_special_symbols=False,
    )
    vocab = vocabulary.vocab

    assert len(vocab) == 16
    assert vocab[strings_utils.SpecialSymbol.UNKNOWN.value] == strings_utils.UNKNOWN_SYMBOL


def test_create_vocabulary_from_hf():
    data = pd.DataFrame(["Hello, I'm a single sentence!", "And another sentence", "And the very very last one"])
    column = data[0]
    preprocessing_parameters = TextPreprocessingConfig().to_dict()

    vocabulary = strings_utils.create_vocabulary(
        column,
        tokenizer_type="hf_tokenizer",
        num_most_frequent=preprocessing_parameters["most_common"],
        lowercase=preprocessing_parameters["lowercase"],
        unknown_symbol=preprocessing_parameters["unknown_symbol"],
        padding_symbol=preprocessing_parameters["padding_symbol"],
        pretrained_model_name_or_path="albert-base-v2",
    )
    vocab = vocabulary.vocab

    assert len(vocab) == 30000


def test_create_vocabulary_single_token():
    data = pd.DataFrame(["dog", "cat", "bird", "dog", "cat", "super cat"])
    column = data[0]

    vocab, str2idx, str2freq = strings_utils.create_vocabulary_single_token(
        column,
        num_most_frequent=10000,
    )

    assert set(vocab) == {"dog", "cat", "bird", "super cat"}
    assert str2freq == {"dog": 2, "cat": 2, "bird": 1, "super cat": 1}
    assert strings_utils.UNKNOWN_SYMBOL not in str2idx


def test_create_vocabulary_single_token_small_most_frequent():
    data = pd.DataFrame(["dog", "cat", "bird", "dog", "cat", "super cat"])
    column = data[0]

    vocab, str2idx, str2freq = strings_utils.create_vocabulary_single_token(column, num_most_frequent=2)

    assert set(vocab) == {"dog", "cat", strings_utils.UNKNOWN_SYMBOL}
    assert str2idx[strings_utils.UNKNOWN_SYMBOL] == 0
    assert str2freq == {"dog": 2, "cat": 2, strings_utils.UNKNOWN_SYMBOL: 0}


def test_build_sequence_matrix():
    inverse_vocabulary = {
        "<EOS>": 0,
        "<SOS>": 1,
        "<PAD>": 2,
        "<UNK>": 3,
        "a": 4,
        "b": 5,
        "c": 6,
    }
    sequences = pd.core.series.Series(["a b c", "c b a"])
    sequence_matrix = strings_utils.build_sequence_matrix(
        sequences, inverse_vocabulary, tokenizer_type="space", length_limit=10
    )
    assert not (
        sequence_matrix.tolist() - np.array([[1, 4, 5, 6, 0, 2, 2, 2, 2, 2], [1, 6, 5, 4, 0, 2, 2, 2, 2, 2]])
    ).any()


<<<<<<< HEAD
@pytest.mark.parametrize("pretrained_model_name_or_path", [
    "bert-base-uncased", 
    "gpt2",
    "HuggingFaceH4/zephyr-7b-beta",
])
=======
@pytest.mark.parametrize(
    "pretrained_model_name_or_path",
    [
        "bert-base-uncased",
        # "gpt2",  # fails. transformers.GPT2Tokenizer.pad_token is None and we handle it incorrectly in tokenizers.py
        "HuggingFaceH4/zephyr-7b-beta",
    ],
)
>>>>>>> 49e7dc6a
def test_get_vocabulary_hf(pretrained_model_name_or_path):
    tokenizer_type = "hf_tokenizer"
    vocab_file = None
    data = pd.DataFrame(["Hello, I'm a single sentence!", "And another sentence", "And the very very last one"])
    column = data[0]
    preprocessing_parameters = (
        TextPreprocessingConfig()
        .from_dict(
            {
                "tokenizer": tokenizer_type,
                "vocab_file": vocab_file,
                "pretrained_model_name_or_path": pretrained_model_name_or_path,
            }
        )
        .to_dict()
    )

    vocabulary = strings_utils.create_vocabulary(
        column,
        tokenizer_type=preprocessing_parameters["tokenizer"],
        num_most_frequent=preprocessing_parameters["most_common"],
        lowercase=preprocessing_parameters["lowercase"],
        vocab_file=preprocessing_parameters["vocab_file"],
        unknown_symbol=preprocessing_parameters["unknown_symbol"],
        padding_symbol=preprocessing_parameters["padding_symbol"],
        pretrained_model_name_or_path=preprocessing_parameters["pretrained_model_name_or_path"],
        compute_idf=False,
        add_special_symbols=False,
    )

    tokenizer = strings_utils.get_tokenizer(
        tokenizer_type=preprocessing_parameters["tokenizer"],
        tokenizer_vocab_file=preprocessing_parameters["vocab_file"],
        pretrained_model_name_or_path=preprocessing_parameters["pretrained_model_name_or_path"],
    )

    # check special tokens
    assert vocabulary.padding_symbol == tokenizer.get_pad_token()
    assert vocabulary.pad_idx == tokenizer.convert_token_to_id(tokenizer.get_pad_token())
    assert vocabulary.unknown_symbol == tokenizer.get_unk_token()

    # check all tokens
    for token, idx in tokenizer.get_vocab().items():
        assert vocabulary.str2idx[token] == idx


@pytest.mark.parametrize("compute_idf", [False, True])
def test_create_vocabulary_idf(compute_idf: bool):
    data = pd.DataFrame(["Hello, I'm a single sentence!", "And another sentence", "And the very very last one"])
    column = data[0]
    preprocessing_parameters = TextPreprocessingConfig().to_dict()

    vocabulary = strings_utils.create_vocabulary(
        column,
        tokenizer_type=preprocessing_parameters["tokenizer"],
        num_most_frequent=preprocessing_parameters["most_common"],
        lowercase=preprocessing_parameters["lowercase"],
        vocab_file=preprocessing_parameters["vocab_file"],
        unknown_symbol=preprocessing_parameters["unknown_symbol"],
        padding_symbol=preprocessing_parameters["padding_symbol"],
        pretrained_model_name_or_path=preprocessing_parameters["pretrained_model_name_or_path"],
        compute_idf=compute_idf,
        add_special_symbols=False,
    )

    str2idf = vocabulary.str2idf

    if not compute_idf:
        assert str2idf is None
        return

    idf2str = defaultdict(set)
    for k, v in str2idf.items():
        idf2str[v].add(k)
    idf_sorted = sorted(idf2str.items(), key=lambda x: x[0])
    assert len(idf_sorted) == 3

    # Unknown symbol should have the lowest idf as it never appears in any documents
    assert idf_sorted[0][0] == 0
    assert idf_sorted[0][1] == {"<UNK>"}

    # "sentence" and "and" should be next, as they appear in two docs each
    assert idf_sorted[1][0] > idf_sorted[0][0]
    assert idf_sorted[1][1] == {"sentence", "And"}

    # finally, every token that only appears once
    assert idf_sorted[2][0] > idf_sorted[1][0]
    assert idf_sorted[2][1] == {
        ",",
        "I",
        "'",
        "one",
        "very",
        "single",
        "the",
        "m",
        "!",
        "last",
        "Hello",
        "a",
        "another",
    }<|MERGE_RESOLUTION|>--- conflicted
+++ resolved
@@ -194,22 +194,11 @@
     ).any()
 
 
-<<<<<<< HEAD
 @pytest.mark.parametrize("pretrained_model_name_or_path", [
     "bert-base-uncased", 
     "gpt2",
     "HuggingFaceH4/zephyr-7b-beta",
 ])
-=======
-@pytest.mark.parametrize(
-    "pretrained_model_name_or_path",
-    [
-        "bert-base-uncased",
-        # "gpt2",  # fails. transformers.GPT2Tokenizer.pad_token is None and we handle it incorrectly in tokenizers.py
-        "HuggingFaceH4/zephyr-7b-beta",
-    ],
-)
->>>>>>> 49e7dc6a
 def test_get_vocabulary_hf(pretrained_model_name_or_path):
     tokenizer_type = "hf_tokenizer"
     vocab_file = None

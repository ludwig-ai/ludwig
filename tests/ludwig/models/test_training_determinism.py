--- conflicted
+++ resolved
@@ -1,104 +1,3 @@
-<<<<<<< HEAD
-# import logging
-# import os
-
-# import numpy as np
-# import pytest
-
-# from ludwig.api import LudwigModel
-# from ludwig.constants import TRAINER
-# from tests.integration_tests.utils import (
-#     audio_feature,
-#     bag_feature,
-#     binary_feature,
-#     category_feature,
-#     date_feature,
-#     generate_data,
-#     h3_feature,
-#     image_feature,
-#     number_feature,
-#     sequence_feature,
-#     set_feature,
-#     text_feature,
-#     timeseries_feature,
-#     vector_feature,
-# )
-
-
-# @pytest.mark.distributed
-# def test_training_determinism_ray_backend(csv_filename, tmpdir):
-#     experiment_output_1, experiment_output_2 = train_twice("ray", csv_filename, tmpdir)
-
-#     eval_stats_1, train_stats_1, _, _ = experiment_output_1
-#     eval_stats_2, train_stats_2, _, _ = experiment_output_2
-
-#     np.testing.assert_equal(eval_stats_1, eval_stats_1)
-#     np.testing.assert_equal(train_stats_1, train_stats_1)
-
-
-# def test_training_determinism_local_backend(csv_filename, tmpdir):
-#     experiment_output_1, experiment_output_2 = train_twice("local", csv_filename, tmpdir)
-
-#     eval_stats_1, train_stats_1, _, _ = experiment_output_1
-#     eval_stats_2, train_stats_2, _, _ = experiment_output_2
-
-#     np.testing.assert_equal(eval_stats_1, eval_stats_1)
-#     np.testing.assert_equal(train_stats_1, train_stats_1)
-
-
-# def train_twice(backend, csv_filename, tmpdir):
-#     image_dest_folder = os.path.join(tmpdir, "generated_images")
-#     audio_dest_folder = os.path.join(tmpdir, "generated_audio")
-
-#     # Configure features to be tested:
-#     input_features = [
-#         binary_feature(),
-#         number_feature(),
-#         category_feature(encoder={"vocab_size": 10}),
-#         sequence_feature(encoder={"vocab_size": 3}),
-#         text_feature(encoder={"vocab_size": 3}),
-#         vector_feature(),
-#         timeseries_feature(),
-#         date_feature(),
-#         h3_feature(),
-#         set_feature(encoder={"vocab_size": 3}),
-#         bag_feature(encoder={"vocab_size": 3}),
-#         image_feature(image_dest_folder),
-#         audio_feature(audio_dest_folder),
-#     ]
-#     output_features = [
-#         binary_feature(),
-#         number_feature(),
-#         category_feature(decoder={"vocab_size": 10}),
-#     ]
-#     config = {"input_features": input_features, "output_features": output_features, TRAINER: {"epochs": 2}}
-
-#     # Generate training data
-#     training_data_csv_path = generate_data(input_features, output_features, csv_filename)
-
-#     ludwig_model_1 = LudwigModel(config, logging_level=logging.ERROR, backend=backend)
-#     ludwig_model_2 = LudwigModel(config, logging_level=logging.ERROR, backend=backend)
-#     experiment_output_1 = ludwig_model_1.experiment(
-#         dataset=training_data_csv_path,
-#         skip_save_training_description=True,
-#         skip_save_training_statistics=True,
-#         skip_save_model=True,
-#         skip_save_progress=True,
-#         skip_save_log=True,
-#         skip_save_processed_input=True,
-#     )
-#     experiment_output_2 = ludwig_model_2.experiment(
-#         dataset=training_data_csv_path,
-#         skip_save_training_description=True,
-#         skip_save_training_statistics=True,
-#         skip_save_model=True,
-#         skip_save_progress=True,
-#         skip_save_log=True,
-#         skip_save_processed_input=True,
-#     )
-
-#     return experiment_output_1, experiment_output_2
-=======
 import logging
 import os
 
@@ -197,5 +96,4 @@
         skip_save_processed_input=True,
     )
 
-    return experiment_output_1, experiment_output_2
->>>>>>> 9f26bf9d
+    return experiment_output_1, experiment_output_2
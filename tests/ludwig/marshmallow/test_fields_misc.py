--- conflicted
+++ resolved
@@ -4,11 +4,7 @@
 from marshmallow.exceptions import ValidationError as MarshmallowValidationError
 from marshmallow_dataclass import dataclass
 
-<<<<<<< HEAD
-from ludwig.schema import utils
-=======
 from ludwig.schema import utils as schema_utils
->>>>>>> 5c1a3b37
 
 
 def get_marshmallow_from_dataclass_field(dfield):
@@ -23,23 +19,14 @@
     # Test case of default conflicting with allowed options:
     test_options = ["one"]
     with pytest.raises(MarshmallowValidationError):
-<<<<<<< HEAD
-        utils.StringOptions(test_options, default=None, nullable=False)
-=======
         schema_utils.StringOptions(test_options, default=None, nullable=False)
->>>>>>> 5c1a3b37
 
     # Test creating a schema with simple option, null not allowed:
     test_options = ["one"]
 
     @dataclass
-<<<<<<< HEAD
-    class CustomTestSchema(utils.BaseMarshmallowConfig):
-        foo: str = utils.StringOptions(test_options, "one", nullable=False)
-=======
     class CustomTestSchema(schema_utils.BaseMarshmallowConfig):
         foo: str = schema_utils.StringOptions(test_options, "one", nullable=False)
->>>>>>> 5c1a3b37
 
     with pytest.raises(MarshmallowValidationError):
         CustomTestSchema.Schema().load({"foo": None})
@@ -50,23 +37,14 @@
 
 def test_Embed():
     # Test metadata matches expected defaults after field creation (null allowed):
-<<<<<<< HEAD
-    default_embed = get_marshmallow_from_dataclass_field(utils.Embed())
-=======
     default_embed = get_marshmallow_from_dataclass_field(schema_utils.Embed())
->>>>>>> 5c1a3b37
     assert default_embed.default is None
     assert default_embed.allow_none is True
 
     # Test simple schema creation:
     @dataclass
-<<<<<<< HEAD
-    class CustomTestSchema(utils.BaseMarshmallowConfig):
-        foo: Union[None, str, int] = utils.Embed()
-=======
     class CustomTestSchema(schema_utils.BaseMarshmallowConfig):
         foo: Union[None, str, int] = schema_utils.Embed()
->>>>>>> 5c1a3b37
 
     # Test null/empty loading cases:
     assert CustomTestSchema.Schema().load({}).foo is None
@@ -85,36 +63,20 @@
 
 def test_InitializerOrDict():
     # Test metadata matches expected defaults after field creation (null allowed):
-<<<<<<< HEAD
-    default_initializerordict = get_marshmallow_from_dataclass_field(utils.InitializerOrDict())
-    assert default_initializerordict.default == "xavier_uniform"
-
-    initializerordict = get_marshmallow_from_dataclass_field(utils.InitializerOrDict("zeros"))
-=======
     default_initializerordict = get_marshmallow_from_dataclass_field(schema_utils.InitializerOrDict())
     assert default_initializerordict.default == "xavier_uniform"
 
     initializerordict = get_marshmallow_from_dataclass_field(schema_utils.InitializerOrDict("zeros"))
->>>>>>> 5c1a3b37
     assert initializerordict.default == "zeros"
 
     # Test default value validation:
     with pytest.raises(MarshmallowValidationError):
-<<<<<<< HEAD
-        utils.InitializerOrDict("test")
-
-    # Test simple schema creation:
-    @dataclass
-    class CustomTestSchema(utils.BaseMarshmallowConfig):
-        foo: Union[None, str, Dict] = utils.InitializerOrDict()
-=======
         schema_utils.InitializerOrDict("test")
 
     # Test simple schema creation:
     @dataclass
     class CustomTestSchema(schema_utils.BaseMarshmallowConfig):
         foo: Union[None, str, Dict] = schema_utils.InitializerOrDict()
->>>>>>> 5c1a3b37
 
     # Test invalid non-dict loads:
     with pytest.raises(MarshmallowValidationError):
@@ -141,30 +103,17 @@
 
 def test_FloatRangeTupleDataclassField():
     # Test metadata matches expected defaults after field creation (null not allowed):
-<<<<<<< HEAD
-    default_floatrange_tuple = get_marshmallow_from_dataclass_field(utils.FloatRangeTupleDataclassField())
-=======
     default_floatrange_tuple = get_marshmallow_from_dataclass_field(schema_utils.FloatRangeTupleDataclassField())
->>>>>>> 5c1a3b37
     assert default_floatrange_tuple.default == (0.9, 0.999)
 
     # Test dimensional mismatch:
     with pytest.raises(MarshmallowValidationError):
-<<<<<<< HEAD
-        utils.FloatRangeTupleDataclassField(N=3, default=(1, 1))
-
-    # Test default schema creation:
-    @dataclass
-    class CustomTestSchema(utils.BaseMarshmallowConfig):
-        foo: Tuple[float, float] = utils.FloatRangeTupleDataclassField()
-=======
         schema_utils.FloatRangeTupleDataclassField(N=3, default=(1, 1))
 
     # Test default schema creation:
     @dataclass
     class CustomTestSchema(schema_utils.BaseMarshmallowConfig):
         foo: Tuple[float, float] = schema_utils.FloatRangeTupleDataclassField()
->>>>>>> 5c1a3b37
 
     # Test empty load:
     assert CustomTestSchema.Schema().load({}).foo == (0.9, 0.999)
@@ -179,13 +128,8 @@
 
     # Test non-default schema (N=3, other custom metadata):
     @dataclass
-<<<<<<< HEAD
-    class CustomTestSchema(utils.BaseMarshmallowConfig):
-        foo: Tuple[float, float] = utils.FloatRangeTupleDataclassField(N=3, default=(1, 1, 1), min=-10, max=10)
-=======
     class CustomTestSchema(schema_utils.BaseMarshmallowConfig):
         foo: Tuple[float, float] = schema_utils.FloatRangeTupleDataclassField(N=3, default=(1, 1, 1), min=-10, max=10)
->>>>>>> 5c1a3b37
 
     assert CustomTestSchema.Schema().load({}).foo == (1, 1, 1)
     assert CustomTestSchema.Schema().load({"foo": [2, 2, 2]}).foo == (2, 2, 2)

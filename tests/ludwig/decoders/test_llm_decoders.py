import pytest
import torch

from ludwig.constants import BACKEND, BASE_MODEL, GENERATION, INPUT_FEATURES, MODEL_TYPE, OUTPUT_FEATURES
from ludwig.decoders.llm_decoders import TextExtractorDecoder
from ludwig.schema.model_config import ModelConfig
from tests.integration_tests.utils import text_feature

TEST_MODEL_NAME = "hf-internal-testing/tiny-random-GPTJForCausalLM"


def test_text_extractor_decoder():
    max_new_tokens = 4

    input_features = [
        {
            "name": "Question",
            "type": "text",
            "encoder": {"type": "passthrough"},
        }
    ]
    output_features = [text_feature(output_feature=True, name="Answer", decoder={"type": "text_extractor"})]

    config = {
        MODEL_TYPE: "llm",
        BASE_MODEL: TEST_MODEL_NAME,
        GENERATION: {
            "temperature": 0.1,
            "top_p": 0.75,
            "top_k": 40,
            "num_beams": 4,
            "max_new_tokens": max_new_tokens,
        },
        INPUT_FEATURES: input_features,
        OUTPUT_FEATURES: output_features,
        BACKEND: "local",
    }

    config = ModelConfig.from_dict(config)
    decoder_config = config.output_features[0].decoder

    decoder = TextExtractorDecoder(32, decoder_config)

    inputs = [
        torch.tensor([1, 1, 1, 2, 2, 2, 2]),  # baseline
        torch.tensor([1, 1, 1, 2]),  # too short; test padding
        torch.tensor([1, 1, 1, 1, 2, 2, 2]),  # test different input length
    ]
    input_lengths = [3, 3, 4]

    # tests happy path
<<<<<<< HEAD
    outputs = decoder.forward(inputs, input_lengths=input_lengths)
    assert outputs['predictions'].shape == (3, max_new_tokens)
=======
    outputs = decoder.forward(inputs, llm_model_input_lengths=input_lengths)
    assert outputs["predictions"].shape == (3, max_new_tokens)
>>>>>>> 6a463594
    # Create a Boolean mask for elements equal to 0 or 2 (padding or output)
    mask = (outputs["predictions"] == 0) | (outputs["predictions"] == 2)
    assert mask.all()

    # test overly long generation fails without updated max_new_tokens
    inputs.append(torch.tensor([1, 1, 1, 2, 2, 2, 2, 2]))  # too long; test downstream failure)
    input_lengths.append(3)
    with pytest.raises(ValueError):
<<<<<<< HEAD
        outputs = decoder.forward(inputs, input_lengths=input_lengths)
        
    # test overly long generation succeeds with new max_new_tokens
    new_max_new_tokens = 5
    outputs = decoder.forward(inputs, input_lengths=input_lengths, max_new_tokens=new_max_new_tokens)
    assert outputs['predictions'].shape == (4, new_max_new_tokens)
    mask = (outputs['predictions'] == 0) | (outputs['predictions'] == 2)
=======
        outputs = decoder.forward(inputs, llm_model_input_lengths=input_lengths)

    # test overly long generation succeeds with new max_new_tokens
    new_max_new_tokens = 5
    outputs = decoder.forward(inputs, llm_model_input_lengths=input_lengths, max_new_tokens=new_max_new_tokens)
    assert outputs["predictions"].shape == (4, new_max_new_tokens)
    mask = (outputs["predictions"] == 0) | (outputs["predictions"] == 2)
>>>>>>> 6a463594
    assert mask.all()<|MERGE_RESOLUTION|>--- conflicted
+++ resolved
@@ -49,13 +49,8 @@
     input_lengths = [3, 3, 4]
 
     # tests happy path
-<<<<<<< HEAD
     outputs = decoder.forward(inputs, input_lengths=input_lengths)
     assert outputs['predictions'].shape == (3, max_new_tokens)
-=======
-    outputs = decoder.forward(inputs, llm_model_input_lengths=input_lengths)
-    assert outputs["predictions"].shape == (3, max_new_tokens)
->>>>>>> 6a463594
     # Create a Boolean mask for elements equal to 0 or 2 (padding or output)
     mask = (outputs["predictions"] == 0) | (outputs["predictions"] == 2)
     assert mask.all()
@@ -64,7 +59,6 @@
     inputs.append(torch.tensor([1, 1, 1, 2, 2, 2, 2, 2]))  # too long; test downstream failure)
     input_lengths.append(3)
     with pytest.raises(ValueError):
-<<<<<<< HEAD
         outputs = decoder.forward(inputs, input_lengths=input_lengths)
         
     # test overly long generation succeeds with new max_new_tokens
@@ -72,13 +66,4 @@
     outputs = decoder.forward(inputs, input_lengths=input_lengths, max_new_tokens=new_max_new_tokens)
     assert outputs['predictions'].shape == (4, new_max_new_tokens)
     mask = (outputs['predictions'] == 0) | (outputs['predictions'] == 2)
-=======
-        outputs = decoder.forward(inputs, llm_model_input_lengths=input_lengths)
-
-    # test overly long generation succeeds with new max_new_tokens
-    new_max_new_tokens = 5
-    outputs = decoder.forward(inputs, llm_model_input_lengths=input_lengths, max_new_tokens=new_max_new_tokens)
-    assert outputs["predictions"].shape == (4, new_max_new_tokens)
-    mask = (outputs["predictions"] == 0) | (outputs["predictions"] == 2)
->>>>>>> 6a463594
     assert mask.all()